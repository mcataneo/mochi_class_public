/** @file transfer.c Documented transfer module.
 *
 * Julien Lesgourgues, 28.07.2013
 *
 * This module has two purposes:
 *
 * - at the beginning, to compute the transfer functions \f$
 *   \Delta_l^{X} (q) \f$, and store them in tables used for
 *   interpolation in other modules.
 *
 * - at any time in the code, to evaluate the transfer functions (for
 *   a given mode, initial condition, type and multipole l) at any
 *   wavenumber q (by interpolating within the interpolation table).
 *
 * Hence the following functions can be called from other modules:
 *
 * -# transfer_init() at the beginning (but after perturb_init()
 *    and bessel_init())
 *
 * -# transfer_functions_at_q() at any later time
 *
 * -# transfer_free() at the end, when no more calls to
 *    transfer_functions_at_q() are needed
 *
 * Note that in the standard implementation of CLASS, only the pre-computed
 * values of the transfer functions are used, no interpolation is necessary;
 * hence the routine transfer_functions_at_q() is actually never called.
 */

#include "transfer.h"

/**
 * Transfer function \f$ \Delta_l^{X} (q) \f$ at a given wavenumber q.
 *
 * For a given mode (scalar, vector, tensor), initial condition, type
 * (temperature, polarization, lensing, etc) and multipole, computes
 * the transfer function for an arbitrary value of q by interpolating
 * between pre-computed values of q. This
 * function can be called from whatever module at whatever time,
 * provided that transfer_init() has been called before, and
 * transfer_free() has not been called yet.
 *
 * Wavenumbers are called q in this module and k in the perturbation
 * module. In flat universes k=q. In non-flat universes q and k differ
 * through \f$ q2 = k2 + K(1+m)\f$, where m=0,1,2 for scalar, vector,
 * tensor. q should be used throughout the transfer module, excepted
 * when interpolating or manipulating the source functions S(k,tau)
 * calculated in the perturbation module: for a given value of q, this
 * should be done at the corresponding k(q).
 *
 * @param ptr        Input: pointer to transfer structure
 * @param index_md   Input: index of requested mode
 * @param index_ic   Input: index of requested initial condition
 * @param index_tt   Input: index of requested type
 * @param index_l    Input: index of requested multipole
 * @param q          Input: any wavenumber
 * @param transfer_function Output: transfer function
 * @return the error status
 */

int transfer_functions_at_q(
                            struct transfers * ptr,
                            int index_md,
                            int index_ic,
                            int index_tt,
                            int index_l,
                            double q,
                            double * transfer_function
                            ) {
  /** Summary: */

  /** - interpolate in pre-computed table using array_interpolate_two() */
  class_call(array_interpolate_two(
                                   ptr->q,
                                   1,
                                   0,
                                   ptr->transfer[index_md]
                                   +((index_ic * ptr->tt_size[index_md] + index_tt) * ptr->l_size[index_md] + index_l)
                                   * ptr->q_size,
                                   1,
                                   ptr->q_size,
                                   q,
                                   transfer_function,
                                   1,
                                   ptr->error_message),
             ptr->error_message,
             ptr->error_message);

  return _SUCCESS_;
}

/**
 * This routine initializes the transfers structure, (in particular,
 * computes table of transfer functions \f$ \Delta_l^{X} (q) \f$)
 *
 * Main steps:
 *
 * - initialize all indices in the transfers structure
 *   and allocate all its arrays using transfer_indices_of_transfers().
 *
 * - for each thread (in case of parallel run), initialize the fields of a memory zone called the transfer_workspace with transfer_workspace_init()
 *
 * - loop over q values. For each q, compute the Bessel functions if needed with transfer_update_HIS(), and defer the calculation of all transfer functions to transfer_compute_for_each_q()
 * - for each thread, free the the workspace with transfer_workspace_free()
 *
 * @param ppr Input: pointer to precision structure
 * @param pba Input: pointer to background structure
 * @param pth Input: pointer to thermodynamics structure
 * @param ppt Input: pointer to perturbation structure
 * @param pnl Input: pointer to nonlinear structure
 * @param ptr Output: pointer to initialized transfers structure
 * @return the error status
 */

int transfer_init(
                  struct precision * ppr,
                  struct background * pba,
                  struct thermo * pth,
                  struct perturbs * ppt,
                  struct nonlinear * pnl,
                  struct transfers * ptr
                  ) {

  /** Summary: */

  /** - define local variables */

  /* running index for wavenumbers */
  int index_q;

  /* conformal time today */
  double tau0;
  /* conformal time at recombination */
  double tau_rec;
  /* order of magnitude of the oscillation period of transfer functions */
  double q_period;

  /* maximum number of sampling times for transfer sources */
  int tau_size_max;

  /* array of sources S(k,tau), just taken from perturbation module,
     or transformed if non-linear corrections are needed
     sources[index_md][index_ic * ppt->tp_size[index_md] + index_tp][index_tau * ppt->k_size[index_md] + index_k]
  */
  double *** sources;

  /* array of source derivatives S''(k,tau)
     (second derivative with respect to k, not tau!),
     used to interpolate sources at the right values of k,
     sources_spline[index_md][index_ic * ppt->tp_size[index_md] + index_tp][index_tau * ppt->k_size[index_md] + index_k]
  */
  double *** sources_spline;

  /* pointer on workspace (one per thread if openmp) */
  struct transfer_workspace * ptw;

  /** - array with the correspondence between the index of sources in
      the perturbation module and in the transfer module,
      tp_of_tt[index_md][index_tt]
  */
  int ** tp_of_tt;

  /* structure containing the flat spherical bessel functions */

  HyperInterpStruct BIS;
  double xmax;

  /* This code can be optionally compiled with the openmp option for parallel computation.
     Inside parallel regions, the use of the command "return" is forbidden.
     For error management, instead of "return _FAILURE_", we will set the variable below
     to "abort = _TRUE_". This will lead to a "return _FAILURE_" just after leaving the
     parallel region. */
  int abort;

#ifdef _OPENMP

  /* instrumentation times */
  double tstart, tstop, tspent;

#endif

  /** - check whether any spectrum in harmonic space (i.e., any \f$C_l\f$'s) is actually requested */

  if (ppt->has_cls == _FALSE_) {
    ptr->has_cls = _FALSE_;
    if (ptr->transfer_verbose > 0)
      printf("No harmonic space transfer functions to compute. Transfer module skipped.\n");
    return _SUCCESS_;
  }
  else
    ptr->has_cls = _TRUE_;

  if (ptr->transfer_verbose > 0)
    fprintf(stdout,"Computing transfers\n");

  /** - get number of modes (scalars, tensors...) */

  ptr->md_size = ppt->md_size;

  /** - get conformal age / recombination time
      from background / thermodynamics structures
      (only place where these structures are used in this module) */

  tau0 = pba->conformal_age;
  tau_rec = pth->tau_rec;

  /** - correspondence between k and l depend on angular diameter
      distance, i.e. on curvature. */

  ptr->angular_rescaling = pth->angular_rescaling;

  /** - order of magnitude of the oscillation period of transfer functions */

  q_period = 2.*_PI_/(tau0-tau_rec)*ptr->angular_rescaling;

  /** - initialize all indices in the transfers structure and
      allocate all its arrays using transfer_indices_of_transfers() */

  class_call(transfer_indices_of_transfers(ppr,ppt,ptr,q_period,pba->K,pba->sgnK),
             ptr->error_message,
             ptr->error_message);

  /** - copy sources to a local array sources (in fact, only the pointers are copied, not the data), and eventually apply non-linear corrections to the sources */

  class_alloc(sources,
              ptr->md_size*sizeof(double**),
              ptr->error_message);

  class_call(transfer_perturbation_copy_sources_and_nl_corrections(ppt,pnl,ptr,sources),
             ptr->error_message,
             ptr->error_message);

  /** - spline all the sources passed by the perturbation module with respect to k (in order to interpolate later at a given value of k) */

  class_alloc(sources_spline,
              ptr->md_size*sizeof(double**),
              ptr->error_message);

  class_call(transfer_perturbation_source_spline(ppt,ptr,sources,sources_spline),
             ptr->error_message,
             ptr->error_message);

  /** - allocate and fill array describing the correspondence between perturbation types and transfer types */

  class_alloc(tp_of_tt,
              ptr->md_size*sizeof(int*),
              ptr->error_message);

  class_call(transfer_get_source_correspondence(ppt,ptr,tp_of_tt),
             ptr->error_message,
             ptr->error_message);

  /** - evaluate maximum number of sampled times in the transfer
      sources: needs to be known here, in order to allocate a large
      enough workspace */

  class_call(transfer_source_tau_size_max(ppr,pba,ppt,ptr,tau_rec,tau0,&tau_size_max),
             ptr->error_message,
             ptr->error_message);

  /** - compute flat spherical bessel functions */

  xmax = ptr->q[ptr->q_size-1]*tau0;
  if (pba->sgnK == -1)
    xmax *= (ptr->l[ptr->l_size_max-1]/ppr->hyper_flat_approximation_nu)/asinh(ptr->l[ptr->l_size_max-1]/ppr->hyper_flat_approximation_nu)*1.01;

  class_call(hyperspherical_HIS_create(0,
                                       1.,
                                       ptr->l_size_max,
                                       ptr->l,
                                       ppr->hyper_x_min,
                                       xmax,
                                       ppr->hyper_sampling_flat,
                                       ptr->l[ptr->l_size_max-1]+1,
                                       ppr->hyper_phi_min_abs,
                                       &BIS,
                                       ptr->error_message),
             ptr->error_message,
             ptr->error_message);

  /*
    fprintf(stderr,"tau:%d   l:%d   q:%d\n",
    ppt->tau_size,
    ptr->l_size_max,
    ptr->q_size
    );
  */

  /** - eventually read the selection and evolution functions */

  class_call(transfer_global_selection_read(ptr),
             ptr->error_message,
             ptr->error_message);

  /* (a.3.) workspace, allocated in a parallel zone since in openmp
      version there is one workspace per thread */

  /* initialize error management flag */
  abort = _FALSE_;

  /* beginning of parallel region */

#pragma omp parallel                                                    \
  shared(tau_size_max,ptr,ppr,pba,ppt,tp_of_tt,tau_rec,sources_spline,abort,BIS,tau0) \
  private(ptw,index_q,tstart,tstop,tspent)
  {

#ifdef _OPENMP
    tspent = 0.;
#endif

    /* allocate workspace */

    class_call_parallel(transfer_workspace_init(ptr,
                                                ppr,
                                                &ptw,
                                                ppt->tau_size,
                                                tau_size_max,
                                                pba->K,
                                                pba->sgnK,
                                                tau0-pth->tau_cut,
                                                &BIS),
                        ptr->error_message,
                        ptr->error_message);

    /** - loop over all wavenumbers (parallelized).*/ 
    /* For each wavenumber: */

#pragma omp for schedule (dynamic)

    for (index_q = 0; index_q < ptr->q_size; index_q++) {

#ifdef _OPENMP
      tstart = omp_get_wtime();
#endif

      if (ptr->transfer_verbose > 2)
        printf("Compute transfer for wavenumber [%d/%zu]\n",index_q,ptr->q_size-1);

      /* Update interpolation structure: */
      class_call_parallel(transfer_update_HIS(ppr,
                                              ptr,
                                              ptw,
                                              index_q,
                                              tau0),
                          ptr->error_message,
                          ptr->error_message);

      class_call_parallel(transfer_compute_for_each_q(ppr,
                                                      pba,
                                                      ppt,
                                                      ptr,
                                                      tp_of_tt,
                                                      index_q,
                                                      tau_size_max,
                                                      tau_rec,
                                                      sources,
                                                      sources_spline,
                                                      ptw),
                          ptr->error_message,
                          ptr->error_message);

#ifdef _OPENMP
      tstop = omp_get_wtime();

      tspent += tstop-tstart;
#endif

#pragma omp flush(abort)

    } /* end of loop over wavenumber */

    /* free workspace allocated inside parallel zone */
    class_call_parallel(transfer_workspace_free(ptr,ptw),
                        ptr->error_message,
                        ptr->error_message);

#ifdef _OPENMP
    if (ptr->transfer_verbose>1)
      printf("In %s: time spent in parallel region (loop over k's) = %e s for thread %d\n",
             __func__,tspent,omp_get_thread_num());
#endif

  } /* end of parallel region */

  if (abort == _TRUE_) return _FAILURE_;

  /** - finally, free arrays allocated outside parallel zone */

  class_call(transfer_perturbation_sources_spline_free(ppt,ptr,sources_spline),
             ptr->error_message,
             ptr->error_message);

  class_call(transfer_perturbation_sources_free(ppt,pnl,ptr,sources),
             ptr->error_message,
             ptr->error_message);

  class_call(transfer_free_source_correspondence(ptr,tp_of_tt),
             ptr->error_message,
             ptr->error_message);

  class_call(hyperspherical_HIS_free(&BIS,ptr->error_message),
             ptr->error_message,
             ptr->error_message);
  return _SUCCESS_;
}

/**
 * This routine frees all the memory space allocated by transfer_init().
 *
 * To be called at the end of each run, only when no further calls to
 * transfer_functions_at_k() are needed.
 *
 * @param ptr Input: pointer to transfers structure (which fields must be freed)
 * @return the error status
 */

int transfer_free(
                  struct transfers * ptr
                  ) {

  int index_md;

  if (ptr->has_cls == _TRUE_) {

    for (index_md = 0; index_md < ptr->md_size; index_md++) {
      free(ptr->l_size_tt[index_md]);
      free(ptr->transfer[index_md]);
      free(ptr->k[index_md]);
    }

    free(ptr->tt_size);
    free(ptr->l_size_tt);
    free(ptr->l_size);
    free(ptr->l);
    free(ptr->q);
    free(ptr->k);
    free(ptr->transfer);

    if (ptr->nz_size > 0) {
      free(ptr->nz_z);
      free(ptr->nz_nz);
      free(ptr->nz_ddnz);
    }

    if (ptr->nz_evo_size > 0) {
      free(ptr->nz_evo_z);
      free(ptr->nz_evo_nz);
      free(ptr->nz_evo_dlog_nz);
      free(ptr->nz_evo_dd_dlog_nz);
    }
  }

  return _SUCCESS_;

}

/**
 * This routine defines all indices and allocates all tables
 * in the transfers structure
 *
 * Compute list of (k, l) values, allocate and fill corresponding
 * arrays in the transfers structure. Allocate the array of transfer
 * function tables.
 *
 * @param ppr      Input: pointer to precision structure
 * @param ppt      Input: pointer to perturbation structure
 * @param ptr      Input/Output: pointer to transfer structure
 * @param q_period Input: order of magnitude of the oscillation period of transfer functions
 * @param K        Input: spatial curvature (in absolute value)
 * @param sgnK     Input: spatial curvature sign (open/closed/flat)
 * @return the error status
 */

int transfer_indices_of_transfers(
                                  struct precision * ppr,
                                  struct perturbs * ppt,
                                  struct transfers * ptr,
                                  double q_period,
                                  double K,
                                  int sgnK
                                  ) {

  /** Summary: */

  /** - define local variables */

  int index_md,index_tt,index_tt_common;

  /** - define indices for transfer types */

  class_alloc(ptr->tt_size,ptr->md_size * sizeof(int),ptr->error_message);

  /** - type indices common to scalars and tensors */

  index_tt = 0;

  class_define_index(ptr->index_tt_t2,ppt->has_cl_cmb_temperature, index_tt,1);
  class_define_index(ptr->index_tt_e, ppt->has_cl_cmb_polarization,index_tt,1);

  index_tt_common=index_tt;

  /** - type indices for scalars */

  if (ppt->has_scalars == _TRUE_) {

    index_tt = index_tt_common;

    class_define_index(ptr->index_tt_t0,     ppt->has_cl_cmb_temperature,      index_tt,1);
    class_define_index(ptr->index_tt_t1,     ppt->has_cl_cmb_temperature,      index_tt,1);
    class_define_index(ptr->index_tt_lcmb,   ppt->has_cl_cmb_lensing_potential,index_tt,1);
    class_define_index(ptr->index_tt_density,ppt->has_nc_density,              index_tt,ppt->selection_num);
    class_define_index(ptr->index_tt_rsd,    ppt->has_nc_rsd,                  index_tt,ppt->selection_num);
    class_define_index(ptr->index_tt_d0,     ppt->has_nc_rsd,                  index_tt,ppt->selection_num);
    class_define_index(ptr->index_tt_d1,     ppt->has_nc_rsd,                  index_tt,ppt->selection_num);
    class_define_index(ptr->index_tt_nc_lens,ppt->has_nc_lens,                 index_tt,ppt->selection_num);
    class_define_index(ptr->index_tt_nc_g1,  ppt->has_nc_gr,                   index_tt,ppt->selection_num);
    class_define_index(ptr->index_tt_nc_g2,  ppt->has_nc_gr,                   index_tt,ppt->selection_num);
    class_define_index(ptr->index_tt_nc_g3,  ppt->has_nc_gr,                   index_tt,ppt->selection_num);
    class_define_index(ptr->index_tt_nc_g4,  ppt->has_nc_gr,                   index_tt,ppt->selection_num);
    class_define_index(ptr->index_tt_nc_g5,  ppt->has_nc_gr,                   index_tt,ppt->selection_num);
    class_define_index(ptr->index_tt_lensing,ppt->has_cl_lensing_potential,    index_tt,ppt->selection_num);

    ptr->tt_size[ppt->index_md_scalars]=index_tt;

  }

  /** - type indices for vectors */

  if (ppt->has_vectors == _TRUE_) {

    index_tt = index_tt_common;

    class_define_index(ptr->index_tt_t1,ppt->has_cl_cmb_temperature, index_tt,1);
    class_define_index(ptr->index_tt_b, ppt->has_cl_cmb_polarization,index_tt,1);

    ptr->tt_size[ppt->index_md_vectors]=index_tt;

  }

  /** - type indices for tensors */

  if (ppt->has_tensors == _TRUE_) {

    index_tt = index_tt_common;

    class_define_index(ptr->index_tt_b, ppt->has_cl_cmb_polarization,index_tt,1);

    ptr->tt_size[ppt->index_md_tensors]=index_tt;

  }

  /** - allocate arrays of (k, l) values and transfer functions */

  /* number of l values for each mode and type,
     l_size_tt[index_md][index_tt], and maximized for each mode,
     l_size[index_md] */

  class_alloc(ptr->l_size,ptr->md_size * sizeof(int),ptr->error_message);

  class_alloc(ptr->l_size_tt,ptr->md_size * sizeof(int *),ptr->error_message);

  for (index_md = 0; index_md < ptr->md_size; index_md++) {
    class_alloc(ptr->l_size_tt[index_md],ptr->tt_size[index_md] * sizeof(int),ptr->error_message);
  }

  /* array (of array) of transfer functions for each mode, transfer[index_md] */

  class_alloc(ptr->transfer,ptr->md_size * sizeof(double *),ptr->error_message);

  /** - get q values using transfer_get_q_list() */

  class_call(transfer_get_q_list(ppr,ppt,ptr,q_period,K,sgnK),
             ptr->error_message,
             ptr->error_message);

  /** - get k values using transfer_get_k_list() */
  class_call(transfer_get_k_list(ppt,ptr,K),
             ptr->error_message,
             ptr->error_message);

  /* for testing, it can be useful to print the q list in a file: */

  /*
    FILE * out=fopen("output/q","w");
    int index_q;

    for (index_q=0; index_q < ptr->q_size; index_q++) {

    fprintf(out,"%d %e %e %e %e\n",
    index_q,
    ptr->q[index_q],
    ptr->k[0][index_q],
    ptr->q[index_q]/sqrt(sgnK*K),
    ptr->q[index_q+1]-ptr->q[index_q]);

    }

    fclose(out);
  */

  /** - get l values using transfer_get_l_list() */
  class_call(transfer_get_l_list(ppr,ppt,ptr),
             ptr->error_message,
             ptr->error_message);

  /** - loop over modes (scalar, etc). For each mode: */

  for (index_md = 0; index_md < ptr->md_size; index_md++) {

    /** - allocate arrays of transfer functions, (ptr->transfer[index_md])[index_ic][index_tt][index_l][index_k] */
    class_alloc(ptr->transfer[index_md],
                ppt->ic_size[index_md] * ptr->tt_size[index_md] * ptr->l_size[index_md] * ptr->q_size * sizeof(double),
                ptr->error_message);

  }

  return _SUCCESS_;

}

int transfer_perturbation_copy_sources_and_nl_corrections(
                                                          struct perturbs * ppt,
                                                          struct nonlinear * pnl,
                                                          struct transfers * ptr,
                                                          double *** sources
                                                          ) {
  int index_md;
  int index_ic;
  int index_tp;
  int index_k;
  int index_tau;

  for (index_md = 0; index_md < ptr->md_size; index_md++) {

    class_alloc(sources[index_md],
                ppt->ic_size[index_md]*ppt->tp_size[index_md]*sizeof(double*),
                ptr->error_message);

    for (index_ic = 0; index_ic < ppt->ic_size[index_md]; index_ic++) {

      for (index_tp = 0; index_tp < ppt->tp_size[index_md]; index_tp++) {

        if ((pnl->method != nl_none) && (_scalars_) &&
            (((ppt->has_source_delta_m == _TRUE_) && (index_tp == ppt->index_tp_delta_m)) ||
             ((ppt->has_source_theta_m == _TRUE_) && (index_tp == ppt->index_tp_theta_m)) ||
             ((ppt->has_source_phi == _TRUE_) && (index_tp == ppt->index_tp_phi)) ||
             ((ppt->has_source_phi_prime == _TRUE_) && (index_tp == ppt->index_tp_phi_prime)) ||
             ((ppt->has_source_phi_plus_psi == _TRUE_) && (index_tp == ppt->index_tp_phi_plus_psi)) ||
             ((ppt->has_source_psi == _TRUE_) && (index_tp == ppt->index_tp_psi)))) {

          class_alloc(sources[index_md][index_ic * ppt->tp_size[index_md] + index_tp],
                      ppt->k_size[index_md]*ppt->tau_size*sizeof(double),
                      ptr->error_message);

          for (index_tau=0; index_tau<ppt->tau_size; index_tau++) {
            for (index_k=0; index_k<ppt->k_size[index_md]; index_k++) {
              sources[index_md]
                [index_ic * ppt->tp_size[index_md] + index_tp]
                [index_tau * ppt->k_size[index_md] + index_k] =
                ppt->sources[index_md]
                [index_ic * ppt->tp_size[index_md] + index_tp]
                [index_tau * ppt->k_size[index_md] + index_k]
                * pnl->nl_corr_density[index_tau * ppt->k_size[index_md] + index_k];
            }
          }
        }
        else {
          sources[index_md][index_ic * ppt->tp_size[index_md] + index_tp] =
            ppt->sources[index_md][index_ic * ppt->tp_size[index_md] + index_tp];
        }
      }
    }
  }

  return _SUCCESS_;

}


int transfer_perturbation_source_spline(
                                        struct perturbs * ppt,
                                        struct transfers * ptr,
                                        double *** sources,
                                        double *** sources_spline
                                        ) {
  int index_md;
  int index_ic;
  int index_tp;

  for (index_md = 0; index_md < ptr->md_size; index_md++) {

    class_alloc(sources_spline[index_md],
                ppt->ic_size[index_md]*ppt->tp_size[index_md]*sizeof(double*),
                ptr->error_message);

    for (index_ic = 0; index_ic < ppt->ic_size[index_md]; index_ic++) {

      for (index_tp = 0; index_tp < ppt->tp_size[index_md]; index_tp++) {

        class_alloc(sources_spline[index_md][index_ic * ppt->tp_size[index_md] + index_tp],
                    ppt->k_size[index_md]*ppt->tau_size*sizeof(double),
                    ptr->error_message);

        class_call(array_spline_table_columns2(ppt->k[index_md],
                                               ppt->k_size[index_md],
                                               sources[index_md][index_ic * ppt->tp_size[index_md] + index_tp],
                                               ppt->tau_size,
                                               sources_spline[index_md][index_ic * ppt->tp_size[index_md] + index_tp],
                                               _SPLINE_EST_DERIV_,
                                               ptr->error_message),
                   ptr->error_message,
                   ptr->error_message);

      }
    }
  }

  return _SUCCESS_;

}

int transfer_perturbation_sources_free(
                                       struct perturbs * ppt,
                                       struct nonlinear * pnl,
                                       struct transfers * ptr,
                                       double *** sources
                                       ) {
  int index_md;
  int index_ic;
  int index_tp;

  for (index_md = 0; index_md < ptr->md_size; index_md++) {
    for (index_ic = 0; index_ic < ppt->ic_size[index_md]; index_ic++) {
      for (index_tp = 0; index_tp < ppt->tp_size[index_md]; index_tp++) {
        if ((pnl->method != nl_none) && (_scalars_) &&
            (((ppt->has_source_delta_m == _TRUE_) && (index_tp == ppt->index_tp_delta_m)) ||
             ((ppt->has_source_theta_m == _TRUE_) && (index_tp == ppt->index_tp_theta_m)) ||
             ((ppt->has_source_phi == _TRUE_) && (index_tp == ppt->index_tp_phi)) ||
             ((ppt->has_source_phi_prime == _TRUE_) && (index_tp == ppt->index_tp_phi_prime)) ||
             ((ppt->has_source_phi_plus_psi == _TRUE_) && (index_tp == ppt->index_tp_phi_plus_psi)) ||
             ((ppt->has_source_psi == _TRUE_) && (index_tp == ppt->index_tp_psi)))) {

          free(sources[index_md][index_ic * ppt->tp_size[index_md] + index_tp]);
        }
      }
    }
    free(sources[index_md]);
  }
  free(sources);

  return _SUCCESS_;
}

int transfer_perturbation_sources_spline_free(
                                              struct perturbs * ppt,
                                              struct transfers * ptr,
                                              double *** sources_spline
                                              ) {
  int index_md;
  int index_ic;
  int index_tp;

  for (index_md = 0; index_md < ptr->md_size; index_md++) {
    for (index_ic = 0; index_ic < ppt->ic_size[index_md]; index_ic++) {
      for (index_tp = 0; index_tp < ppt->tp_size[index_md]; index_tp++) {
        free(sources_spline[index_md][index_ic * ppt->tp_size[index_md] + index_tp]);
      }
    }
    free(sources_spline[index_md]);
  }
  free(sources_spline);

  return _SUCCESS_;
}

/**
 * This routine defines the number and values of multipoles l for all modes.
 *
 * @param ppr  Input: pointer to precision structure
 * @param ppt  Input: pointer to perturbation structure
 * @param ptr  Input/Output: pointer to transfers structure containing l's
 * @return the error status
 */

int transfer_get_l_list(
                        struct precision * ppr,
                        struct perturbs * ppt,
                        struct transfers * ptr
                        ) {

  int index_l;
  int l_max=0;
  int index_md;
  int index_tt;
  int increment,current_l;
  /** Summary: */
  /*
    fprintf(stderr,"rescaling %e logstep %e linstep %e\n",
    ptr->angular_rescaling,
    pow(ppr->l_logstep,ptr->angular_rescaling),
    ppr->l_linstep*ptr->angular_rescaling);
  */

  /* check that largests need value of l_max */

  if (ppt->has_cls == _TRUE_) {

    if (ppt->has_scalars == _TRUE_) {

      if ((ppt->has_cl_cmb_temperature == _TRUE_) ||
          (ppt->has_cl_cmb_polarization == _TRUE_) ||
          (ppt->has_cl_cmb_lensing_potential == _TRUE_))
        l_max=MAX(ppt->l_scalar_max,l_max);

      if ((ppt->has_cl_lensing_potential == _TRUE_) ||
          (ppt->has_cl_number_count == _TRUE_))
        l_max=MAX(ppt->l_lss_max,l_max);
    }

    if (ppt->has_tensors == _TRUE_)
      l_max=MAX(ppt->l_tensor_max,l_max);

  }

  /** - allocate and fill l array */

  /** - start from l = 2 and increase with logarithmic step */

  index_l = 0;
  current_l = 2;
  increment = MAX((int)(current_l * (pow(ppr->l_logstep,ptr->angular_rescaling)-1.)),1);

  while (((current_l+increment) < l_max) &&
         (increment < ppr->l_linstep*ptr->angular_rescaling)) {

    index_l ++;
    current_l += increment;
    increment = MAX((int)(current_l * (pow(ppr->l_logstep,ptr->angular_rescaling)-1.)),1);

  }

  /** - when the logarithmic step becomes larger than some linear step,
      stick to this linear step till l_max */

  increment = ppr->l_linstep*ptr->angular_rescaling;

  while ((current_l+increment) <= l_max) {

    index_l ++;
    current_l += increment;

  }

  /** - last value set to exactly l_max */

  if (current_l != l_max) {

    index_l ++;
    current_l = l_max;

  }

  ptr->l_size_max = index_l+1;

  /** - so far we just counted the number of values. Now repeat the
      whole thing but fill array with values. */

  class_alloc(ptr->l,ptr->l_size_max*sizeof(int),ptr->error_message);

  index_l = 0;
  ptr->l[0] = 2;
  increment = MAX((int)(ptr->l[0] * (pow(ppr->l_logstep,ptr->angular_rescaling)-1.)),1);

  while (((ptr->l[index_l]+increment) < l_max) &&
         (increment < ppr->l_linstep*ptr->angular_rescaling)) {

    index_l ++;
    ptr->l[index_l]=ptr->l[index_l-1]+increment;
    increment = MAX((int)(ptr->l[index_l] * (pow(ppr->l_logstep,ptr->angular_rescaling)-1.)),1);

  }

  increment = ppr->l_linstep*ptr->angular_rescaling;

  while ((ptr->l[index_l]+increment) <= l_max) {

    index_l ++;
    ptr->l[index_l]=ptr->l[index_l-1]+increment;

  }

  if (ptr->l[index_l] != l_max) {

    index_l ++;
    ptr->l[index_l]= l_max;

  }

  /* for each mode and type, find relevant size of l array,
     l_size_tt[index_md][index_tt] (since for some modes and types
     l_max can be smaller). Also, maximize this size for each mode to
     find l_size[index_md]. */

  for (index_md=0; index_md < ppt->md_size; index_md++) {

    ptr->l_size[index_md] = 0;

    for (index_tt=0;index_tt<ptr->tt_size[index_md];index_tt++) {

      if (_scalars_) {

        if ((ppt->has_cl_cmb_temperature == _TRUE_) &&
            ((index_tt == ptr->index_tt_t0) || (index_tt == ptr->index_tt_t1) || (index_tt == ptr->index_tt_t2)))
          l_max=ppt->l_scalar_max;

        if ((ppt->has_cl_cmb_polarization == _TRUE_) && (index_tt == ptr->index_tt_e))
          l_max=ppt->l_scalar_max;

        if ((ppt->has_cl_cmb_lensing_potential == _TRUE_) && (index_tt == ptr->index_tt_lcmb))
          l_max=ppt->l_scalar_max;

        if ((_index_tt_in_range_(ptr->index_tt_density, ppt->selection_num, ppt->has_nc_density)) ||
            (_index_tt_in_range_(ptr->index_tt_rsd,     ppt->selection_num, ppt->has_nc_rsd)) ||
            (_index_tt_in_range_(ptr->index_tt_d0,      ppt->selection_num, ppt->has_nc_rsd)) ||
            (_index_tt_in_range_(ptr->index_tt_d1,      ppt->selection_num, ppt->has_nc_rsd)) ||
            (_index_tt_in_range_(ptr->index_tt_nc_lens, ppt->selection_num, ppt->has_nc_lens))||
            (_index_tt_in_range_(ptr->index_tt_nc_g1,   ppt->selection_num, ppt->has_nc_gr))  ||
            (_index_tt_in_range_(ptr->index_tt_nc_g2,   ppt->selection_num, ppt->has_nc_gr))  ||
            (_index_tt_in_range_(ptr->index_tt_nc_g3,   ppt->selection_num, ppt->has_nc_gr))  ||
            (_index_tt_in_range_(ptr->index_tt_nc_g4,   ppt->selection_num, ppt->has_nc_gr))  ||
            (_index_tt_in_range_(ptr->index_tt_nc_g5,   ppt->selection_num, ppt->has_nc_gr))
            )
          l_max=ppt->l_lss_max;

        if ((ppt->has_cl_lensing_potential == _TRUE_) && (index_tt >= ptr->index_tt_lensing) && (index_tt < ptr->index_tt_lensing+ppt->selection_num))
          l_max=ppt->l_lss_max;

      }

      if (_tensors_) {
        l_max = ppt->l_tensor_max;
      }

      class_test(l_max > ptr->l[ptr->l_size_max-1],
                 ptr->error_message,
                 "For mode %d, type %d, asked for l_max=%d greater than in Bessel table where l_max=%d",
                 index_md,
                 index_tt,
                 l_max,
                 ptr->l[ptr->l_size_max-1]);

      index_l=0;
      while (ptr->l[index_l] < l_max) index_l++;
      ptr->l_size_tt[index_md][index_tt]=index_l+1;

      if (ptr->l_size_tt[index_md][index_tt] < ptr->l_size_max)
        ptr->l_size_tt[index_md][index_tt]++;
      if (ptr->l_size_tt[index_md][index_tt] < ptr->l_size_max)
        ptr->l_size_tt[index_md][index_tt]++;

      ptr->l_size[index_md] = MAX(ptr->l_size[index_md],ptr->l_size_tt[index_md][index_tt]);

    }
  }

  return _SUCCESS_;

}

/**
 * This routine defines the number and values of wavenumbers q for
 * each mode (goes smoothly from logarithmic step for small q's to
 * linear step for large q's).
 *
 * @param ppr     Input: pointer to precision structure
 * @param ppt     Input: pointer to perturbation structure
 * @param ptr     Input/Output: pointer to transfers structure containing q's
 * @param q_period Input: order of magnitude of the oscillation period of transfer functions
 * @param K        Input: spatial curvature (in absolute value)
 * @param sgnK     Input: spatial curvature sign (open/closed/flat)
 * @return the error status
 */

int transfer_get_q_list(
                        struct precision * ppr,
                        struct perturbs * ppt,
                        struct transfers * ptr,
                        double q_period,
                        double K,
                        int sgnK
                        ) {

  int index_q;
  double q,q_min=0.,q_max=0.,q_step,k_max;
  int nu, nu_min, nu_proposed;
  int q_size_max;
  double q_approximation;
  double last_step=0.;
  int last_index=0;
  double q_logstep_spline;
  double q_logstep_trapzd;
  int index_md;

  /* first and last value in flat case*/

  if (sgnK == 0) {
    q_min = ppt->k_min;

    q_max = 0.;
    for (index_md=0; index_md<ppt->md_size; index_md++) {
      q_max = MAX(q_max,ppt->k[index_md][ppt->k_size_cl[index_md]-1]);
    }

    K=0;
  }

  /* first and last value in open case*/

  else if (sgnK == -1) {
    q_min = sqrt(ppt->k_min*ppt->k_min+K);

    k_max = 0.;
    for (index_md=0; index_md<ppt->md_size; index_md++) {
      k_max = MAX(k_max,ppt->k[index_md][ppt->k_size_cl[index_md]-1]);
    }

    q_max = sqrt(k_max*k_max+K);
    if (ppt->has_vectors == _TRUE_)
      q_max = MIN(q_max,sqrt(k_max*k_max+2.*K));
    if (ppt->has_tensors == _TRUE_)
      q_max = MIN(q_max,sqrt(k_max*k_max+3.*K));
  }

  /* first and last value in closed case*/

  else if (sgnK == 1) {
    nu_min = 3;
    q_min = nu_min * sqrt(K);

    q_max = 0.;
    for (index_md=0; index_md<ppt->md_size; index_md++) {
      q_max = MAX(q_max,ppt->k[index_md][ppt->k_size_cl[index_md]-1]);
    }
  }

  /* adjust the parameter governing the log step size to curvature */

  q_logstep_spline = ppr->q_logstep_spline/pow(ptr->angular_rescaling,ppr->q_logstep_open);
  q_logstep_trapzd = ppr->q_logstep_trapzd;

  /* very conservative estimate of number of values */

  if (sgnK == 1) {

    q_approximation = MIN(ppr->hyper_flat_approximation_nu,(q_max/sqrt(K)));

    /* max contribution from integer nu values */
    q_step = 1.+q_period*ppr->q_logstep_trapzd;
    q_size_max = 2*(int)(log(q_approximation/q_min)/log(q_step));

    q_step = q_period*ppr->q_linstep;
    q_size_max += 2*(int)((q_approximation-q_min)/q_step);

    /* max contribution from non-integer nu values */
    q_step = 1.+q_period*ppr->q_logstep_spline;
    q_size_max += 2*(int)(log(q_max/q_approximation)/log(q_step));

    q_step = q_period*ppr->q_linstep;
    q_size_max += 2*(int)((q_max-q_approximation)/q_step);

  }
  else {

    /* max contribution from non-integer nu values */
    q_step = 1.+q_period*ppr->q_logstep_spline;
    q_size_max = 5*(int)(log(q_max/q_min)/log(q_step));

    q_step = q_period*ppr->q_linstep;
    q_size_max += 5*(int)((q_max-q_min)/q_step);

  }

  /* create array with this conservative size estimate. The exact size
     will be readjusted below, after filling the array. */

  class_alloc(ptr->q,
              q_size_max*sizeof(double),
              ptr->error_message);

  /* assign the first value before starting the loop */

  index_q = 0;
  ptr->q[index_q] = q_min;
  nu = 3;
  index_q++;

  /* loop over the values */

  while (ptr->q[index_q-1] < q_max) {

    class_test(index_q >= q_size_max,ptr->error_message,"buggy q-list definition");

    /* step size formula in flat/open case. Step goes gradually from
       logarithmic to linear:

       - in the small q limit, it is logarithmic with: (delta q / q) =
       q_period * q_logstep_spline

       - in the large q limit, it is linear with: (delta q) = q_period
       * ppr->q_linstep
       */

    if (sgnK<=0) {

      q = ptr->q[index_q-1]
        + q_period * ppr->q_linstep * ptr->q[index_q-1]
        / (ptr->q[index_q-1] + ppr->q_linstep/q_logstep_spline);

    }

    /* step size formula in closed case. Same thing excepted that:

       - in the small q limit, the logarithmic step is reduced, being
       given by q_logstep_trapzd, and values are rounded to integer
       values of nu=q/sqrt(K). This happens as long as
       nu<nu_flat_approximation

       - for nu>nu_flat_approximation, the step gradually catches up
       the same expression as in the flat/open case, and there is no
       need to round up to integer nu's.
    */

    else {

      if (nu < (int)ppr->hyper_flat_approximation_nu) {

        q = ptr->q[index_q-1]
          + q_period * ppr->q_linstep * ptr->q[index_q-1]
          / (ptr->q[index_q-1] + ppr->q_linstep/q_logstep_trapzd);

        nu_proposed = (int)(q/sqrt(K));
        if (nu_proposed <= nu+1)
          nu = nu+1;
        else
          nu = nu_proposed;

        q = nu*sqrt(K);
        last_step = q - ptr->q[index_q-1];
        last_index = index_q+1;
      }
      else {

        q_step = q_period * ppr->q_linstep * ptr->q[index_q-1] / (ptr->q[index_q-1] + ppr->q_linstep/q_logstep_spline);

        if (index_q-last_index < (int)ppr->q_numstep_transition)
          q = ptr->q[index_q-1] + (1-(double)(index_q-last_index)/ppr->q_numstep_transition) * last_step + (double)(index_q-last_index)/ppr->q_numstep_transition * q_step;
        else
          q = ptr->q[index_q-1] + q_step;
      }
    }

    ptr->q[index_q] = q;
    index_q++;
  }

  /* infer total number of values (also checking if we overshot the last point) */

  if (ptr->q[index_q-1] > q_max)
    ptr->q_size=index_q-1;
  else
    ptr->q_size=index_q;

  class_test(ptr->q_size<2,ptr->error_message,"buggy q-list definition");

  //fprintf(stderr,"q_size_max=%d q_size = %d\n",q_size_max,ptr->q_size);
  //fprintf(stderr,"q_size = %d\n",ptr->q_size);

  /* now, readjust array size */

  class_realloc(ptr->q,
                ptr->q,
                ptr->q_size*sizeof(double),
                ptr->error_message);

  /* in curved universe, check at which index the flat rescaling
     approximation will start being used */

  if (sgnK != 0) {

    q_approximation = ppr->hyper_flat_approximation_nu * sqrt(sgnK*K);
    for (ptr->index_q_flat_approximation=0;
         ptr->index_q_flat_approximation < ptr->q_size-1;
         ptr->index_q_flat_approximation++) {
      if (ptr->q[ptr->index_q_flat_approximation] > q_approximation) break;
    }
    if (ptr->transfer_verbose > 1)
      printf("Flat bessel approximation spares hyperspherical bessel computations for %zu wavenumebrs over a total of %zu\n",
             ptr->q_size-ptr->index_q_flat_approximation,ptr->q_size);
  }

  return _SUCCESS_;

}

/**
 * This routine infers from the q values a list of corresponding k
 * values for each mode.
 *
 * @param ppt     Input: pointer to perturbation structure
 * @param ptr     Input/Output: pointer to transfers structure containing q's
 * @param K       Input: spatial curvature
 * @return the error status
 */

int transfer_get_k_list(
                        struct perturbs * ppt,
                        struct transfers * ptr,
                        double K
                        ) {

  int index_md;
  int index_q;
  double m=0.;

  class_alloc(ptr->k,ptr->md_size*sizeof(double*),ptr->error_message);

  for (index_md = 0; index_md <  ptr->md_size; index_md++) {

    class_alloc(ptr->k[index_md],ptr->q_size*sizeof(double),ptr->error_message);

    if (_scalars_) {
      m=0.;
    }
    if (_vectors_) {
      m=1.;
    }
    if (_tensors_) {
      m=2.;
    }

    for (index_q=0; index_q < ptr->q_size; index_q++) {
      ptr->k[index_md][index_q] = sqrt(ptr->q[index_q]*ptr->q[index_q]-K*(m+1.));
    }

    if (ptr->k[index_md][0] < ppt->k[index_md][0]){
      /* If ptr->k[index_md][0] < ppt->k[index_md][0] at the level of rounding,
          adjust first value of k_list to avoid interpolation errors: */
      if ((ppt->k[index_md][0]-ptr->k[index_md][0]) < 10.*DBL_EPSILON){
        ptr->k[index_md][0] = ppt->k[index_md][0];
      }
      else{
        class_stop(ptr->error_message,
                   "bug in k_list calculation: in perturbation module k_min=%e, in transfer module k_min[mode=%d]=%e, interpolation impossible",
                   ppt->k[0][0],
                   index_md,
                   ptr->k[index_md][0]);
      }
    }

    /*
       class_test(ptr->k[index_md][0] < ppt->k[index_md][0],
       ptr->error_message,
       "bug in k_list calculation: in perturbation module k_min=%e, in transfer module k_min[mode=%d]=%e, interpolation impossible",
       ppt->k[0][0],
       index_md,
       ptr->k[index_md][0]);
    */
    class_test(ptr->k[index_md][ptr->q_size-1] > ppt->k[0][ppt->k_size_cl[0]-1],
               ptr->error_message,
               "bug in k_list calculation: in perturbation module k_max=%e, in transfer module k_max[mode=%d]=%e, interpolation impossible",
               ppt->k[0][ppt->k_size_cl[0]],
               index_md,
               ptr->k[index_md][ptr->q_size-1]);


  }

  return _SUCCESS_;

}

/**
 * This routine defines the correspondence between the sources in the
 * perturbation and transfer module.
 *
 * @param ppt  Input: pointer to perturbation structure
 * @param ptr  Input: pointer to transfers structure containing l's
<<<<<<< HEAD
 * @param tp_of_tt: Input/Output: array with the correspondence (allocated before, filled here)
=======
 * @param tp_of_tt Input/Output: array with the correspondence (allocated before, filled here)
>>>>>>> fcae49fc
 * @return the error status
 */

int transfer_get_source_correspondence(
                                       struct perturbs * ppt,
                                       struct transfers * ptr,
                                       int ** tp_of_tt
                                       ) {
/** Summary: */
  /** - running index on modes */
  int index_md;

  /** - running index on transfer types */
  int index_tt;

  /** - which source are we considering? Define correspondence
      between transfer types and source types */

  for (index_md = 0; index_md < ptr->md_size; index_md++) {

    class_alloc(tp_of_tt[index_md],ptr->tt_size[index_md]*sizeof(int),ptr->error_message);

    for (index_tt=0; index_tt<ptr->tt_size[index_md]; index_tt++) {

      if (_scalars_) {

        if ((ppt->has_cl_cmb_temperature == _TRUE_) && (index_tt == ptr->index_tt_t0))
          tp_of_tt[index_md][index_tt]=ppt->index_tp_t0;

        if ((ppt->has_cl_cmb_temperature == _TRUE_) && (index_tt == ptr->index_tt_t1))
          tp_of_tt[index_md][index_tt]=ppt->index_tp_t1;

        if ((ppt->has_cl_cmb_temperature == _TRUE_) && (index_tt == ptr->index_tt_t2))
          tp_of_tt[index_md][index_tt]=ppt->index_tp_t2;

        if ((ppt->has_cl_cmb_polarization == _TRUE_) && (index_tt == ptr->index_tt_e))
          tp_of_tt[index_md][index_tt]=ppt->index_tp_p;

        if ((ppt->has_cl_cmb_lensing_potential == _TRUE_) && (index_tt == ptr->index_tt_lcmb))
          tp_of_tt[index_md][index_tt]=ppt->index_tp_phi_plus_psi;

        if (_index_tt_in_range_(ptr->index_tt_density, ppt->selection_num, ppt->has_nc_density))
          tp_of_tt[index_md][index_tt]=ppt->index_tp_delta_m;

        if (_index_tt_in_range_(ptr->index_tt_rsd,     ppt->selection_num, ppt->has_nc_rsd))
          tp_of_tt[index_md][index_tt]=ppt->index_tp_theta_m;

        if (_index_tt_in_range_(ptr->index_tt_d0,      ppt->selection_num, ppt->has_nc_rsd))
          tp_of_tt[index_md][index_tt]=ppt->index_tp_theta_m;

        if (_index_tt_in_range_(ptr->index_tt_d1,      ppt->selection_num, ppt->has_nc_rsd))
          tp_of_tt[index_md][index_tt]=ppt->index_tp_theta_m;

        if (_index_tt_in_range_(ptr->index_tt_nc_lens, ppt->selection_num, ppt->has_nc_lens))
          tp_of_tt[index_md][index_tt]=ppt->index_tp_phi_plus_psi;

        if (_index_tt_in_range_(ptr->index_tt_nc_g1,   ppt->selection_num, ppt->has_nc_gr))
          tp_of_tt[index_md][index_tt]=ppt->index_tp_psi;

        if (_index_tt_in_range_(ptr->index_tt_nc_g2,   ppt->selection_num, ppt->has_nc_gr))
          tp_of_tt[index_md][index_tt]=ppt->index_tp_phi;

        if (_index_tt_in_range_(ptr->index_tt_nc_g3,   ppt->selection_num, ppt->has_nc_gr))
          tp_of_tt[index_md][index_tt]=ppt->index_tp_phi_prime;

        if (_index_tt_in_range_(ptr->index_tt_nc_g4,   ppt->selection_num, ppt->has_nc_gr))
          tp_of_tt[index_md][index_tt]=ppt->index_tp_phi_plus_psi;

        if (_index_tt_in_range_(ptr->index_tt_nc_g5,   ppt->selection_num, ppt->has_nc_gr))
          tp_of_tt[index_md][index_tt]=ppt->index_tp_phi_plus_psi;

        if ((ppt->has_cl_lensing_potential == _TRUE_) && (index_tt >= ptr->index_tt_lensing) && (index_tt < ptr->index_tt_lensing+ppt->selection_num))
          tp_of_tt[index_md][index_tt]=ppt->index_tp_phi_plus_psi;

      }

      if (_vectors_) {

        if ((ppt->has_cl_cmb_temperature == _TRUE_) && (index_tt == ptr->index_tt_t1))
          tp_of_tt[index_md][index_tt]=ppt->index_tp_t1;

        if ((ppt->has_cl_cmb_temperature == _TRUE_) && (index_tt == ptr->index_tt_t2))
          tp_of_tt[index_md][index_tt]=ppt->index_tp_t2;

        if ((ppt->has_cl_cmb_polarization == _TRUE_) && (index_tt == ptr->index_tt_e))
          tp_of_tt[index_md][index_tt]=ppt->index_tp_p;

        if ((ppt->has_cl_cmb_polarization == _TRUE_) && (index_tt == ptr->index_tt_b))
          tp_of_tt[index_md][index_tt]=ppt->index_tp_p;
      }

      if (_tensors_) {

        if ((ppt->has_cl_cmb_temperature == _TRUE_) && (index_tt == ptr->index_tt_t2))
          tp_of_tt[index_md][index_tt]=ppt->index_tp_t2;

        if ((ppt->has_cl_cmb_polarization == _TRUE_) && (index_tt == ptr->index_tt_e))
          tp_of_tt[index_md][index_tt]=ppt->index_tp_p;

        if ((ppt->has_cl_cmb_polarization == _TRUE_) && (index_tt == ptr->index_tt_b))
          tp_of_tt[index_md][index_tt]=ppt->index_tp_p;
      }
    }
  }

  return _SUCCESS_;

}

int transfer_free_source_correspondence(
                                        struct transfers * ptr,
                                        int ** tp_of_tt
                                        ) {

  int index_md;

  for (index_md = 0; index_md < ptr->md_size; index_md++) {
    free(tp_of_tt[index_md]);
  }
  free(tp_of_tt);

  return _SUCCESS_;

}

int transfer_source_tau_size_max(
                                 struct precision * ppr,
                                 struct background * pba,
                                 struct perturbs * ppt,
                                 struct transfers * ptr,
                                 double tau_rec,
                                 double tau0,
                                 int * tau_size_max
                                 ) {

  int index_md;
  int index_tt;
  int tau_size_tt=0;

  *tau_size_max = 0;

  for (index_md = 0; index_md < ptr->md_size; index_md++) {

    for (index_tt = 0; index_tt < ptr->tt_size[index_md]; index_tt++) {

      class_call(transfer_source_tau_size(ppr,
                                          pba,
                                          ppt,
                                          ptr,
                                          tau_rec,
                                          tau0,
                                          index_md,
                                          index_tt,
                                          &tau_size_tt),
                 ptr->error_message,
                 ptr->error_message);

      *tau_size_max = MAX(*tau_size_max,tau_size_tt);
    }
  }

  return _SUCCESS_;
}

/**
 * the code makes a distinction between "perturbation sources"
 * (e.g. gravitational potential) and "transfer sources" (e.g. total
 * density fluctuations, obtained through the Poisson equation, and
 * observed with a given selection function).
 *
 * This routine computes the number of sampled time values for each type
 * of transfer sources.
 *
 * @param ppr                   Input: pointer to precision structure
 * @param pba                   Input: pointer to background structure
 * @param ppt                   Input: pointer to perturbation structure
 * @param ptr                   Input: pointer to transfers structure
 * @param tau_rec               Input: recombination time
 * @param tau0                  Input: time today
 * @param index_md              Input: index of the mode (scalar, tensor)
 * @param index_tt              Input: index of transfer type
 * @param tau_size              Output: pointer to number of sampled times
 * @return the error status
 */

int transfer_source_tau_size(
                             struct precision * ppr,
                             struct background * pba,
                             struct perturbs * ppt,
                             struct transfers * ptr,
                             double tau_rec,
                             double tau0,
                             int index_md,
                             int index_tt,
                             int * tau_size) {

  /* values of conformal time */
  double tau_min,tau_mean,tau_max;

  /* minimum value of index_tt */
  int index_tau_min;

  /* value of l at which limber approximation is switched on */
  int l_limber;

  /* current redshift bin number */
  int bin=0;

  /* scalar mode */
  if (_scalars_) {

    /* scalar temperature */
    if ((ppt->has_cl_cmb_temperature == _TRUE_) &&
        ((index_tt == ptr->index_tt_t0) || (index_tt == ptr->index_tt_t1) || (index_tt == ptr->index_tt_t2)))
      *tau_size = ppt->tau_size;

    /* scalar polarization */
    if ((ppt->has_cl_cmb_polarization == _TRUE_) && (index_tt == ptr->index_tt_e))
      *tau_size = ppt->tau_size;

    /* cmb lensing potential */
    if ((ppt->has_cl_cmb_lensing_potential == _TRUE_) && (index_tt == ptr->index_tt_lcmb)) {

      /* find times before recombination, that will be thrown away */
      index_tau_min=0;
      while (ppt->tau_sampling[index_tau_min]<=tau_rec) index_tau_min++;

      /* infer number of time steps after removing early times */
      *tau_size = ppt->tau_size-index_tau_min;
    }

    /* density Cl's */
    if ((_index_tt_in_range_(ptr->index_tt_density, ppt->selection_num, ppt->has_nc_density)) ||
        (_index_tt_in_range_(ptr->index_tt_rsd,     ppt->selection_num, ppt->has_nc_rsd)) ||
        (_index_tt_in_range_(ptr->index_tt_d0,      ppt->selection_num, ppt->has_nc_rsd)) ||
        (_index_tt_in_range_(ptr->index_tt_d1,      ppt->selection_num, ppt->has_nc_rsd)) ||
        (_index_tt_in_range_(ptr->index_tt_nc_g1,   ppt->selection_num, ppt->has_nc_gr))  ||
        (_index_tt_in_range_(ptr->index_tt_nc_g2,   ppt->selection_num, ppt->has_nc_gr))  ||
        (_index_tt_in_range_(ptr->index_tt_nc_g3,   ppt->selection_num, ppt->has_nc_gr))
        ) {

      /* bin number associated to particular redshift bin and selection function */
      if (_index_tt_in_range_(ptr->index_tt_density, ppt->selection_num, ppt->has_nc_density))
        bin = index_tt - ptr->index_tt_density;

      if (_index_tt_in_range_(ptr->index_tt_rsd,     ppt->selection_num, ppt->has_nc_rsd))
        bin = index_tt - ptr->index_tt_rsd;

      if (_index_tt_in_range_(ptr->index_tt_d0,      ppt->selection_num, ppt->has_nc_rsd))
        bin = index_tt - ptr->index_tt_d0;

      if (_index_tt_in_range_(ptr->index_tt_d1,      ppt->selection_num, ppt->has_nc_rsd))
        bin = index_tt - ptr->index_tt_d1;

      if (_index_tt_in_range_(ptr->index_tt_nc_g1,   ppt->selection_num, ppt->has_nc_gr))
        bin = index_tt - ptr->index_tt_nc_g1;

      if (_index_tt_in_range_(ptr->index_tt_nc_g2,   ppt->selection_num, ppt->has_nc_gr))
        bin = index_tt - ptr->index_tt_nc_g2;

      if (_index_tt_in_range_(ptr->index_tt_nc_g3,   ppt->selection_num, ppt->has_nc_gr))
        bin = index_tt - ptr->index_tt_nc_g3;

      /* time interval for this bin */
      class_call(transfer_selection_times(ppr,
                                          pba,
                                          ppt,
                                          ptr,
                                          bin,
                                          &tau_min,
                                          &tau_mean,
                                          &tau_max),
                 ptr->error_message,
                 ptr->error_message);

      /* case selection=dirac */
      if (tau_min == tau_max) {
        *tau_size = 1;
      }
      /* other cases (gaussian, top-hat...) */
      else {

        /* check that selection function well sampled */
        *tau_size = (int)ppr->selection_sampling;

        /* value of l at which the code switches to Limber approximation
           (necessary for next step) */
        l_limber=ppr->l_switch_limber_for_cl_density_over_z*ppt->selection_mean[bin];

        /* check that bessel well sampled, if not define finer sampling
           overwriting the previous one.
           One Bessel oscillations corresponds to [Delta tau]=2pi/k.
           This is minimal for largest relevant k_max,
           namely k_max=l_limber/(tau0-tau_mean).
           We need to cut the interval (tau_max-tau_min) in pieces of size
           [Delta tau]=2pi/k_max. This gives the number below.
        */
        *tau_size=MAX(*tau_size,(int)((tau_max-tau_min)/((tau0-tau_mean)/l_limber))*ppr->selection_sampling_bessel);
      }
    }

    /* galaxy lensing Cl's, differs from density Cl's since the source
       function will spread from the selection function region up to
       tau0 */
    if ((_index_tt_in_range_(ptr->index_tt_lensing, ppt->selection_num, ppt->has_cl_lensing_potential)) ||
        (_index_tt_in_range_(ptr->index_tt_nc_lens, ppt->selection_num, ppt->has_nc_lens)) ||
        (_index_tt_in_range_(ptr->index_tt_nc_g4, ppt->selection_num, ppt->has_nc_gr)) ||
        (_index_tt_in_range_(ptr->index_tt_nc_g5, ppt->selection_num, ppt->has_nc_gr))
        ) {

      /* bin number associated to particular redshift bin and selection function */
      if (_index_tt_in_range_(ptr->index_tt_lensing, ppt->selection_num, ppt->has_cl_lensing_potential))
        bin = index_tt - ptr->index_tt_lensing;

      if (_index_tt_in_range_(ptr->index_tt_nc_lens, ppt->selection_num, ppt->has_nc_lens))
        bin = index_tt - ptr->index_tt_nc_lens;

      if (_index_tt_in_range_(ptr->index_tt_nc_g4,   ppt->selection_num, ppt->has_nc_gr))
        bin = index_tt - ptr->index_tt_nc_g4;

      if (_index_tt_in_range_(ptr->index_tt_nc_g5,   ppt->selection_num, ppt->has_nc_gr))
        bin = index_tt - ptr->index_tt_nc_g5;

      /* time interval for this bin */
      class_call(transfer_selection_times(ppr,
                                          pba,
                                          ppt,
                                          ptr,
                                          bin,
                                          &tau_min,
                                          &tau_mean,
                                          &tau_max),
                 ptr->error_message,
                 ptr->error_message);

      /* check that selection function well sampled */
      *tau_size = (int)ppr->selection_sampling;

      /* value of l at which the code switches to Limber approximation
         (necessary for next step) */
      l_limber=ppr->l_switch_limber_for_cl_density_over_z*ppt->selection_mean[bin];

      /* check that bessel well sampled, if not define finer sampling
         overwriting the previous one.
         One Bessel oscillations corresponds to [Delta tau]=2pi/k.
         This is minimal for largest relevant k_max,
         namely k_max=l_limber/((tau0-tau_mean)/2).
         We need to cut the interval (tau_0-tau_min) in pieces of size
         [Delta tau]=2pi/k_max. This gives the number below.
      */
      *tau_size=MAX(*tau_size,(int)((tau0-tau_min)/((tau0-tau_mean)/2./l_limber))*ppr->selection_sampling_bessel);
    }
  }

  /* tensor mode */
  if (_tensors_) {

    /* for all tensor types */
    *tau_size = ppt->tau_size;
  }

  return _SUCCESS_;
}

int transfer_compute_for_each_q(
                                struct precision * ppr,
                                struct background * pba,
                                struct perturbs * ppt,
                                struct transfers * ptr,
                                int ** tp_of_tt,
                                int index_q,
                                int tau_size_max,
                                double tau_rec,
                                double *** pert_sources,
                                double *** pert_sources_spline,
                                struct transfer_workspace * ptw
                                ) {

  /** Summary: */

  /** - define local variables */

  /* running index for modes */
  int index_md;
  /* running index for initial conditions */
  int index_ic;
  /* running index for transfer types */
  int index_tt;
  /* running index for multipoles */
  int index_l;

  /** - we deal with workspaces, i.e. with contiguous memory zones (one
     per thread) containing various fields used by the integration
     routine */

  /* - first workspace field: perturbation source interpolated from perturbation structure */
  double * interpolated_sources;

  /* - second workspace field: list of tau0-tau values, tau0_minus_tau[index_tau] */
  double * tau0_minus_tau;

  /* - third workspace field: list of trapezoidal weights for integration over tau */
  double * w_trapz;

  /* - fourth workspace field, containing just a double: number of time values */
  int * tau_size;

  /* - fifth workspace field, identical to above interpolated sources:
     sources[index_tau] */
  double * sources;

  /** - for a given l, maximum value of k such that we can convolve
      the source with Bessel functions j_l(x) without reaching x_max */
  double q_max_bessel;

  /* a value of index_type */
  int previous_type;

  double l;

  short neglect;

  radial_function_type radial_type;

  /** - store the sources in the workspace and define all
      fields in this workspace */
  interpolated_sources = ptw->interpolated_sources;
  tau0_minus_tau = ptw->tau0_minus_tau;
  w_trapz  = ptw->w_trapz;
  tau_size = &(ptw->tau_size);
  sources = ptw->sources;

  /** - loop over all modes. For each mode */

  for (index_md = 0; index_md < ptr->md_size; index_md++) {

    /* if we reached q_max for this mode, there is nothing to be done */

    if (ptr->k[index_md][index_q] <= ppt->k[index_md][ppt->k_size_cl[index_md]-1]) {

      /** - loop over initial conditions. */
      /* For each of them: */

      for (index_ic = 0; index_ic < ppt->ic_size[index_md]; index_ic++) {

        /* initialize the previous type index */
        previous_type=-1;

        /* - loop over types. For each of them: */

        for (index_tt = 0; index_tt < ptr->tt_size[index_md]; index_tt++) {

          /** - check if we must now deal with a new source with a
              new index ppt->index_type. If yes, interpolate it at the
              right values of k. */

          if (tp_of_tt[index_md][index_tt] != previous_type) {

            class_call(transfer_interpolate_sources(ppt,
                                                    ptr,
                                                    index_q,
                                                    index_md,
                                                    index_ic,
                                                    tp_of_tt[index_md][index_tt],
                                                    pert_sources[index_md][index_ic * ppt->tp_size[index_md] + tp_of_tt[index_md][index_tt]],
                                                    pert_sources_spline[index_md][index_ic * ppt->tp_size[index_md] + tp_of_tt[index_md][index_tt]],
                                                    interpolated_sources),
                       ptr->error_message,
                       ptr->error_message);
          }

          previous_type = tp_of_tt[index_md][index_tt];

          /* the code makes a distinction between "perturbation
             sources" (e.g. gravitational potential) and "transfer
             sources" (e.g. total density fluctuations, obtained
             through the Poisson equation, and observed with a given
             selection function).

             The next routine computes the transfer source given the
             interpolated perturbation source, and copies it in the
             workspace. */

          class_call(transfer_sources(ppr,
                                      pba,
                                      ppt,
                                      ptr,
                                      interpolated_sources,
                                      tau_rec,
                                      index_q,
                                      index_md,
                                      index_tt,
                                      sources,
                                      tau0_minus_tau,
                                      w_trapz,
                                      tau_size),
                     ptr->error_message,
                     ptr->error_message);

          /* now that the array of times tau0_minus_tau is known, we can
             infer the array of radial coordinates r(tau0_minus_tau) as well as a
             few other quantities related by trigonometric functions */

          class_call(transfer_radial_coordinates(ptr,ptw,index_md,index_q),
                     ptr->error_message,
                     ptr->error_message);

          /** - Select radial function type */
          class_call(transfer_select_radial_function(
                                                     ppt,
                                                     ptr,
                                                     index_md,
                                                     index_tt,
                                                     &radial_type),
                     ptr->error_message,
                     ptr->error_message);

          for (index_l = 0; index_l < ptr->l_size[index_md]; index_l++) {

            l = (double)ptr->l[index_l];

            /* neglect transfer function when l is much smaller than k*tau0 */
            class_call(transfer_can_be_neglected(ppr,
                                                 ppt,
                                                 ptr,
                                                 index_md,
                                                 index_ic,
                                                 index_tt,
                                                 (pba->conformal_age-tau_rec)*ptr->angular_rescaling,
                                                 ptr->q[index_q],
                                                 l,
                                                 &neglect),
                       ptr->error_message,
                       ptr->error_message);

            /* for K>0 (closed), transfer functions only defined for l<nu */
            if ((ptw->sgnK == 1) && (ptr->l[index_l] >= (int)(ptr->q[index_q]/sqrt(ptw->K)+0.2))) {
              neglect = _TRUE_;
            }
            /* This would maybe go into transfer_can_be_neglected later: */
            if ((ptw->sgnK != 0) && (index_l>=ptw->HIS.l_size) && (index_q < ptr->index_q_flat_approximation)) {
              neglect = _TRUE_;
            }
            if (neglect == _TRUE_) {

              ptr->transfer[index_md][((index_ic * ptr->tt_size[index_md] + index_tt)
                                       * ptr->l_size[index_md] + index_l)
                                      * ptr->q_size + index_q] = 0.;
            }
            else {

              /* for a given l, maximum value of k such that we can
                 convolve the source with Bessel functions j_l(x)
                 without reaching x_max (this is relevant in the flat
                 case when the bessels are computed with the old bessel
                 module. otherwise this condition is guaranteed by the
                 choice of proper xmax when computing bessels) */
              if (ptw->sgnK == 0) {
                q_max_bessel = ptw->pBIS->x[ptw->pBIS->x_size-1]/tau0_minus_tau[0];
              }
              else {
                q_max_bessel = ptr->q[ptr->q_size-1];
              }

              /* neglect late time CMB sources when l is above threshold */
              class_call(transfer_late_source_can_be_neglected(ppr,
                                                               ppt,
                                                               ptr,
                                                               index_md,
                                                               index_tt,
                                                               l,
                                                               &(ptw->neglect_late_source)),
                         ptr->error_message,
                         ptr->error_message);

              /* compute the transfer function for this l */
              class_call(transfer_compute_for_each_l(
                                                     ptw,
                                                     ppr,
                                                     ppt,
                                                     ptr,
                                                     index_q,
                                                     index_md,
                                                     index_ic,
                                                     index_tt,
                                                     index_l,
                                                     l,
                                                     q_max_bessel,
                                                     radial_type
                                                     ),
                         ptr->error_message,
                         ptr->error_message);
            }

          } /* end of loop over l */

        } /* end of loop over type */

      } /* end of loop over initial condition */

    }

    else {

      for (index_ic = 0; index_ic < ppt->ic_size[index_md]; index_ic++) {
        for (index_tt = 0; index_tt < ptr->tt_size[index_md]; index_tt++) {
          for (index_l = 0; index_l < ptr->l_size[index_md]; index_l++) {

            ptr->transfer[index_md][((index_ic * ptr->tt_size[index_md] + index_tt)
                                     * ptr->l_size[index_md] + index_l)
                                    * ptr->q_size + index_q] = 0.;
          }
        }
      }
    }

  } /* end of loop over mode */

  return _SUCCESS_;

}

int transfer_radial_coordinates(
                                struct transfers * ptr,
                                struct transfer_workspace * ptw,
                                int index_md,
                                int index_q
                                ) {

  int index_tau;
  double sqrt_absK=0.;

  switch (ptw->sgnK){
  case 1:
    sqrt_absK = sqrt(ptw->K);
    for (index_tau=0; index_tau < ptw->tau_size; index_tau++) {
      ptw->chi[index_tau] = sqrt_absK*ptw->tau0_minus_tau[index_tau];
      ptw->cscKgen[index_tau] = sqrt_absK/ptr->k[index_md][index_q]/sin(ptw->chi[index_tau]);
      ptw->cotKgen[index_tau] = ptw->cscKgen[index_tau]*cos(ptw->chi[index_tau]);
    }
    break;
  case 0:
    for (index_tau=0; index_tau < ptw->tau_size; index_tau++) {
      ptw->chi[index_tau] = ptr->k[index_md][index_q] * ptw->tau0_minus_tau[index_tau];
      ptw->cscKgen[index_tau] = 1.0/ptw->chi[index_tau];
      ptw->cotKgen[index_tau] = 1.0/ptw->chi[index_tau];
    }
    break;
  case -1:
    sqrt_absK = sqrt(-ptw->K);
    for (index_tau=0; index_tau < ptw->tau_size; index_tau++) {
      ptw->chi[index_tau] = sqrt_absK*ptw->tau0_minus_tau[index_tau];
      ptw->cscKgen[index_tau] = sqrt_absK/ptr->k[index_md][index_q]/sinh(ptw->chi[index_tau]);
      ptw->cotKgen[index_tau] = ptw->cscKgen[index_tau]*cosh(ptw->chi[index_tau]);
    }
    break;
  }

  return _SUCCESS_;
}


/**
 * This routine interpolates sources \f$ S(k, \tau) \f$ for each mode,
 * initial condition and type (of perturbation module), to get them at
 * the right values of k, using the spline interpolation method.
 *
 * @param ppt                   Input: pointer to perturbation structure
 * @param ptr                   Input: pointer to transfers structure
 * @param index_q               Input: index of wavenumber
 * @param index_md              Input: index of mode
 * @param index_ic              Input: index of initial condition
 * @param index_type            Input: index of type of source (in perturbation module)
 * @param pert_source           Input: array of sources
 * @param pert_source_spline    Input: array of second derivative of sources
 * @param interpolated_sources  Output: array of interpolated sources (filled here but allocated in transfer_init() to avoid numerous reallocation)
 * @return the error status
 */

int transfer_interpolate_sources(
                                 struct perturbs * ppt,
                                 struct transfers * ptr,
                                 int index_q,
                                 int index_md,
                                 int index_ic,
                                 int index_type,
                                 double * pert_source,       /* array with argument pert_source[index_tau*ppt->k_size[index_md]+index_k] (must be allocated) */
                                 double * pert_source_spline, /* array with argument pert_source_spline[index_tau*ppt->k_size[index_md]+index_k] (must be allocated) */
                                 double * interpolated_sources /* array with argument interpolated_sources[index_q*ppt->tau_size+index_tau] (must be allocated) */
                                 ) {

  /** Summary: */

  /** - define local variables */

  /* index running on k values in the original source array */
  int index_k;

  /* index running on time */
  int index_tau;

  /* variables used for spline interpolation algorithm */
  double h, a, b;

  /** - interpolate at each k value using the usual
      spline interpolation algorithm. */

  index_k = 0;
  h = ppt->k[index_md][index_k+1] - ppt->k[index_md][index_k];

  while (((index_k+1) < ppt->k_size[index_md]) &&
         (ppt->k[index_md][index_k+1] <
          ptr->k[index_md][index_q])) {
    index_k++;
    h = ppt->k[index_md][index_k+1] - ppt->k[index_md][index_k];
  }

  class_test(h==0.,
             ptr->error_message,
             "stop to avoid division by zero");

  b = (ptr->k[index_md][index_q] - ppt->k[index_md][index_k])/h;
  a = 1.-b;

  for (index_tau = 0; index_tau < ppt->tau_size; index_tau++) {

    interpolated_sources[index_tau] =
      a * pert_source[index_tau*ppt->k_size[index_md]+index_k]
      + b * pert_source[index_tau*ppt->k_size[index_md]+index_k+1]
      + ((a*a*a-a) * pert_source_spline[index_tau*ppt->k_size[index_md]+index_k]
         +(b*b*b-b) * pert_source_spline[index_tau*ppt->k_size[index_md]+index_k+1])*h*h/6.0;

  }

  return _SUCCESS_;

}

/**
 * The code makes a distinction between "perturbation sources"
 * (e.g. gravitational potential) and "transfer sources" (e.g. total
 * density fluctuations, obtained through the Poisson equation, and
 * observed with a given selection function).
 *
 * This routine computes the transfer source given the interpolated
 * perturbation source, and copies it in the workspace.
 *
 * @param ppr                   Input: pointer to precision structure
 * @param pba                   Input: pointer to background structure
 * @param ppt                   Input: pointer to perturbation structure
 * @param ptr                   Input: pointer to transfers structure
 * @param interpolated_sources  Input: interpolated perturbation source
 * @param tau_rec               Input: recombination time
 * @param index_q               Input: index of wavenumber
 * @param index_md              Input: index of mode
 * @param index_tt              Input: index of type of (transfer) source
 * @param sources               Output: transfer source
 * @param tau0_minus_tau        Output: values of (tau0-tau) at which source are sample
 * @param w_trapz               Output: trapezoidal weights for integration over tau
 * @param tau_size_out          Output: pointer to size of previous two arrays, converted to double
 * @return the error status
 */

int transfer_sources(
                     struct precision * ppr,
                     struct background * pba,
                     struct perturbs * ppt,
                     struct transfers * ptr,
                     double * interpolated_sources,
                     double tau_rec,
                     int index_q,
                     int index_md,
                     int index_tt,
                     double * sources,
                     double * tau0_minus_tau,
                     double * w_trapz,
                     int * tau_size_out
                     )  {

  /** Summary: */

  /** - define local variables */

  /* index running on time */
  int index_tau;

  /* bin for computation of cl_density */
  int bin=0;

  /* number of tau values */
  int tau_size;

  /* minimum tau index kept in transfer sources */
  int index_tau_min;

  /* for calling background_at_eta */
  int last_index;
  double * pvecback = NULL;

  /* conformal time */
  double tau, tau0;

  /* geometrical quantities */
  double sinKgen_source=0.;
  double sinKgen_source_to_lens=0.;
  double cotKgen_source=0.;
  double cscKgen_lens=0.;

  /* rescaling factor depending on the background at a given time */
  double rescaling=0.;

  /* flag: is there any difference between the perturbation and transfer source? */
  short redefine_source;

  /* array of selection function values at different times */
  double * selection;

  /* array of time sampling for lensing source selection function */
  double * tau0_minus_tau_lensing_sources;

  /* trapezoidal weights for lensing source selection function */
  double * w_trapz_lensing_sources;

  /* index running on time in previous two arrays */
  int index_tau_sources;

  /* number of time values in previous two arrays */
  int tau_sources_size;

  /* source evolution factor */
  double f_evo = 0.;

  /* when the selection function is multiplied by a function dNdz */
  double z;
  double dNdz;
  double dln_dNdz_dz;

  /** - in which cases are perturbation and transfer sources are different?
     I.e., in which case do we need to multiply the sources by some
     background and/or window function, and eventually to resample it,
     or redefine its time limits? */

  redefine_source = _FALSE_;

  if (_scalars_) {

    /* cmb lensing potential */
    if ((ppt->has_cl_cmb_lensing_potential == _TRUE_) && (index_tt == ptr->index_tt_lcmb))
      redefine_source = _TRUE_;

    /* number count Cl's */
    if ((_index_tt_in_range_(ptr->index_tt_density, ppt->selection_num, ppt->has_nc_density)) ||
        (_index_tt_in_range_(ptr->index_tt_rsd,     ppt->selection_num, ppt->has_nc_rsd)) ||
        (_index_tt_in_range_(ptr->index_tt_d0,      ppt->selection_num, ppt->has_nc_rsd)) ||
        (_index_tt_in_range_(ptr->index_tt_d1,      ppt->selection_num, ppt->has_nc_rsd)) ||
        (_index_tt_in_range_(ptr->index_tt_nc_lens, ppt->selection_num, ppt->has_nc_lens))||
        (_index_tt_in_range_(ptr->index_tt_nc_g1,   ppt->selection_num, ppt->has_nc_gr))  ||
        (_index_tt_in_range_(ptr->index_tt_nc_g2,   ppt->selection_num, ppt->has_nc_gr))  ||
        (_index_tt_in_range_(ptr->index_tt_nc_g3,   ppt->selection_num, ppt->has_nc_gr))  ||
        (_index_tt_in_range_(ptr->index_tt_nc_g4,   ppt->selection_num, ppt->has_nc_gr))  ||
        (_index_tt_in_range_(ptr->index_tt_nc_g5,   ppt->selection_num, ppt->has_nc_gr))
        )
      redefine_source = _TRUE_;

    /* galaxy lensing potential */
    if ((ppt->has_cl_lensing_potential == _TRUE_) && (index_tt >= ptr->index_tt_lensing) && (index_tt < ptr->index_tt_lensing+ppt->selection_num))
      redefine_source = _TRUE_;

  }

  /* conformal time today */
  tau0 = pba->conformal_age;

  /** - case where we need to redefine by a window function (or any
     function of the background and of k) */
  if (redefine_source == _TRUE_) {

    class_call(transfer_source_tau_size(ppr,
                                        pba,
                                        ppt,
                                        ptr,
                                        tau_rec,
                                        tau0,
                                        index_md,
                                        index_tt,
                                        &tau_size),
               ptr->error_message,
               ptr->error_message);

    if (_scalars_) {

      /* lensing source: throw away times before recombination, and multiply psi by window function */

      if ((ppt->has_cl_cmb_lensing_potential == _TRUE_) && (index_tt == ptr->index_tt_lcmb)) {

        /* first time step after removing early times */
        index_tau_min =  ppt->tau_size - tau_size;

        /* loop over time and rescale */
        for (index_tau = index_tau_min; index_tau < ppt->tau_size; index_tau++) {

          /* conformal time */
          tau = ppt->tau_sampling[index_tau];

          /* lensing source =  - W(tau) (phi(k,tau) + psi(k,tau)) Heaviside(tau-tau_rec)
             with
             psi,phi = metric perturbation in newtonian gauge (phi+psi = Phi_A-Phi_H of Bardeen)
             W = (tau-tau_rec)/(tau_0-tau)/(tau_0-tau_rec)
             H(x) = Heaviside
             (in tau = tau_0, set source = 0 to avoid division by zero;
             regulated anyway by Bessel).
          */

          if (index_tau == ppt->tau_size-1) {
            rescaling=0.;
          }
          else {
            switch (pba->sgnK){
            case 1:
              rescaling = sqrt(pba->K)
                *sin((tau_rec-tau)*sqrt(pba->K))
                /sin((tau0-tau)*sqrt(pba->K))
                /sin((tau0-tau_rec)*sqrt(pba->K));
              break;
            case 0:
              rescaling = (tau_rec-tau)/(tau0-tau)/(tau0-tau_rec);
              break;
            case -1:
              rescaling = sqrt(-pba->K)
                *sinh((tau_rec-tau)*sqrt(-pba->K))
                /sinh((tau0-tau)*sqrt(-pba->K))
                /sinh((tau0-tau_rec)*sqrt(-pba->K));
              break;
            }
            // Note: until 2.4.3 there was a bug here: the curvature effects had been omitted.
          }

          /* copy from input array to output array */
          sources[index_tau-index_tau_min] =
            interpolated_sources[index_tau]
            * rescaling
            * ptr->lcmb_rescale
            * pow(ptr->k[index_md][index_q]/ptr->lcmb_pivot,ptr->lcmb_tilt);

          /* store value of (tau0-tau) */
          tau0_minus_tau[index_tau-index_tau_min] = tau0 - tau;

        }

        /* Compute trapezoidal weights for integration over tau */
        class_call(array_trapezoidal_mweights(tau0_minus_tau,
                                              tau_size,
                                              w_trapz,
                                              ptr->error_message),
                   ptr->error_message,
                   ptr->error_message);
      }

      /* density source: redefine the time sampling, multiply by
         coefficient of Poisson equation, and multiply by selection
         function */

      if ((_index_tt_in_range_(ptr->index_tt_density, ppt->selection_num, ppt->has_nc_density)) ||
          (_index_tt_in_range_(ptr->index_tt_rsd,     ppt->selection_num, ppt->has_nc_rsd)) ||
          (_index_tt_in_range_(ptr->index_tt_d0,      ppt->selection_num, ppt->has_nc_rsd)) ||
          (_index_tt_in_range_(ptr->index_tt_d1,      ppt->selection_num, ppt->has_nc_rsd)) ||
          (_index_tt_in_range_(ptr->index_tt_nc_g1,   ppt->selection_num, ppt->has_nc_gr))  ||
          (_index_tt_in_range_(ptr->index_tt_nc_g2,   ppt->selection_num, ppt->has_nc_gr))  ||
          (_index_tt_in_range_(ptr->index_tt_nc_g3,   ppt->selection_num, ppt->has_nc_gr))
          ) {

        /* bin number associated to particular redshift bin and selection function */
        if (_index_tt_in_range_(ptr->index_tt_density, ppt->selection_num, ppt->has_nc_density))
          bin = index_tt - ptr->index_tt_density;

        if (_index_tt_in_range_(ptr->index_tt_rsd,     ppt->selection_num, ppt->has_nc_rsd))
          bin = index_tt - ptr->index_tt_rsd;

        if (_index_tt_in_range_(ptr->index_tt_d0,      ppt->selection_num, ppt->has_nc_rsd))
          bin = index_tt - ptr->index_tt_d0;

        if (_index_tt_in_range_(ptr->index_tt_d1,      ppt->selection_num, ppt->has_nc_rsd))
          bin = index_tt - ptr->index_tt_d1;

        if (_index_tt_in_range_(ptr->index_tt_nc_g1,   ppt->selection_num, ppt->has_nc_gr))
          bin = index_tt - ptr->index_tt_nc_g1;

        if (_index_tt_in_range_(ptr->index_tt_nc_g2,   ppt->selection_num, ppt->has_nc_gr))
          bin = index_tt - ptr->index_tt_nc_g2;

        if (_index_tt_in_range_(ptr->index_tt_nc_g3,   ppt->selection_num, ppt->has_nc_gr))
          bin = index_tt - ptr->index_tt_nc_g3;

        /* allocate temporary arrays for storing sources and for calling background */
        class_alloc(selection,tau_size*sizeof(double),ptr->error_message);
        class_alloc(pvecback,pba->bg_size*sizeof(double),ptr->error_message);

        /* redefine the time sampling */
        class_call(transfer_selection_sampling(ppr,
                                               pba,
                                               ppt,
                                               ptr,
                                               bin,
                                               tau0_minus_tau,
                                               tau_size),
                   ptr->error_message,
                   ptr->error_message);

        class_test(tau0 - tau0_minus_tau[0] > ppt->tau_sampling[ppt->tau_size-1],
                   ptr->error_message,
                   "this should not happen, there was probably a rounding error, if this error occurred, then this must be coded more carefully");

        /* resample the source at those times */
        class_call(transfer_source_resample(ppr,
                                            pba,
                                            ppt,
                                            ptr,
                                            bin,
                                            tau0_minus_tau,
                                            tau_size,
                                            index_md,
                                            tau0,
                                            interpolated_sources,
                                            sources),
                   ptr->error_message,
                   ptr->error_message);

        /* Compute trapezoidal weights for integration over tau */
        class_call(array_trapezoidal_mweights(tau0_minus_tau,
                                              tau_size,
                                              w_trapz,
                                              ptr->error_message),
                   ptr->error_message,
                   ptr->error_message);

        /* compute values of selection function at sampled values of tau */
        class_call(transfer_selection_compute(ppr,
                                              pba,
                                              ppt,
                                              ptr,
                                              selection,
                                              tau0_minus_tau,
                                              w_trapz,
                                              tau_size,
                                              pvecback,
                                              tau0,
                                              bin),
                   ptr->error_message,
                   ptr->error_message);

        /* loop over time and rescale */
        for (index_tau = 0; index_tau < tau_size; index_tau++) {

          /* conformal time */
          tau = tau0 - tau0_minus_tau[index_tau];

          /* geometrical quantity */
          switch (pba->sgnK){
          case 1:
            cotKgen_source = sqrt(pba->K)/ptr->k[index_md][index_q]
              *cos(tau0_minus_tau[index_tau]*sqrt(pba->K))
              /sin(tau0_minus_tau[index_tau]*sqrt(pba->K));
            break;
          case 0:
            cotKgen_source = 1./(ptr->k[index_md][index_q]*tau0_minus_tau[index_tau]);
            break;
          case -1:
            cotKgen_source = sqrt(-pba->K)/ptr->k[index_md][index_q]
              *cosh(tau0_minus_tau[index_tau]*sqrt(-pba->K))
              /sinh(tau0_minus_tau[index_tau]*sqrt(-pba->K));
            break;
          }

          /* corresponding background quantities */
          class_call(background_at_tau(pba,
                                       tau,
                                       pba->long_info,
                                       pba->inter_normal,
                                       &last_index,
                                       pvecback),
                     pba->error_message,
                     ptr->error_message);

          /* Source evolution, used by number counf rsd and number count gravity terms */

          if ((_index_tt_in_range_(ptr->index_tt_d1,      ppt->selection_num, ppt->has_nc_rsd)) ||
              (_index_tt_in_range_(ptr->index_tt_nc_g2,   ppt->selection_num, ppt->has_nc_gr))) {

            if((ptr->has_nz_evo_file == _TRUE_) || (ptr->has_nz_evo_analytic == _TRUE_)){

              f_evo = 2./pvecback[pba->index_bg_H]/pvecback[pba->index_bg_a]/tau0_minus_tau[index_tau]
                + pvecback[pba->index_bg_H_prime]/pvecback[pba->index_bg_H]/pvecback[pba->index_bg_H]/pvecback[pba->index_bg_a];

              z = pba->a_today/pvecback[pba->index_bg_a]-1.;

              if (ptr->has_nz_evo_file ==_TRUE_) {

                class_test((z<ptr->nz_evo_z[0]) || (z>ptr->nz_evo_z[ptr->nz_evo_size-1]),
                           ptr->error_message,
                           "Your input file for the selection function only covers the redshift range [%f : %f]. However, your input for the selection function requires z=%f",
                           ptr->nz_evo_z[0],
                           ptr->nz_evo_z[ptr->nz_evo_size-1],
                           z);


                class_call(array_interpolate_spline(
                                                    ptr->nz_evo_z,
                                                    ptr->nz_evo_size,
                                                    ptr->nz_evo_dlog_nz,
                                                    ptr->nz_evo_dd_dlog_nz,
                                                    1,
                                                    z,
                                                    &last_index,
                                                    &dln_dNdz_dz,
                                                    1,
                                                    ptr->error_message),
                           ptr->error_message,
                           ptr->error_message);

              }
              else {

                class_call(transfer_dNdz_analytic(ptr,
                                                  z,
                                                  &dNdz,
                                                  &dln_dNdz_dz),
                           ptr->error_message,
                           ptr->error_message);
              }

              f_evo -= dln_dNdz_dz/pvecback[pba->index_bg_a];
            }
            else {
              f_evo = 0.;
            }

          }

          /* matter density source =  [- (dz/dtau) W(z)] * delta_m(k,tau)
             = W(tau) delta_m(k,tau)
             with
             delta_m = total matter perturbation (defined in gauge-independent way, see arXiv 1307.1459)
             W(z) = redshift space selection function = dN/dz
             W(tau) = same wrt conformal time = dN/dtau
             (in tau = tau_0, set source = 0 to avoid division by zero;
             regulated anyway by Bessel).
          */

          if (_index_tt_in_range_(ptr->index_tt_density, ppt->selection_num, ppt->has_nc_density))
            rescaling = ptr->selection_bias[bin]*selection[index_tau];

          /* redshift space distortion source = - [- (dz/dtau) W(z)] * (k/H) * theta(k,tau) */

          if (_index_tt_in_range_(ptr->index_tt_rsd,     ppt->selection_num, ppt->has_nc_rsd))
            rescaling = selection[index_tau]/pvecback[pba->index_bg_H]/pvecback[pba->index_bg_a];

          if (_index_tt_in_range_(ptr->index_tt_d0,      ppt->selection_num, ppt->has_nc_rsd))
            rescaling = -3.*selection[index_tau]*pvecback[pba->index_bg_H]*pvecback[pba->index_bg_a]
              /ptr->k[index_md][index_q]/ptr->k[index_md][index_q];

          if (_index_tt_in_range_(ptr->index_tt_d1,      ppt->selection_num, ppt->has_nc_rsd))

            rescaling = selection[index_tau]*(1.
                                              +pvecback[pba->index_bg_H_prime]
                                              /pvecback[pba->index_bg_a]
                                              /pvecback[pba->index_bg_H]
                                              /pvecback[pba->index_bg_H]
                                              +(2.-5.*ptr->selection_magnification_bias[bin])
                                              // /tau0_minus_tau[index_tau] // in flat space
                                              *cotKgen_source*ptr->k[index_md][index_q]  // in general case
                                              /pvecback[pba->index_bg_a]
                                              /pvecback[pba->index_bg_H]
                                              +5.*ptr->selection_magnification_bias[bin]
                                              -f_evo
                                              )/ptr->k[index_md][index_q];

          if (_index_tt_in_range_(ptr->index_tt_nc_g1,   ppt->selection_num, ppt->has_nc_gr))

            rescaling = selection[index_tau];

          if (_index_tt_in_range_(ptr->index_tt_nc_g2,   ppt->selection_num, ppt->has_nc_gr))

            rescaling = -selection[index_tau]*(3.
                                               +pvecback[pba->index_bg_H_prime]
                                               /pvecback[pba->index_bg_a]
                                               /pvecback[pba->index_bg_H]
                                               /pvecback[pba->index_bg_H]
                                               +(2.-5.*ptr->selection_magnification_bias[bin])
                                               // /tau0_minus_tau[index_tau]  // in flat space
                                               *cotKgen_source*ptr->k[index_md][index_q]  // in general case
                                               /pvecback[pba->index_bg_a]
                                               /pvecback[pba->index_bg_H]
                                               -f_evo
                                               );

          if (_index_tt_in_range_(ptr->index_tt_nc_g3,   ppt->selection_num, ppt->has_nc_gr))
            rescaling = selection[index_tau]/pvecback[pba->index_bg_a]/pvecback[pba->index_bg_H];

          sources[index_tau] *= rescaling;

        }

        /* deallocate temporary arrays */
        free(pvecback);
        free(selection);
      }

      /* lensing potential: eliminate early times, and multiply by selection
         function */

      if ((_index_tt_in_range_(ptr->index_tt_lensing, ppt->selection_num, ppt->has_cl_lensing_potential)) ||
          (_index_tt_in_range_(ptr->index_tt_nc_lens, ppt->selection_num, ppt->has_nc_lens)) ||
          (_index_tt_in_range_(ptr->index_tt_nc_g4,   ppt->selection_num, ppt->has_nc_gr)) ||
          (_index_tt_in_range_(ptr->index_tt_nc_g5,   ppt->selection_num, ppt->has_nc_gr))
          ) {

        /* bin number associated to particular redshift bin and selection function */
        if (_index_tt_in_range_(ptr->index_tt_lensing, ppt->selection_num, ppt->has_cl_lensing_potential))
          bin = index_tt - ptr->index_tt_lensing;

        if (_index_tt_in_range_(ptr->index_tt_nc_lens, ppt->selection_num, ppt->has_nc_lens))
          bin = index_tt - ptr->index_tt_nc_lens;

        if (_index_tt_in_range_(ptr->index_tt_nc_g4,   ppt->selection_num, ppt->has_nc_gr))
          bin = index_tt - ptr->index_tt_nc_g4;

        if (_index_tt_in_range_(ptr->index_tt_nc_g5,   ppt->selection_num, ppt->has_nc_gr))
          bin = index_tt - ptr->index_tt_nc_g5;

        /* allocate temporary arrays for storing sources and for calling background */
        class_alloc(pvecback,
                    pba->bg_size*sizeof(double),
                    ptr->error_message);

        /* dirac case */
        if (ppt->selection == dirac) {
          tau_sources_size=1;
        }
        /* other cases (gaussian, tophat...) */
        else {
          tau_sources_size=ppr->selection_sampling;
        }

        class_alloc(selection,
                    tau_sources_size*sizeof(double),
                    ptr->error_message);

        class_alloc(tau0_minus_tau_lensing_sources,
                    tau_sources_size*sizeof(double),
                    ptr->error_message);

        class_alloc(w_trapz_lensing_sources,
                    tau_sources_size*sizeof(double),
                    ptr->error_message);

        /* time sampling for source selection function */
        class_call(transfer_selection_sampling(ppr,
                                               pba,
                                               ppt,
                                               ptr,
                                               bin,
                                               tau0_minus_tau_lensing_sources,
                                               tau_sources_size),
                   ptr->error_message,
                   ptr->error_message);

        /* Compute trapezoidal weights for integration over tau */
        class_call(array_trapezoidal_mweights(tau0_minus_tau_lensing_sources,
                                              tau_sources_size,
                                              w_trapz_lensing_sources,
                                              ptr->error_message),
                   ptr->error_message,
                   ptr->error_message);

        /* compute values of selection function at sampled values of tau */
        class_call(transfer_selection_compute(ppr,
                                              pba,
                                              ppt,
                                              ptr,
                                              selection,
                                              tau0_minus_tau_lensing_sources,
                                              w_trapz_lensing_sources,
                                              tau_sources_size,
                                              pvecback,
                                              tau0,
                                              bin),
                   ptr->error_message,
                   ptr->error_message);

        /* redefine the time sampling */
        class_call(transfer_lensing_sampling(ppr,
                                             pba,
                                             ppt,
                                             ptr,
                                             bin,
                                             tau0,
                                             tau0_minus_tau,
                                             tau_size),
                   ptr->error_message,
                   ptr->error_message);

        /* resample the source at those times */
        class_call(transfer_source_resample(ppr,
                                            pba,
                                            ppt,
                                            ptr,
                                            bin,
                                            tau0_minus_tau,
                                            tau_size,
                                            index_md,
                                            tau0,
                                            interpolated_sources,
                                            sources),
                   ptr->error_message,
                   ptr->error_message);

        /* Compute trapezoidal weights for integration over tau */
        class_call(array_trapezoidal_mweights(tau0_minus_tau,
                                              tau_size,
                                              w_trapz,
                                              ptr->error_message),
                   ptr->error_message,
                   ptr->error_message);

        /* loop over time and rescale */
        for (index_tau = 0; index_tau < tau_size; index_tau++) {

          /* lensing source =  - W(tau) (phi(k,tau) + psi(k,tau)) Heaviside(tau-tau_rec)
             with
             psi,phi = metric perturbation in newtonian gauge (phi+psi = Phi_A-Phi_H of Bardeen)
             W = (tau-tau_rec)/(tau_0-tau)/(tau_0-tau_rec)
             H(x) = Heaviside
             (in tau = tau_0, set source = 0 to avoid division by zero;
             regulated anyway by Bessel).
          */

          if (index_tau == tau_size-1) {
            rescaling=0.;
          }
          else {

            rescaling = 0.;


            for (index_tau_sources=0;
                 index_tau_sources < tau_sources_size;
                 index_tau_sources++) {

              switch (pba->sgnK){
              case 1:
                sinKgen_source = ptr->k[index_md][index_q]*sin(tau0_minus_tau_lensing_sources[index_tau_sources]*sqrt(pba->K))/sqrt(pba->K);
                sinKgen_source_to_lens = ptr->k[index_md][index_q]*sin((tau0_minus_tau[index_tau]-tau0_minus_tau_lensing_sources[index_tau_sources])*sqrt(pba->K))/sqrt(pba->K);
                cotKgen_source = cos(tau0_minus_tau_lensing_sources[index_tau_sources]*sqrt(pba->K))/sinKgen_source;
                cscKgen_lens = sqrt(pba->K)/ptr->k[index_md][index_q]/sin(sqrt(pba->K)*tau0_minus_tau[index_tau]);
                break;
              case 0:
                sinKgen_source = ptr->k[index_md][index_q]*tau0_minus_tau_lensing_sources[index_tau_sources];
                sinKgen_source_to_lens = ptr->k[index_md][index_q]*(tau0_minus_tau[index_tau]-tau0_minus_tau_lensing_sources[index_tau_sources]);
                cotKgen_source = 1./(ptr->k[index_md][index_q]*tau0_minus_tau_lensing_sources[index_tau_sources]);
                cscKgen_lens = 1./(ptr->k[index_md][index_q]*tau0_minus_tau[index_tau]);
                break;
              case -1:
                sinKgen_source = ptr->k[index_md][index_q]*sinh(tau0_minus_tau_lensing_sources[index_tau_sources]*sqrt(-pba->K))/sqrt(-pba->K);
                sinKgen_source_to_lens = ptr->k[index_md][index_q]*sinh((tau0_minus_tau[index_tau]-tau0_minus_tau_lensing_sources[index_tau_sources])*sqrt(-pba->K))/sqrt(-pba->K);
                cotKgen_source = cosh(tau0_minus_tau_lensing_sources[index_tau_sources]*sqrt(-pba->K))/sinKgen_source;
                cscKgen_lens = sqrt(-pba->K)/ptr->k[index_md][index_q]/sinh(sqrt(-pba->K)*tau0_minus_tau[index_tau]);
                break;
              }


              /* condition for excluding from the sum the sources located in z=zero */
              if ((tau0_minus_tau_lensing_sources[index_tau_sources] > 0.) && (tau0_minus_tau_lensing_sources[index_tau_sources]-tau0_minus_tau[index_tau] > 0.)) {

                if (_index_tt_in_range_(ptr->index_tt_lensing, ppt->selection_num, ppt->has_cl_lensing_potential)) {

                  rescaling +=
                    //  *(tau0_minus_tau[index_tau]-tau0_minus_tau_lensing_sources[index_tau_sources])
                    //  /tau0_minus_tau[index_tau]
                    //  /tau0_minus_tau_lensing_sources[index_tau_sources]
                    ptr->k[index_md][index_q]
                    *sinKgen_source_to_lens
                    *cscKgen_lens
                    /sinKgen_source
                    * selection[index_tau_sources]
                    * w_trapz_lensing_sources[index_tau_sources];
                }

                if (_index_tt_in_range_(ptr->index_tt_nc_lens, ppt->selection_num, ppt->has_nc_lens)) {

                  rescaling -=
                    (2.-5.*ptr->selection_magnification_bias[bin])/2.
                    //  *(tau0_minus_tau[index_tau]-tau0_minus_tau_lensing_sources[index_tau_sources])
                    //  /tau0_minus_tau[index_tau]
                    //  /tau0_minus_tau_lensing_sources[index_tau_sources]
                    *ptr->k[index_md][index_q]
                    *sinKgen_source_to_lens
                    *cscKgen_lens
                    /sinKgen_source
                    * selection[index_tau_sources]
                    * w_trapz_lensing_sources[index_tau_sources];
                }

                if (_index_tt_in_range_(ptr->index_tt_nc_g4, ppt->selection_num, ppt->has_nc_gr)) {

                  rescaling +=
                    (2.-5.*ptr->selection_magnification_bias[bin])
                    // /tau0_minus_tau_lensing_sources[index_tau_sources]
                    * cotKgen_source*ptr->k[index_md][index_q]
                    * selection[index_tau_sources]
                    * w_trapz_lensing_sources[index_tau_sources];

                }

                if (_index_tt_in_range_(ptr->index_tt_nc_g5, ppt->selection_num, ppt->has_nc_gr)) {

                  /* background quantities at time tau_lensing_source */

                  class_call(background_at_tau(pba,
                                               tau0-tau0_minus_tau_lensing_sources[index_tau_sources],
                                               pba->long_info,
                                               pba->inter_normal,
                                               &last_index,
                                               pvecback),
                             pba->error_message,
                             ptr->error_message);

                  /* Source evolution at time tau_lensing_source */

                  if ((ptr->has_nz_evo_file == _TRUE_) || (ptr->has_nz_evo_analytic == _TRUE_)) {

                    f_evo = 2./pvecback[pba->index_bg_H]/pvecback[pba->index_bg_a]*cotKgen_source*ptr->k[index_md][index_q]
                      + pvecback[pba->index_bg_H_prime]/pvecback[pba->index_bg_H]/pvecback[pba->index_bg_H]/pvecback[pba->index_bg_a];

                    z = pba->a_today/pvecback[pba->index_bg_a]-1.;

                    if (ptr->has_nz_evo_file == _TRUE_) {

                      class_test((z<ptr->nz_evo_z[0]) || (z>ptr->nz_evo_z[ptr->nz_evo_size-1]),
                                 ptr->error_message,
                                 "Your input file for the selection function only covers the redshift range [%f : %f]. However, your input for the selection function requires z=%f",
                                 ptr->nz_evo_z[0],
                                 ptr->nz_evo_z[ptr->nz_evo_size-1],
                                 z);

                      class_call(array_interpolate_spline(
                                                          ptr->nz_evo_z,
                                                          ptr->nz_evo_size,
                                                          ptr->nz_evo_dlog_nz,
                                                          ptr->nz_evo_dd_dlog_nz,
                                                          1,
                                                          z,
                                                          &last_index,
                                                          &dln_dNdz_dz,
                                                          1,
                                                          ptr->error_message),
                                 ptr->error_message,
                                 ptr->error_message);

                    }
                    else {

                      class_call(transfer_dNdz_analytic(ptr,
                                                        z,
                                                        &dNdz,
                                                        &dln_dNdz_dz),
                                 ptr->error_message,
                                 ptr->error_message);
                    }

                    f_evo -= dln_dNdz_dz/pvecback[pba->index_bg_a];
                  }
                  else {
                    f_evo = 0.;
                  }

                  rescaling +=
                    (1.
                     + pvecback[pba->index_bg_H_prime]
                     /pvecback[pba->index_bg_a]
                     /pvecback[pba->index_bg_H]
                     /pvecback[pba->index_bg_H]
                     + (2.-5.*ptr->selection_magnification_bias[bin])
                     //  /tau0_minus_tau_lensing_sources[index_tau_sources]
                     * cotKgen_source*ptr->k[index_md][index_q]
                     /pvecback[pba->index_bg_a]
                     /pvecback[pba->index_bg_H]
                     + 5.*ptr->selection_magnification_bias[bin]
                     - f_evo)
                    * ptr->k[index_md][index_q]
                    * selection[index_tau_sources]
                    * w_trapz_lensing_sources[index_tau_sources];
                }

              }
            }
          }

          /* copy from input array to output array */
          sources[index_tau] *= rescaling;

        }

        /* deallocate temporary arrays */
        free(pvecback);
        free(selection);
        free(tau0_minus_tau_lensing_sources);
        free(w_trapz_lensing_sources);

      }
    }
  }

  /** - case where we do not need to redefine */

  else {

    /* number of sampled time values */
    tau_size = ppt->tau_size;

    /* plain copy from input array to output array */
    memcpy(sources,
           interpolated_sources,
           ppt->tau_size*sizeof(double));

    /* store values of (tau0-tau) */
    for (index_tau=0; index_tau < ppt->tau_size; index_tau++) {
      tau0_minus_tau[index_tau] = tau0 - ppt->tau_sampling[index_tau];
    }

    /* Compute trapezoidal weights for integration over tau */
    class_call(array_trapezoidal_mweights(tau0_minus_tau,
                                          tau_size,
                                          w_trapz,
                                          ptr->error_message),
               ptr->error_message,
               ptr->error_message);
  }

  /** - return tau_size value that will be stored in the workspace (the
     workspace wants a double) */

  *tau_size_out = tau_size;

  return _SUCCESS_;

}

/**
 * Arbitrarily normalized selection function dN/dz(z,bin)
 *
 * @param ppr                   Input: pointer to precision structure
 * @param ppt                   Input: pointer to perturbation structure
 * @param ptr                   Input: pointer to transfers structure
 * @param bin                   Input: redshift bin number
 * @param z                     Input: one value of redshift
 * @param selection             Output: pointer to selection function
 * @return the error status
 */

int transfer_selection_function(
                                struct precision * ppr,
                                struct perturbs * ppt,
                                struct transfers * ptr,
                                int bin,
                                double z,
                                double * selection) {

  double x;
  double dNdz;
  double dln_dNdz_dz;
  int last_index;

  /* trivial dirac case */
  if (ppt->selection==dirac) {

    *selection=1.;

    return _SUCCESS_;
  }

  /* difference between z and the bin center (we can take the absolute
     value as long as all selection functions are symmetric around
     x=0) */
  x=fabs(z-ppt->selection_mean[bin]);

  /* gaussian case (the function is anyway normalized later
     automatically, but could not resist to normalize it already
     here) */
  if (ppt->selection==gaussian) {

    *selection = exp(-0.5*pow(x/ppt->selection_width[bin],2))
      /ppt->selection_width[bin]/sqrt(2.*_PI_);

    if ((ptr->has_nz_file == _TRUE_) || (ptr->has_nz_analytic == _TRUE_)) {

      if (ptr->has_nz_file == _TRUE_) {

        class_test((z<ptr->nz_z[0]) || (z>ptr->nz_z[ptr->nz_size-1]),
                   ptr->error_message,
                   "Your input file for the selection function only covers the redshift range [%f : %f]. However, your input for the selection function requires z=%f",
                   ptr->nz_z[0],
                   ptr->nz_z[ptr->nz_size-1],
                   z);

        class_call(array_interpolate_spline(
                                            ptr->nz_z,
                                            ptr->nz_size,
                                            ptr->nz_nz,
                                            ptr->nz_ddnz,
                                            1,
                                            z,
                                            &last_index,
                                            &dNdz,
                                            1,
                                            ptr->error_message),
                   ptr->error_message,
                   ptr->error_message);
      }
      else {

        class_call(transfer_dNdz_analytic(ptr,
                                          z,
                                          &dNdz,
                                          &dln_dNdz_dz),
                   ptr->error_message,
                   ptr->error_message);
      }

      *selection *= dNdz;
    }

    return _SUCCESS_;
  }

  /* top-hat case, with smoothed edges. The problem with sharp edges
     is that the final result will be affected by random
     noise. Indeed, the values of k at which the transfer functions
     Delta_l(k) are sampled will never coincide with the actual edges
     of the true transfer function (computed with or even without the
     Limber approximation). Hence the integral Cl=\int dk
     Delta_l(k)**2 (...) will be imprecise and will fluctuate randomly
     with the resolution along k. With smooth edges, the problem is
     solved, and the final Cls become mildly dependent on the
     resolution along k. */

  if (ppt->selection==tophat) {

    /* selection function, centered on z=mean (i.e. on x=0), equal to
       one around x=0, with tanh step centered on x=width, of width
       delta x = 0.1*width
    */
    *selection=(1.-tanh((x-ppt->selection_width[bin])/(ppr->selection_tophat_edge*ppt->selection_width[bin])))/2.;

    if ((ptr->has_nz_file == _TRUE_) || (ptr->has_nz_analytic == _TRUE_)) {

      if (ptr->has_nz_file == _TRUE_) {

        class_call(array_interpolate_spline(
                                            ptr->nz_z,
                                            ptr->nz_size,
                                            ptr->nz_nz,
                                            ptr->nz_ddnz,
                                            1,
                                            z,
                                            &last_index,
                                            &dNdz,
                                            1,
                                            ptr->error_message),
                   ptr->error_message,
                   ptr->error_message);
      }
      else {

        class_call(transfer_dNdz_analytic(ptr,
                                          z,
                                          &dNdz,
                                          &dln_dNdz_dz),
                   ptr->error_message,
                   ptr->error_message);
      }

      *selection *= dNdz;
    }

    return _SUCCESS_;
  }

  /* get here only if selection type was recognized */
  class_stop(ptr->error_message,
             "invalid choice of selection function");

  return _SUCCESS_;
}

/**
 * Analytic form for dNdz distribution, from arXiv:1004.4640
 *
 * @param ptr          Input: pointer to transfer structure
 * @param z            Input: redshift
 * @param dNdz         Output: density per redshift, dN/dZ
 * @param dln_dNdz_dz  Output: dln(dN/dz)/dz, used optionally for the source evolution
 * @return the error status
 */

int transfer_dNdz_analytic(
                           struct transfers * ptr,
                           double z,
                           double * dNdz,
                           double * dln_dNdz_dz) {

  /* Implement here your favorite analytic ansatz for the selection
     function. Typical function for photometric sample: dN/dz =
     (z/z0)^alpha exp[-(z/z0)^beta]. Then: dln(dN/dz)/dz = (alpha -
     beta*(z/z0)^beta)/z. In principle, one is free to use different
     ansatz for the selection function and the evolution
     function. Since the selection function uses only dN/dz, while the
     evolution uses only dln(dN/dz)/dz, it is possible to use
     different functions for dN/dz and dln(dN/dz)/dz */

  double z0,alpha,beta;

  z0 = 0.55;
  alpha = 2.0;
  beta = 1.5;

  *dNdz = pow(z/z0,alpha) * exp(-pow(z/z0,beta));

  *dln_dNdz_dz = (alpha - pow(z/z0,beta)*beta)/z;

  return _SUCCESS_;

}

/**
 * For sources that need to be multiplied by a selection function,
 * redefine a finer time sampling in a small range
 *
 * @param ppr                   Input: pointer to precision structure
 * @param pba                   Input: pointer to background structure
 * @param ppt                   Input: pointer to perturbation structure
 * @param ptr                   Input: pointer to transfers structure
 * @param bin                   Input: redshift bin number
 * @param tau0_minus_tau        Output: values of (tau0-tau) at which source are sample
 * @param tau_size              Output: pointer to size of previous array
 * @return the error status
 */

int transfer_selection_sampling(
                                struct precision * ppr,
                                struct background * pba,
                                struct perturbs * ppt,
                                struct transfers * ptr,
                                int bin,
                                double * tau0_minus_tau,
                                int tau_size) {

  /* running index on time */
  int index_tau;

  /* minimum and maximal value of time in new sampled interval */
  double tau_min,tau_mean,tau_max;

  /* time interval for this bin */
  class_call(transfer_selection_times(ppr,
                                      pba,
                                      ppt,
                                      ptr,
                                      bin,
                                      &tau_min,
                                      &tau_mean,
                                      &tau_max),
             ptr->error_message,
             ptr->error_message);

  class_test(tau_size <= 0,
             ptr->error_message,
             "should be at least one");

  /* case selection == dirac */
  if (tau_min == tau_max) {
    class_test(tau_size !=1,
               ptr->error_message,
               "for Dirac selection function tau_size should be 1, not %d",tau_size);
    tau0_minus_tau[0] = pba->conformal_age - tau_mean;
  }
  /* for other cases (gaussian, tophat...) define new sampled values
     of (tau0-tau) with even spacing */
  else {
    for (index_tau=0; index_tau<tau_size-1; index_tau++) {
      tau0_minus_tau[index_tau]=pba->conformal_age-tau_min-((double)index_tau)/((double)tau_size-1.)*(tau_max-tau_min);
    }
    tau0_minus_tau[tau_size-1]=pba->conformal_age-tau_max;
  }

  return _SUCCESS_;

}

/**
 * For lensing sources that need to be convolved with a selection
 * function, redefine the sampling within the range extending from the
 * tau_min of the selection function up to tau0
 *
 *
 * @param ppr                   Input: pointer to precision structure
 * @param pba                   Input: pointer to background structure
 * @param ppt                   Input: pointer to perturbation structure
 * @param ptr                   Input: pointer to transfers structure
 * @param bin                   Input: redshift bin number
 * @param tau0                  Input: time today
 * @param tau0_minus_tau        Output: values of (tau0-tau) at which source are sample
 * @param tau_size              Output: pointer to size of previous array
 * @return the error status
 */

int transfer_lensing_sampling(
                              struct precision * ppr,
                              struct background * pba,
                              struct perturbs * ppt,
                              struct transfers * ptr,
                              int bin,
                              double tau0,
                              double * tau0_minus_tau,
                              int tau_size) {

  /* running index on time */
  int index_tau;

  /* minimum and maximal value of time in new sampled interval */
  double tau_min,tau_mean,tau_max;

  /* time interval for this bin */
  class_call(transfer_selection_times(ppr,
                                      pba,
                                      ppt,
                                      ptr,
                                      bin,
                                      &tau_min,
                                      &tau_mean,
                                      &tau_max),
             ptr->error_message,
             ptr->error_message);

  for (index_tau=0; index_tau<tau_size; index_tau++) {
    //tau0_minus_tau[index_tau]=pba->conformal_age-tau_min-((double)index_tau)/((double)tau_size-1.)*(tau0-tau_min);
    tau0_minus_tau[index_tau]=((double)(tau_size-1-index_tau))/((double)(tau_size-1))*(tau0-tau_min);
  }

  return _SUCCESS_;

}


/**
 * For sources that need to be multiplied by a selection function,
 * redefine a finer time sampling in a small range, and resample the
 * perturbation sources at the new value by linear interpolation
 *
 * @param ppr                   Input: pointer to precision structure
 * @param pba                   Input: pointer to background structure
 * @param ppt                   Input: pointer to perturbation structure
 * @param ptr                   Input: pointer to transfers structure
 * @param bin                   Input: redshift bin number
 * @param tau0_minus_tau        Output: values of (tau0-tau) at which source are sample
 * @param tau_size              Output: pointer to size of previous array
 * @param index_md              Input: index of mode
 * @param tau0                  Input: time today
 * @param interpolated_sources  Input: interpolated perturbation source
 * @param sources               Output: resampled transfer source
 * @return the error status
 */

int transfer_source_resample(
                             struct precision * ppr,
                             struct background * pba,
                             struct perturbs * ppt,
                             struct transfers * ptr,
                             int bin,
                             double * tau0_minus_tau,
                             int tau_size,
                             int index_md,
                             double tau0,
                             double * interpolated_sources,
                             double * sources) {

  /* running index on time */
  int index_tau;

  /* array of values of source */
  double * source_at_tau;

  /* array of source values for a given time and for all k's */
  class_alloc(source_at_tau,
              sizeof(double),
              ptr->error_message);

  /* interpolate the sources linearly at the new time values */
  for (index_tau=0; index_tau<tau_size; index_tau++) {

    class_call(array_interpolate_two(ppt->tau_sampling,
                                     1,
                                     0,
                                     interpolated_sources,
                                     1,
                                     ppt->tau_size,
                                     tau0-tau0_minus_tau[index_tau],
                                     source_at_tau,
                                     1,
                                     ptr->error_message),
               ptr->error_message,
               ptr->error_message);

    /* copy the new values in the output sources array */
    sources[index_tau] = source_at_tau[0];
  }

  /* deallocate the temporary array */
  free(source_at_tau);

  return _SUCCESS_;

}

/**
 * For each selection function, compute the min, mean and max values
 * of conformal time (associated to the min, mean and max values of
 * redshift specified by the user)
 *
 * @param ppr                   Input: pointer to precision structure
 * @param pba                   Input: pointer to background structure
 * @param ppt                   Input: pointer to perturbation structure
 * @param ptr                   Input: pointer to transfers structure
 * @param bin                   Input: redshift bin number
 * @param tau_min               Output: smallest time in the selection interval
 * @param tau_mean              Output: time corresponding to z_mean
 * @param tau_max               Output: largest time in the selection interval
 * @return the error status
 */

int transfer_selection_times(
                             struct precision * ppr,
                             struct background * pba,
                             struct perturbs * ppt,
                             struct transfers * ptr,
                             int bin,
                             double * tau_min,
                             double * tau_mean,
                             double * tau_max) {

  /* a value of redshift */
  double z=0.;

  /* lower edge of time interval for this bin */

  if (ppt->selection==gaussian) {
    z = ppt->selection_mean[bin]+ppt->selection_width[bin]*ppr->selection_cut_at_sigma;
  }
  if (ppt->selection==tophat) {
    z = ppt->selection_mean[bin]+(1.+ppr->selection_cut_at_sigma*ppr->selection_tophat_edge)*ppt->selection_width[bin];
  }
  if (ppt->selection==dirac) {
    z = ppt->selection_mean[bin];
  }

  class_call(background_tau_of_z(pba,
                                 z,
                                 tau_min),
             pba->error_message,
             ppt->error_message);

  /* higher edge of time interval for this bin */

  if (ppt->selection==gaussian) {
    z = MAX(ppt->selection_mean[bin]-ppt->selection_width[bin]*ppr->selection_cut_at_sigma,0.);
  }
  if (ppt->selection==tophat) {
    z = MAX(ppt->selection_mean[bin]-(1.+ppr->selection_cut_at_sigma*ppr->selection_tophat_edge)*ppt->selection_width[bin],0.);
  }
  if (ppt->selection==dirac) {
    z = ppt->selection_mean[bin];
  }

  class_call(background_tau_of_z(pba,
                                 z,
                                 tau_max),
             pba->error_message,
             ppt->error_message);

  /* central value of time interval for this bin */

  z = MAX(ppt->selection_mean[bin],0.);

  class_call(background_tau_of_z(pba,
                                 z,
                                 tau_mean),
             pba->error_message,
             ppt->error_message);

  return _SUCCESS_;

}

/**
 * Compute and normalize selection function for a set of time values
 *
 * @param ppr                   Input: pointer to precision structure
 * @param pba                   Input: pointer to background structure
 * @param ppt                   Input: pointer to perturbation structure
 * @param ptr                   Input: pointer to transfers structure
 * @param selection             Output: normalized selection function
 * @param tau0_minus_tau        Input: values of (tau0-tau) at which source are sample
 * @param w_trapz               Input: trapezoidal weights for integration over tau
 * @param tau_size              Input: size of previous two arrays
 * @param pvecback              Input: allocated array of background values
 * @param tau0                  Input: time today
 * @param bin                   Input: redshift bin number
 * @return the error status
 */

int transfer_selection_compute(
                               struct precision * ppr,
                               struct background * pba,
                               struct perturbs * ppt,
                               struct transfers * ptr,
                               double * selection,
                               double * tau0_minus_tau,
                               double * w_trapz,
                               int tau_size,
                               double * pvecback,
                               double tau0,
                               int bin) {

  /* running index over time */
  int index_tau;

  /* running value of time */
  double tau;

  /* used for normalizing the selection to one */
  double norm;

  /* used for calling background_at_tau() */
  int last_index;

  /* running value of redshift */
  double z;

  if (tau_size > 1) {

    /* loop over time */
    for (index_tau = 0; index_tau < tau_size; index_tau++) {

      /* running value of time */
      tau = tau0 - tau0_minus_tau[index_tau];

      /* get background quantities at this time */
      class_call(background_at_tau(pba,
                                   tau,
                                   pba->long_info,
                                   pba->inter_normal,
                                   &last_index,
                                   pvecback),
                 pba->error_message,
                 ptr->error_message);

      /* infer redshift */
      z = pba->a_today/pvecback[pba->index_bg_a]-1.;

      /* get corresponding dN/dz(z,bin) */
      class_call(transfer_selection_function(ppr,
                                             ppt,
                                             ptr,
                                             bin,
                                             z,
                                             &(selection[index_tau])),
                 ptr->error_message,
                 ptr->error_message);

      /* get corresponding dN/dtau = dN/dz * dz/dtau = dN/dz * H */
      selection[index_tau] *= pvecback[pba->index_bg_H];

    }

    /* compute norm = \int W(tau) dtau */
    class_call(array_trapezoidal_integral(selection,
                                          tau_size,
                                          w_trapz,
                                          &norm,
                                          ptr->error_message),
               ptr->error_message,
               ptr->error_message);


    /* divide W by norm so that \int W(tau) dtau = 1 */
    for (index_tau = 0; index_tau < tau_size; index_tau++) {
      selection[index_tau]/=norm;
    }

  }

  /* trivial case: dirac distribution */
  else {
    selection[0] = 1.;
  }

  return _SUCCESS_;
}

/**
 * This routine computes the transfer functions \f$ \Delta_l^{X} (k) \f$)
 * as a function of wavenumber k for a given mode, initial condition,
 * type and multipole l passed in input.
 *
 * For a given value of k, the transfer function is inferred from
 * the source function (passed in input in the array interpolated_sources)
 * and from Bessel functions (passed in input in the bessels structure),
 * either by convolving them along tau, or by a Limber approximation.
 * This elementary task is distributed either to transfer_integrate()
 * or to transfer_limber(). The task of this routine is mainly to
 * loop over k values, and to decide at which k_max the calculation can
 * be stopped, according to some approximation scheme designed to find a
 * compromise between execution time and precision. The approximation scheme
 * is defined by parameters in the precision structure.
 *
 * @param ptw                   Input: pointer to transfer_workspace structure (allocated in transfer_init() to avoid numerous reallocation)
 * @param ppr                   Input: pointer to precision structure
 * @param ppt                   Input: pointer to perturbation structure
 * @param ptr                   Input/output: pointer to transfers structure (result stored there)
 * @param index_q               Input: index of wavenumber
 * @param index_md              Input: index of mode
 * @param index_ic              Input: index of initial condition
 * @param index_tt              Input: index of type of transfer
 * @param index_l               Input: index of multipole
 * @param l                     Input: multipole
 * @param q_max_bessel          Input: maximum value of argument q at which Bessel functions are computed
 * @param radial_type           Input: type of radial (Bessel) functions to convolve with
 * @return the error status
 */

int transfer_compute_for_each_l(
                                struct transfer_workspace * ptw,
                                struct precision * ppr,
                                struct perturbs * ppt,
                                struct transfers * ptr,
                                int index_q,
                                int index_md,
                                int index_ic,
                                int index_tt,
                                int index_l,
                                double l,
                                double q_max_bessel,
                                radial_function_type radial_type
                                ){

  /** Summary: */

  /** - define local variables */

  /* current wavenumber value */
  double q,k;

  /* value of transfer function */
  double transfer_function;

  /* whether to use the Limber approximation */
  short use_limber;

  /** - return zero transfer function if l is above l_max */
  if (index_l >= ptr->l_size_tt[index_md][index_tt]) {

    ptr->transfer[index_md][((index_ic * ptr->tt_size[index_md] + index_tt)
                             * ptr->l_size[index_md] + index_l)
                            * ptr->q_size + index_q] = 0.;
    return _SUCCESS_;
  }

  q = ptr->q[index_q];
  k = ptr->k[index_md][index_q];

  if (ptr->transfer_verbose > 3)
    printf("Compute transfer for l=%d type=%d\n",(int)l,index_tt);

  class_call(transfer_use_limber(ppr,
                                 ppt,
                                 ptr,
                                 q_max_bessel,
                                 index_md,
                                 index_tt,
                                 q,
                                 l,
                                 &use_limber),
             ptr->error_message,
             ptr->error_message);

  if (use_limber == _TRUE_) {

    class_call(transfer_limber(ptr,
                               ptw,
                               index_md,
                               index_q,
                               l,
                               q,
                               radial_type,
                               &transfer_function),
               ptr->error_message,
               ptr->error_message);

  }
  else {
    class_call(transfer_integrate(
                                  ppt,
                                  ptr,
                                  ptw,
                                  index_q,
                                  index_md,
                                  index_tt,
                                  l,
                                  index_l,
                                  k,
                                  radial_type,
                                  &transfer_function
                                  ),
               ptr->error_message,
               ptr->error_message);
  }

  /** - store transfer function in transfer structure */
  ptr->transfer[index_md][((index_ic * ptr->tt_size[index_md] + index_tt)
                           * ptr->l_size[index_md] + index_l)
                          * ptr->q_size + index_q]
    = transfer_function;

  return _SUCCESS_;

}

int transfer_use_limber(
                        struct precision * ppr,
                        struct perturbs * ppt,
                        struct transfers * ptr,
                        double q_max_bessel,
                        int index_md,
                        int index_tt,
                        double q,
                        double l,
                        short * use_limber) {


  /* criteria for choosing between integration and Limber
     must be implemented here */

  *use_limber = _FALSE_;

  if (q>q_max_bessel) {
    *use_limber = _TRUE_;
  }
  else {

    if (_scalars_) {

      //TBC: in principle the Limber condition should be adapted to account for curvature effects

      if ((ppt->has_cl_cmb_lensing_potential == _TRUE_) && (index_tt == ptr->index_tt_lcmb) && (l>ppr->l_switch_limber)) {
        *use_limber = _TRUE_;
      }
      if (_index_tt_in_range_(ptr->index_tt_density, ppt->selection_num, ppt->has_nc_density) && (l>=ppr->l_switch_limber_for_cl_density_over_z*ppt->selection_mean[index_tt-ptr->index_tt_density])) {
        if (ppt->selection != dirac) *use_limber = _TRUE_;
      }
      if (_index_tt_in_range_(ptr->index_tt_rsd,     ppt->selection_num, ppt->has_nc_rsd) && (l>=ppr->l_switch_limber_for_cl_density_over_z*ppt->selection_mean[index_tt-ptr->index_tt_rsd])) {
        if (ppt->selection != dirac) *use_limber = _TRUE_;
      }
      if (_index_tt_in_range_(ptr->index_tt_d0,      ppt->selection_num, ppt->has_nc_rsd) && (l>=ppr->l_switch_limber_for_cl_density_over_z*ppt->selection_mean[index_tt-ptr->index_tt_d0])) {
        if (ppt->selection != dirac) *use_limber = _TRUE_;
      }
      if (_index_tt_in_range_(ptr->index_tt_d1,      ppt->selection_num, ppt->has_nc_rsd) && (l>=ppr->l_switch_limber_for_cl_density_over_z*ppt->selection_mean[index_tt-ptr->index_tt_d1])) {
        if (ppt->selection != dirac) *use_limber = _TRUE_;
      }
      if (_index_tt_in_range_(ptr->index_tt_nc_lens, ppt->selection_num, ppt->has_nc_lens) && (l>=ppr->l_switch_limber_for_cl_density_over_z*ppt->selection_mean[index_tt-ptr->index_tt_nc_lens])) {
        if (ppt->selection != dirac) *use_limber = _TRUE_;
      }
      if (_index_tt_in_range_(ptr->index_tt_nc_g1, ppt->selection_num, ppt->has_nc_gr) && (l>=ppr->l_switch_limber_for_cl_density_over_z*ppt->selection_mean[index_tt-ptr->index_tt_nc_g1])) {
        if (ppt->selection != dirac) *use_limber = _TRUE_;
      }
      if (_index_tt_in_range_(ptr->index_tt_nc_g2, ppt->selection_num, ppt->has_nc_gr) && (l>=ppr->l_switch_limber_for_cl_density_over_z*ppt->selection_mean[index_tt-ptr->index_tt_nc_g2])) {
        if (ppt->selection != dirac) *use_limber = _TRUE_;
      }
      if (_index_tt_in_range_(ptr->index_tt_nc_g3, ppt->selection_num, ppt->has_nc_gr) && (l>=ppr->l_switch_limber_for_cl_density_over_z*ppt->selection_mean[index_tt-ptr->index_tt_nc_g3])) {
        if (ppt->selection != dirac) *use_limber = _TRUE_;
      }
      if (_index_tt_in_range_(ptr->index_tt_nc_g4, ppt->selection_num, ppt->has_nc_gr) && (l>=ppr->l_switch_limber_for_cl_density_over_z*ppt->selection_mean[index_tt-ptr->index_tt_nc_g4])) {
        if (ppt->selection != dirac) *use_limber = _TRUE_;
      }
      if (_index_tt_in_range_(ptr->index_tt_nc_g5, ppt->selection_num, ppt->has_nc_gr) && (l>=ppr->l_switch_limber_for_cl_density_over_z*ppt->selection_mean[index_tt-ptr->index_tt_nc_g5])) {
        if (ppt->selection != dirac) *use_limber = _TRUE_;
      }
      if (_index_tt_in_range_(ptr->index_tt_lensing, ppt->selection_num, ppt->has_cl_lensing_potential) && (l>=ppr->l_switch_limber_for_cl_density_over_z*ppt->selection_mean[index_tt-ptr->index_tt_lensing])) {
        *use_limber = _TRUE_;
      }
    }
  }

  return _SUCCESS_;
}

/**
 * This routine computes the transfer functions \f$ \Delta_l^{X} (k) \f$)
 * for each mode, initial condition, type, multipole l and wavenumber k,
 * by convolving  the source function (passed in input in the array
 * interpolated_sources) with Bessel functions (passed in input in the
 * bessels structure).
 *
 * @param ppt            Input: pointer to perturbation structure
 * @param ptr            Input: pointer to transfers structure
 * @param ptw            Input: pointer to transfer_workspace structure (allocated in transfer_init() to avoid numerous reallocation)
 * @param index_q        Input: index of wavenumber
 * @param index_md       Input: index of mode
 * @param index_tt       Input: index of type
 * @param l              Input: multipole
 * @param index_l        Input: index of multipole
 * @param k              Input: wavenumber
 * @param radial_type    Input: type of radial (Bessel) functions to convolve with
 * @param trsf           Output: transfer function \f$ \Delta_l(k) \f$
 * @return the error status
 */

int transfer_integrate(
                       struct perturbs * ppt,
                       struct transfers * ptr,
                       struct transfer_workspace *ptw,
                       int index_q,
                       int index_md,
                       int index_tt,
                       double l,
                       int index_l,
                       double k,
                       radial_function_type radial_type,
                       double * trsf
                       ) {

  /** Summary: */

  /** - define local variables */

  double * tau0_minus_tau = ptw->tau0_minus_tau;
  double * w_trapz = ptw->w_trapz;
  double * sources = ptw->sources;

  /* minimum value of \f$ (\tau0-\tau) \f$ at which \f$ j_l(k[\tau_0-\tau]) \f$ is known, given that \f$ j_l(x) \f$ is sampled above some finite value \f$ x_{\min} \f$ (below which it can be approximated by zero) */
  double tau0_minus_tau_min_bessel;

  /* index in the source's tau list corresponding to the last point in the overlapping region between sources and bessels. Also the index of possible Bessel truncation. */
  int index_tau_max, index_tau_max_Bessel;

  double bessel, *radial_function;

  double x_turning_point;

  /** - find minimum value of (tau0-tau) at which \f$ j_l(k[\tau_0-\tau]) \f$ is known, given that \f$ j_l(x) \f$ is sampled above some finite value \f$ x_{\min} \f$ (below which it can be approximated by zero) */
  //tau0_minus_tau_min_bessel = x_min_l/k; /* segmentation fault impossible, checked before that k != 0 */
  //printf("index_l=%d\n",index_l);
  if (ptw->sgnK==0){
    tau0_minus_tau_min_bessel = ptw->pBIS->chi_at_phimin[index_l]/k; /* segmentation fault impossible, checked before that k != 0 */
  }
  else{

    if (index_q < ptr->index_q_flat_approximation) {

      tau0_minus_tau_min_bessel = ptw->HIS.chi_at_phimin[index_l]/sqrt(ptw->sgnK*ptw->K);

    }
    else {

      tau0_minus_tau_min_bessel = ptw->pBIS->chi_at_phimin[index_l]/sqrt(ptw->sgnK*ptw->K);

      if (ptw->sgnK == 1) {
        x_turning_point = asin(sqrt(l*(l+1.))/ptr->q[index_q]*sqrt(ptw->sgnK*ptw->K));
        tau0_minus_tau_min_bessel *= x_turning_point/sqrt(l*(l+1.));
      }
      else {
        x_turning_point = asinh(sqrt(l*(l+1.))/ptr->q[index_q]*sqrt(ptw->sgnK*ptw->K));
        tau0_minus_tau_min_bessel *= x_turning_point/sqrt(l*(l+1.));
      }
    }
  }
  /** - if there is no overlap between the region in which bessels and sources are non-zero, return zero */
  if (tau0_minus_tau_min_bessel >= tau0_minus_tau[0]) {
    *trsf = 0.;
    return _SUCCESS_;
  }

  /** - if there is an overlap: */

  /** - --> trivial case: the source is a Dirac function and is sampled in only one point */
  if (ptw->tau_size == 1) {

    class_call(transfer_radial_function(
                                        ptw,
                                        ppt,
                                        ptr,
                                        k,
                                        index_q,
                                        index_l,
                                        1,
                                        &bessel,
                                        radial_type
                                        ),
               ptr->error_message,
               ptr->error_message);

    *trsf = sources[0] * bessel;
    return _SUCCESS_;
  }

  /** - --> other cases */

  /** - ---> (a) find index in the source's tau list corresponding to the last point in the overlapping region. After this step, index_tau_max can be as small as zero, but not negative. */
  index_tau_max = ptw->tau_size-1;
  while (tau0_minus_tau[index_tau_max] < tau0_minus_tau_min_bessel)
    index_tau_max--;
  /* Set index so we know if the truncation of the convolution integral is due to Bessel and not
     due to the source. */
  index_tau_max_Bessel = index_tau_max;

  /** - ---> (b) the source function can vanish at large \f$ \tau \f$. Check if further points can be eliminated. After this step and if we did not return a null transfer function, index_tau_max can be as small as zero, but not negative. */
  while (sources[index_tau_max] == 0.) {
    index_tau_max--;
    if (index_tau_max < 0) {
      *trsf = 0.;
      return _SUCCESS_;
    }
  }

  if (ptw->neglect_late_source == _TRUE_) {

    while (tau0_minus_tau[index_tau_max] < ptw->tau0_minus_tau_cut) {
      index_tau_max--;
      if (index_tau_max < 0) {
        *trsf = 0.;
        return _SUCCESS_;
      }
    }
  }

  /** - Compute the radial function: */
  class_alloc(radial_function,sizeof(double)*(index_tau_max+1),ptr->error_message);

  class_call(transfer_radial_function(
                                      ptw,
                                      ppt,
                                      ptr,
                                      k,
                                      index_q,
                                      index_l,
                                      index_tau_max+1,
                                      radial_function,
                                      radial_type
                                      ),
             ptr->error_message,
             ptr->error_message);

  /** - Now we do most of the convolution integral: */
  class_call(array_trapezoidal_convolution(sources,
                                           radial_function,
                                           index_tau_max+1,
                                           w_trapz,
                                           trsf,
                                           ptr->error_message),
             ptr->error_message,
             ptr->error_message);

  /** - This integral is correct for the case where no truncation has
      occurred. If it has been truncated at some index_tau_max because
      f[index_tau_max+1]==0, it is still correct. The 'mistake' in using
      the wrong weight w_trapz[index_tau_max] is exactly compensated by the
      triangle we miss. However, for the Bessel cut off, we must subtract the
      wrong triangle and add the correct triangle. */
  if ((index_tau_max!=(ptw->tau_size-1))&&(index_tau_max==index_tau_max_Bessel)){
    //Bessel truncation
    *trsf -= 0.5*(tau0_minus_tau[index_tau_max+1]-tau0_minus_tau_min_bessel)*
      radial_function[index_tau_max]*sources[index_tau_max];
  }


  free(radial_function);
  return _SUCCESS_;
}

/**
 * This routine computes the transfer functions \f$ \Delta_l^{X} (k) \f$)
 * for each mode, initial condition, type, multipole l and wavenumber k,
 * by using the Limber approximation, i.e by evaluating the source function
 * (passed in input in the array interpolated_sources) at a single value of
 * tau (the Bessel function being approximated as a Dirac distribution).
 *
 *
 * @param ptr            Input: pointer to transfers structure
 * @param ptw            Input: pointer to transfer workspace structure
 * @param index_md       Input: index of mode
 * @param index_q        Input: index of wavenumber
 * @param l              Input: multipole
 * @param q              Input: wavenumber
 * @param radial_type    Input: type of radial (Bessel) functions to convolve with
 * @param trsf           Output: transfer function \f$ \Delta_l(k) \f$
 * @return the error status
 */

int transfer_limber(
                    struct transfers * ptr,
                    struct transfer_workspace * ptw,
                    int index_md,
                    int index_q,
                    double l,
                    double q,
                    radial_function_type radial_type,
                    double * trsf
                    ){

  /** Summary: */

  /** - define local variables */

  /* interpolated source and its derivatives at this value */
  double S, Sp, Sm;

  double x_limber=0.;
  double tau0_minus_tau_limber=0.;
  double IPhiFlat = 0.;

  if (radial_type == SCALAR_TEMPERATURE_0) {

    /** - get k, l and infer tau such that k(tau0-tau)=l+1/2;
        check that tau is in appropriate range */

    if (ptw->sgnK == 0) {
      tau0_minus_tau_limber = (l+0.5)/q;
    }
    else if (ptw->sgnK == 1) {
      x_limber = asin(sqrt(l*(l+1.))/q*sqrt(ptw->K));
      tau0_minus_tau_limber = x_limber/sqrt(ptw->K);
    }
    else if (ptw->sgnK == -1) {
      x_limber = asinh((l+0.5)/q*sqrt(-ptw->K));
      tau0_minus_tau_limber = x_limber/sqrt(-ptw->K);
    }

    if ((tau0_minus_tau_limber > ptw->tau0_minus_tau[0]) ||
        (tau0_minus_tau_limber < ptw->tau0_minus_tau[ptw->tau_size-1])) {
      *trsf = 0.;
      return _SUCCESS_;
    }

    class_call(transfer_limber_interpolate(ptr,
                                           ptw->tau0_minus_tau,
                                           ptw->sources,
                                           ptw->tau_size,
                                           tau0_minus_tau_limber,
                                           &S),
               ptr->error_message,
               ptr->error_message);

    /** - get transfer = source * \f$ \sqrt{\pi/(2l+1)}/q \f$
        = source*[tau0-tau] * \f$ \sqrt{\pi/(2l+1)}/(l+1/2)\f$
    */

    IPhiFlat = sqrt(_PI_/(2.*l))*(1.-0.25/l+1./32./(l*l));

    *trsf = IPhiFlat*S;

    if (ptw->sgnK == 0) {
      *trsf /= (l+0.5);
    }
    else {
      *trsf *= pow(1.-ptw->K*l*l/q/q,-1./4.)/(tau0_minus_tau_limber*q);
    }

  }

  else if (radial_type == SCALAR_TEMPERATURE_1) {

    if (((l+1.5)/q > ptw->tau0_minus_tau[0]) ||
        ((l-0.5)/q < ptw->tau0_minus_tau[ptw->tau_size-1])) {
      *trsf = 0.;
      return _SUCCESS_;
    }

    class_call(transfer_limber_interpolate(ptr,
                                           ptw->tau0_minus_tau,
                                           ptw->sources,
                                           ptw->tau_size,
                                           (l+1.5)/q,
                                           &Sp),
               ptr->error_message,
               ptr->error_message);

    class_call(transfer_limber_interpolate(ptr,
                                           ptw->tau0_minus_tau,
                                           ptw->sources,
                                           ptw->tau_size,
                                           (l-0.5)/q,
                                           &Sm),
               ptr->error_message,
               ptr->error_message);

    *trsf =
      -sqrt(_PI_/(2.*l+3.))*Sp/(l+1.5) * (l+1.)/(2.*l+1)
      +sqrt(_PI_/(2.*l-1.))*Sm/(l-0.5) * l/(2.*l+1.);

  }

  else if (radial_type == NC_RSD) {

    if (((l+2.5)/q > ptw->tau0_minus_tau[0]) ||
        ((l-1.5)/q < ptw->tau0_minus_tau[ptw->tau_size-1])) {
      *trsf = 0.;
      return _SUCCESS_;
    }

    class_call(transfer_limber_interpolate(ptr,
                                           ptw->tau0_minus_tau,
                                           ptw->sources,
                                           ptw->tau_size,
                                           (l+2.5)/q,
                                           &Sp),
               ptr->error_message,
               ptr->error_message);

    class_call(transfer_limber_interpolate(ptr,
                                           ptw->tau0_minus_tau,
                                           ptw->sources,
                                           ptw->tau_size,
                                           (l-1.5)/q,
                                           &Sm),
               ptr->error_message,
               ptr->error_message);

    class_call(transfer_limber_interpolate(ptr,
                                           ptw->tau0_minus_tau,
                                           ptw->sources,
                                           ptw->tau_size,
                                           (l+0.5)/q,
                                           &S),
               ptr->error_message,
               ptr->error_message);

    *trsf =
      sqrt(_PI_/(2.*l+5.))*Sp/(l+2.5) * l*(l+2.)/(2.*l+1.)/(2.*l+3.)
      -sqrt(_PI_/(2.*l+1.))*S/(l+0.5) * l/(2.*l+1.)*(l/(2.*l-1.)+(l+1.)/(2.*l+3.))
      +sqrt(_PI_/(2.*l-3.))*Sm/(l-1.5) * l*(l-1.)/(2.*l+1.)/(2.*l-1.);

  }

  else {

    class_stop(ptr->error_message,
               "Limber approximation has not been coded for the radial_type of index %d\n",
               radial_type);

  }

  return _SUCCESS_;

}

int transfer_limber_interpolate(
                                struct transfers * ptr,
                                double * tau0_minus_tau,
                                double * sources,
                                int tau_size,
                                double tau0_minus_tau_limber,
                                double * S
                                ){

  int index_tau;
  double dS,ddS;

  /** - find  bracketing indices.
      index_tau must be at least 1 (so that index_tau-1 is at least 0)
      and at most tau_size-2 (so that index_tau+1 is at most tau_size-1).
  */
  index_tau=1;
  while ((tau0_minus_tau[index_tau] > tau0_minus_tau_limber) && (index_tau<tau_size-2))
    index_tau++;

  /** - interpolate by fitting a polynomial of order two; get source
      and its first two derivatives. Note that we are not
      interpolating S, but the product S*(tau0-tau). Indeed this
      product is regular in tau=tau0, while S alone diverges for
      lensing. */

  /* the case where the last of the three point is the edge (tau0=tau) must be treated separately, see below */
  if (index_tau < tau_size-2) {

    class_call(array_interpolate_parabola(tau0_minus_tau[index_tau-1],
                                          tau0_minus_tau[index_tau],
                                          tau0_minus_tau[index_tau+1],
                                          tau0_minus_tau_limber,
                                          sources[index_tau-1]*tau0_minus_tau[index_tau-1],
                                          sources[index_tau]*tau0_minus_tau[index_tau],
                                          sources[index_tau+1]*tau0_minus_tau[index_tau+1],
                                          S,
                                          &dS,
                                          &ddS,
                                          ptr->error_message),
               ptr->error_message,
               ptr->error_message);

  }

  /* in this case, we have stored a zero for sources[index_k*tau_size+index_tau+1]. But we can use in very good approximation the fact that S*(tau0-tau) is constant near tau=tau0 and replace sources[index_k*tau_size+index_tau+1]*tau0_minus_tau[index_tau+1] by sources[index_k*tau_size+index_tau]*tau0_minus_tau[index_tau] */
  else {

    class_call(array_interpolate_parabola(tau0_minus_tau[index_tau-1],
                                          tau0_minus_tau[index_tau],
                                          tau0_minus_tau[index_tau+1],
                                          tau0_minus_tau_limber,
                                          sources[index_tau-1]*tau0_minus_tau[index_tau-1],
                                          sources[index_tau]*tau0_minus_tau[index_tau],
                                          sources[index_tau]*tau0_minus_tau[index_tau],
                                          S,
                                          &dS,
                                          &ddS,
                                          ptr->error_message),
               ptr->error_message,
               ptr->error_message);
  }

  return _SUCCESS_;

}

/**
 * This routine computes the transfer functions \f$ \Delta_l^{X} (k)
 * \f$) for each mode, initial condition, type, multipole l and
 * wavenumber k, by using the Limber approximation at order two, i.e
 * as a function of the source function and its first two derivatives
 * at a single value of tau
 *
 * @param tau_size        Input: size of conformal time array
 * @param ptr             Input: pointer to transfers structure
 * @param index_md        Input: index of mode
 * @param index_k         Input: index of wavenumber
 * @param l               Input: multipole
 * @param k               Input: wavenumber
 * @param tau0_minus_tau  Input: array of values of (tau_today - tau)
 * @param sources         Input: source functions
 * @param radial_type     Input: type of radial (Bessel) functions to convolve with
 * @param trsf            Output: transfer function \f$ \Delta_l(k) \f$
 * @return the error status
 */

int transfer_limber2(
                     int tau_size,
                     struct transfers * ptr,
                     int index_md,
                     int index_k,
                     double l,
                     double k,
                     double * tau0_minus_tau,
                     double * sources,
                     radial_function_type radial_type,
                     double * trsf
                     ){

  /** Summary: */

  /** - define local variables */

  /* conformal time at which source must be computed */
  double tau0_minus_tau_limber;
  int index_tau;

  /* interpolated source and its derivatives */
  double S, dS, ddS;

  /** - get k, l and infer tau such that k(tau0-tau)=l+1/2;
      check that tau is in appropriate range */

  tau0_minus_tau_limber = (l+0.5)/k;  //TBC: to be updated to include curvature effects

  if ((tau0_minus_tau_limber > tau0_minus_tau[0]) ||
      (tau0_minus_tau_limber < tau0_minus_tau[tau_size-1])) {
    *trsf = 0.;
    return _SUCCESS_;
  }

  /** - find  bracketing indices */
  index_tau=0;
  while ((tau0_minus_tau[index_tau] > tau0_minus_tau_limber) && (index_tau<tau_size-2))
    index_tau++;

  /** - interpolate by fitting a polynomial of order two; get source
      and its first two derivatives */
  class_call(array_interpolate_parabola(tau0_minus_tau[index_tau-1],
                                        tau0_minus_tau[index_tau],
                                        tau0_minus_tau[index_tau+1],
                                        tau0_minus_tau_limber,
                                        sources[index_tau-1],
                                        sources[index_tau],
                                        sources[index_tau+1],
                                        &S,
                                        &dS,
                                        &ddS,
                                        ptr->error_message),
             ptr->error_message,
             ptr->error_message);


  /** - get transfer from 2nd order Limber approx (inferred from 0809.5112 [astro-ph]) */

  *trsf = sqrt(_PI_/(2.*l+1.))/k*((1.-3./2./(2.*l+1.)/(2.*l+1.))*S+dS/k/(2.*l+1.)-0.5*ddS/k/k);

  return _SUCCESS_;

}

int transfer_can_be_neglected(
                              struct precision * ppr,
                              struct perturbs * ppt,
                              struct transfers * ptr,
                              int index_md,
                              int index_ic,
                              int index_tt,
                              double ra_rec,
                              double k,
                              double l,
                              short * neglect) {

  *neglect = _FALSE_;

  if (_scalars_) {

    if ((ppt->has_cl_cmb_temperature == _TRUE_) && (index_tt == ptr->index_tt_t0) && (l < (k-ppr->transfer_neglect_delta_k_S_t0)*ra_rec)) *neglect = _TRUE_;

    else if ((ppt->has_cl_cmb_temperature == _TRUE_) && (index_tt == ptr->index_tt_t1) && (l < (k-ppr->transfer_neglect_delta_k_S_t1)*ra_rec)) *neglect = _TRUE_;

    else if ((ppt->has_cl_cmb_temperature == _TRUE_) && (index_tt == ptr->index_tt_t2) && (l < (k-ppr->transfer_neglect_delta_k_S_t2)*ra_rec)) *neglect = _TRUE_;

    else if ((ppt->has_cl_cmb_polarization == _TRUE_) && (index_tt == ptr->index_tt_e) && (l < (k-ppr->transfer_neglect_delta_k_S_e)*ra_rec)) *neglect = _TRUE_;

  }

  else if (_vectors_) {

    if ((ppt->has_cl_cmb_temperature == _TRUE_) && (index_tt == ptr->index_tt_t1) && (l < (k-ppr->transfer_neglect_delta_k_V_t1)*ra_rec)) *neglect = _TRUE_;

    else if ((ppt->has_cl_cmb_temperature == _TRUE_) && (index_tt == ptr->index_tt_t2) && (l < (k-ppr->transfer_neglect_delta_k_V_t2)*ra_rec)) *neglect = _TRUE_;

    else if ((ppt->has_cl_cmb_polarization == _TRUE_) && (index_tt == ptr->index_tt_e) && (l < (k-ppr->transfer_neglect_delta_k_V_e)*ra_rec)) *neglect = _TRUE_;

    else if ((ppt->has_cl_cmb_polarization == _TRUE_) && (index_tt == ptr->index_tt_b) && (l < (k-ppr->transfer_neglect_delta_k_V_b)*ra_rec)) *neglect = _TRUE_;

  }

  else if (_tensors_) {

    if ((ppt->has_cl_cmb_temperature == _TRUE_) && (index_tt == ptr->index_tt_t2) && (l < (k-ppr->transfer_neglect_delta_k_T_t2)*ra_rec)) *neglect = _TRUE_;

    else if ((ppt->has_cl_cmb_polarization == _TRUE_) && (index_tt == ptr->index_tt_e) && (l < (k-ppr->transfer_neglect_delta_k_T_e)*ra_rec)) *neglect = _TRUE_;

    else if ((ppt->has_cl_cmb_polarization == _TRUE_) && (index_tt == ptr->index_tt_b) && (l < (k-ppr->transfer_neglect_delta_k_T_b)*ra_rec)) *neglect = _TRUE_;

  }

  return _SUCCESS_;

}

int transfer_late_source_can_be_neglected(
                                          struct precision * ppr,
                                          struct perturbs * ppt,
                                          struct transfers * ptr,
                                          int index_md,
                                          int index_tt,
                                          double l,
                                          short * neglect) {

  *neglect = _FALSE_;

  if (l > ppr->transfer_neglect_late_source*ptr->angular_rescaling) {

    /* sources at late times can be neglected for CMB, excepted when
       there is a LISW: this means for tt_t1, t2, e */

    if (_scalars_) {
      if (ppt->has_cl_cmb_temperature == _TRUE_) {
        if ((index_tt == ptr->index_tt_t1) ||
            (index_tt == ptr->index_tt_t2))
          *neglect = _TRUE_;
      }
      if (ppt->has_cl_cmb_polarization == _TRUE_) {
        if (index_tt == ptr->index_tt_e)
          *neglect = _TRUE_;
      }
    }
    else if (_vectors_) {
      if (ppt->has_cl_cmb_temperature == _TRUE_) {
        if ((index_tt == ptr->index_tt_t1) ||
            (index_tt == ptr->index_tt_t2))
          *neglect = _TRUE_;
      }
      if (ppt->has_cl_cmb_polarization == _TRUE_) {
        if ((index_tt == ptr->index_tt_e) ||
            (index_tt == ptr->index_tt_b))
          *neglect = _TRUE_;
      }
    }
    else if (_tensors_) {
      if (ppt->has_cl_cmb_polarization == _TRUE_) {
        if ((index_tt == ptr->index_tt_e) ||
            (index_tt == ptr->index_tt_b))
          *neglect = _TRUE_;
      }
    }
  }

  return _SUCCESS_;

}

int transfer_radial_function(
                             struct transfer_workspace * ptw,
                             struct perturbs * ppt,
                             struct transfers * ptr,
                             double k,
                             int index_q,
                             int index_l,
                             int x_size,
                             double * radial_function,
                             radial_function_type radial_type
                             ){

  HyperInterpStruct * pHIS;
  double *chi = ptw->chi;
  double *cscKgen = ptw->cscKgen;
  double *cotKgen = ptw->cotKgen;
  int j;
  double *Phi, *dPhi, *d2Phi, *chireverse;
  double K=0.,k2=1.0;
  double sqrt_absK_over_k;
  double absK_over_k2;
  double nu=0., chi_tp=0.;
  double factor, s0, s2, ssqrt3, si, ssqrt2, ssqrt2i;
  double l = (double)ptr->l[index_l];
  double rescale_argument;
  double rescale_amplitude;
  double * rescale_function;
  int (*interpolate_Phi)();
  int (*interpolate_dPhi)();
  int (*interpolate_Phid2Phi)();
  int (*interpolate_PhidPhi)();
  int (*interpolate_PhidPhid2Phi)();
  enum Hermite_Interpolation_Order HIorder;

  K = ptw->K;
  k2 = k*k;

  if (ptw->sgnK==0){
    /* This is the choice consistent with chi=k*(tau0-tau) and nu=1 */
    sqrt_absK_over_k = 1.0;
  }
  else {
    K=ptw->K;
    sqrt_absK_over_k = sqrt(ptw->sgnK*K)/k;
  }
  absK_over_k2 =sqrt_absK_over_k*sqrt_absK_over_k;

  class_alloc(Phi,sizeof(double)*x_size,ptr->error_message);
  class_alloc(dPhi,sizeof(double)*x_size,ptr->error_message);
  class_alloc(d2Phi,sizeof(double)*x_size,ptr->error_message);
  class_alloc(chireverse,sizeof(double)*x_size,ptr->error_message);
  class_alloc(rescale_function,sizeof(double)*x_size,ptr->error_message);

  if (ptw->sgnK == 0) {
    pHIS = ptw->pBIS;
    rescale_argument = 1.;
    rescale_amplitude = 1.;
    HIorder = HERMITE4;
  }
  else if (index_q < ptr->index_q_flat_approximation) {
    pHIS = &(ptw->HIS);
    rescale_argument = 1.;
    rescale_amplitude = 1.;
    HIorder = HERMITE6;
  }
  else {
    pHIS = ptw->pBIS;
    if (ptw->sgnK == 1){
      nu = ptr->q[index_q]/sqrt(K);
      chi_tp = asin(sqrt(ptr->l[index_l]*(ptr->l[index_l]+1.))/nu);
    }
    else{
      nu = ptr->q[index_q]/sqrt(-K);
      chi_tp = asinh(sqrt(ptr->l[index_l]*(ptr->l[index_l]+1.))/nu);
    }
    rescale_argument = sqrt(ptr->l[index_l]*(ptr->l[index_l]+1.))/chi_tp;
    rescale_amplitude = pow(1.-K*ptr->l[index_l]*(ptr->l[index_l]+1.)/ptr->q[index_q]/ptr->q[index_q],-1./12.);
    HIorder = HERMITE4;
  }

  switch (HIorder){
  case HERMITE3:
    interpolate_Phi = hyperspherical_Hermite3_interpolation_vector_Phi;
    interpolate_dPhi = hyperspherical_Hermite3_interpolation_vector_dPhi;
    interpolate_PhidPhi = hyperspherical_Hermite3_interpolation_vector_PhidPhi;
    interpolate_Phid2Phi = hyperspherical_Hermite3_interpolation_vector_Phid2Phi;
    interpolate_PhidPhid2Phi = hyperspherical_Hermite3_interpolation_vector_PhidPhid2Phi;
    break;
  case HERMITE4:
    interpolate_Phi = hyperspherical_Hermite4_interpolation_vector_Phi;
    interpolate_dPhi = hyperspherical_Hermite4_interpolation_vector_dPhi;
    interpolate_PhidPhi = hyperspherical_Hermite4_interpolation_vector_PhidPhi;
    interpolate_Phid2Phi = hyperspherical_Hermite4_interpolation_vector_Phid2Phi;
    interpolate_PhidPhid2Phi = hyperspherical_Hermite4_interpolation_vector_PhidPhid2Phi;
    break;
  case HERMITE6:
    interpolate_Phi = hyperspherical_Hermite6_interpolation_vector_Phi;
    interpolate_dPhi = hyperspherical_Hermite6_interpolation_vector_dPhi;
    interpolate_PhidPhi = hyperspherical_Hermite6_interpolation_vector_PhidPhi;
    interpolate_Phid2Phi = hyperspherical_Hermite6_interpolation_vector_Phid2Phi;
    interpolate_PhidPhid2Phi = hyperspherical_Hermite6_interpolation_vector_PhidPhid2Phi;
    break;
  }

  //Reverse chi
  for (j=0; j<x_size; j++) {
    chireverse[j] = chi[x_size-1-j]*rescale_argument;
    if (rescale_amplitude == 1.) {
      rescale_function[j] = 1.;
    }
    else {
      if (ptw->sgnK == 1) {
        rescale_function[j] =
          MIN(
              rescale_amplitude
              * (1
                 + 0.34 * atan(ptr->l[index_l]/nu) * (chireverse[j]/rescale_argument-chi_tp)
                 + 2.00 * pow(atan(ptr->l[index_l]/nu) * (chireverse[j]/rescale_argument-chi_tp),2)),
              chireverse[j]/rescale_argument/sin(chireverse[j]/rescale_argument)
              );
      }
      else {
        rescale_function[j] =
          MAX(
              rescale_amplitude
              * (1
                 - 0.38 * atan(ptr->l[index_l]/nu) * (chireverse[j]/rescale_argument-chi_tp)
                 + 0.40 * pow(atan(ptr->l[index_l]/nu) * (chireverse[j]/rescale_argument-chi_tp),2)),
              chireverse[j]/rescale_argument/sinh(chireverse[j]/rescale_argument)
              );
      }
    }
  }

  /*
    class_test(pHIS->x[0] > chireverse[0],
    ptr->error_message,
    "Bessels need to be interpolated at %e, outside the range in which they have been computed (>%e). Decrease their x_min.",
    chireverse[0],
    pHIS->x[0]);
  */

  class_test((pHIS->x[pHIS->x_size-1] < chireverse[x_size-1]) && (ptw->sgnK != 1),
             ptr->error_message,
             "Bessels need to be interpolated at %e, outside the range in which they have been computed (<%e). Increase their x_max.",
             chireverse[x_size-1],
             pHIS->x[pHIS->x_size-1]
             );

  switch (radial_type){
  case SCALAR_TEMPERATURE_0:
    class_call(interpolate_Phi(pHIS, x_size, index_l, chireverse, Phi, ptr->error_message),
               ptr->error_message, ptr->error_message);
    //hyperspherical_Hermite_interpolation_vector(pHIS, x_size, index_l, chireverse, Phi, NULL, NULL);
    for (j=0; j<x_size; j++)
      radial_function[x_size-1-j] = Phi[j]*rescale_function[j];
    break;
  case SCALAR_TEMPERATURE_1:
    class_call(interpolate_dPhi(pHIS, x_size, index_l, chireverse, dPhi, ptr->error_message),
               ptr->error_message, ptr->error_message);
    //hyperspherical_Hermite_interpolation_vector(pHIS, x_size, index_l, chireverse, NULL, dPhi, NULL);
    for (j=0; j<x_size; j++)
      radial_function[x_size-1-j] = sqrt_absK_over_k*dPhi[j]*rescale_argument*rescale_function[j];
    break;
  case SCALAR_TEMPERATURE_2:
    class_call(interpolate_Phid2Phi(pHIS, x_size, index_l, chireverse, Phi, d2Phi, ptr->error_message),
               ptr->error_message, ptr->error_message);
    //hyperspherical_Hermite_interpolation_vector(pHIS, x_size, index_l, chireverse, Phi, NULL, d2Phi);
    s2 = sqrt(1.0-3.0*K/k2);
    factor = 1.0/(2.0*s2);
    for (j=0; j<x_size; j++)
      radial_function[x_size-1-j] = factor*(3*absK_over_k2*d2Phi[j]*rescale_argument*rescale_argument+Phi[j])*rescale_function[j];
    break;
  case SCALAR_POLARISATION_E:
    class_call(interpolate_Phi(pHIS, x_size, index_l, chireverse, Phi, ptr->error_message),
               ptr->error_message, ptr->error_message);
    //hyperspherical_Hermite_interpolation_vector(pHIS, x_size, index_l, chireverse, Phi, NULL, NULL);
    s2 = sqrt(1.0-3.0*K/k2);
    factor = sqrt(3.0/8.0*(l+2.0)*(l+1.0)*l*(l-1.0))/s2;
    for (j=0; j<x_size; j++)
      radial_function[x_size-1-j] = factor*cscKgen[x_size-1-j]*cscKgen[x_size-1-j]*Phi[j]*rescale_function[j];
    break;
  case VECTOR_TEMPERATURE_1:
    class_call(interpolate_Phi(pHIS, x_size, index_l, chireverse, Phi, ptr->error_message),
               ptr->error_message, ptr->error_message);
    //hyperspherical_Hermite_interpolation_vector(pHIS, x_size, index_l, chireverse, Phi, NULL, NULL);
    s0 = sqrt(1.0+K/k2);
    factor = sqrt(0.5*l*(l+1))/s0;
    for (j=0; j<x_size; j++)
      radial_function[x_size-1-j] = factor*cscKgen[x_size-1-j]*Phi[j]*rescale_function[j];
    break;
  case VECTOR_TEMPERATURE_2:
    class_call(interpolate_PhidPhi(pHIS, x_size, index_l, chireverse, Phi, dPhi, ptr->error_message),
               ptr->error_message, ptr->error_message);
    //hyperspherical_Hermite_interpolation_vector(pHIS, x_size, index_l, chireverse, Phi, dPhi, NULL);
    s0 = sqrt(1.0+K/k2);
    ssqrt3 = sqrt(1.0-2.0*K/k2);
    factor = sqrt(1.5*l*(l+1))/s0/ssqrt3;
    for (j=0; j<x_size; j++)
      radial_function[x_size-1-j] = factor*cscKgen[x_size-1-j]*(sqrt_absK_over_k*dPhi[j]*rescale_argument-cotKgen[j]*Phi[j])*rescale_function[j];
    break;
  case VECTOR_POLARISATION_E:
    class_call(interpolate_PhidPhi(pHIS, x_size, index_l, chireverse, Phi, dPhi, ptr->error_message),
               ptr->error_message, ptr->error_message);
    //    hyperspherical_Hermite_interpolation_vector(pHIS, x_size, index_l, chireverse, Phi, dPhi, NULL);
    s0 = sqrt(1.0+K/k2);
    ssqrt3 = sqrt(1.0-2.0*K/k2);
    factor = 0.5*sqrt((l-1.0)*(l+2.0))/s0/ssqrt3;
    for (j=0; j<x_size; j++)
      radial_function[x_size-1-j] = factor*cscKgen[x_size-1-j]*(cotKgen[j]*Phi[j]+sqrt_absK_over_k*dPhi[j]*rescale_argument)*rescale_function[j];
    break;
  case VECTOR_POLARISATION_B:
    class_call(interpolate_Phi(pHIS, x_size, index_l, chireverse, Phi, ptr->error_message),
               ptr->error_message, ptr->error_message);
    //hyperspherical_Hermite_interpolation_vector(pHIS, x_size, index_l, chireverse, Phi, NULL, NULL);
    s0 = sqrt(1.0+K/k2);
    ssqrt3 = sqrt(1.0-2.0*K/k2);
    si = sqrt(1.0+2.0*K/k2);
    factor = 0.5*sqrt((l-1.0)*(l+2.0))*si/s0/ssqrt3;
    for (j=0; j<x_size; j++)
      radial_function[x_size-1-j] = factor*cscKgen[x_size-1-j]*Phi[j]*rescale_function[j];
    break;
  case TENSOR_TEMPERATURE_2:
    class_call(interpolate_Phi(pHIS, x_size, index_l, chireverse, Phi, ptr->error_message),
               ptr->error_message, ptr->error_message);
    //hyperspherical_Hermite_interpolation_vector(pHIS, x_size, index_l, chireverse, Phi, NULL, NULL);
    ssqrt2 = sqrt(1.0-1.0*K/k2);
    si = sqrt(1.0+2.0*K/k2);
    factor = sqrt(3.0/8.0*(l+2.0)*(l+1.0)*l*(l-1.0))/si/ssqrt2;
    for (j=0; j<x_size; j++)
      radial_function[x_size-1-j] = factor*cscKgen[x_size-1-j]*cscKgen[x_size-1-j]*Phi[j]*rescale_function[j];
    break;
  case TENSOR_POLARISATION_E:
    class_call(interpolate_PhidPhid2Phi(pHIS, x_size, index_l, chireverse, Phi, dPhi, d2Phi, ptr->error_message),
               ptr->error_message, ptr->error_message);
    //hyperspherical_Hermite_interpolation_vector(pHIS, x_size, index_l, chireverse, Phi, NULL, NULL);
    ssqrt2 = sqrt(1.0-1.0*K/k2);
    si = sqrt(1.0+2.0*K/k2);
    factor = 0.25/si/ssqrt2;
    for (j=0; j<x_size; j++)
      radial_function[x_size-1-j] = factor*(absK_over_k2*d2Phi[j]*rescale_argument*rescale_argument
                                            +4.0*cotKgen[x_size-1-j]*sqrt_absK_over_k*dPhi[j]*rescale_argument
                                            -(1.0+4*K/k2-2.0*cotKgen[x_size-1-j]*cotKgen[x_size-1-j])*Phi[j])*rescale_function[j];
    break;
  case TENSOR_POLARISATION_B:
    class_call(interpolate_PhidPhi(pHIS, x_size, index_l, chireverse, Phi, dPhi, ptr->error_message),
               ptr->error_message, ptr->error_message);
    //hyperspherical_Hermite_interpolation_vector(pHIS, x_size, index_l, chireverse, Phi, dPhi, NULL);
    ssqrt2i = sqrt(1.0+3.0*K/k2);
    ssqrt2 = sqrt(1.0-1.0*K/k2);
    si = sqrt(1.0+2.0*K/k2);
    factor = 0.5*ssqrt2i/ssqrt2/si;
    for (j=0; j<x_size; j++)
      radial_function[x_size-1-j] = factor*(sqrt_absK_over_k*dPhi[j]*rescale_argument+2.0*cotKgen[x_size-1-j]*Phi[j])*rescale_function[j];
    break;
  case NC_RSD:
    class_call(interpolate_Phid2Phi(pHIS, x_size, index_l, chireverse, Phi, d2Phi, ptr->error_message),
               ptr->error_message, ptr->error_message);
    //hyperspherical_Hermite_interpolation_vector(pHIS, x_size, index_l, chireverse, Phi, NULL, d2Phi);
    //s2 = sqrt(1.0-3.0*K/k2);
    factor = 1.0;
    for (j=0; j<x_size; j++)
      radial_function[x_size-1-j] = factor*absK_over_k2*d2Phi[j]*rescale_argument*rescale_argument*rescale_function[j];
      // Note: in previous line there was a missing factor absK_over_k2 until version 2.4.3. Credits Francesco Montanari.
    break;
  }

  free(Phi);
  free(dPhi);
  free(d2Phi);
  free(chireverse);
  free(rescale_function);

  return _SUCCESS_;
}

int transfer_select_radial_function(
                                    struct perturbs * ppt,
                                    struct transfers * ptr,
                                    int index_md,
                                    int index_tt,
                                    radial_function_type * radial_type
                                    ) {

  /* generic case leading to generic bessel function (it applies also to all nonCMB types: lcmb, density, lensing) */
  *radial_type = SCALAR_TEMPERATURE_0;

  /* other specific cases */
  if (_scalars_) {

    if (ppt->has_cl_cmb_temperature == _TRUE_) {

      if (index_tt == ptr->index_tt_t0) {
        *radial_type = SCALAR_TEMPERATURE_0;
      }
      if (index_tt == ptr->index_tt_t1) {
        *radial_type = SCALAR_TEMPERATURE_1;
      }
      if (index_tt == ptr->index_tt_t2) {
        *radial_type = SCALAR_TEMPERATURE_2;
      }

    }

    if (ppt->has_cl_cmb_polarization == _TRUE_) {

      if (index_tt == ptr->index_tt_e) {
        *radial_type = SCALAR_POLARISATION_E;
      }

    }

    if (_index_tt_in_range_(ptr->index_tt_d1,      ppt->selection_num, ppt->has_nc_rsd))
      *radial_type = SCALAR_TEMPERATURE_1;

    if (_index_tt_in_range_(ptr->index_tt_rsd,     ppt->selection_num, ppt->has_nc_rsd))
      *radial_type = NC_RSD;

    if (_index_tt_in_range_(ptr->index_tt_nc_g5,   ppt->selection_num, ppt->has_nc_gr))
      *radial_type = SCALAR_TEMPERATURE_1;

  }

  if (_vectors_) {

    if (ppt->has_cl_cmb_temperature == _TRUE_) {

      if (index_tt == ptr->index_tt_t1) {
        *radial_type = VECTOR_TEMPERATURE_1;
      }
      if (index_tt == ptr->index_tt_t2) {
        *radial_type = VECTOR_TEMPERATURE_2;
      }
    }

    if (ppt->has_cl_cmb_polarization == _TRUE_) {

      if (index_tt == ptr->index_tt_e) {
        *radial_type = VECTOR_POLARISATION_E;
      }
      if (index_tt == ptr->index_tt_b) {
        *radial_type = VECTOR_POLARISATION_B;
      }

    }
  }

  if (_tensors_) {

    if (ppt->has_cl_cmb_temperature == _TRUE_) {

      if (index_tt == ptr->index_tt_t2) {
        *radial_type = TENSOR_TEMPERATURE_2;
      }
    }

    if (ppt->has_cl_cmb_polarization == _TRUE_) {

      if (index_tt == ptr->index_tt_e) {
        *radial_type = TENSOR_POLARISATION_E;
      }
      if (index_tt == ptr->index_tt_b) {
        *radial_type = TENSOR_POLARISATION_B;
      }

    }
  }

  return _SUCCESS_;

}

/* for reading global selection function (ie the one multiplying the selection function of each bin) */

int transfer_global_selection_read(
                                   struct transfers * ptr
                                   ) {

  /* for reading selection function */
  FILE * input_file;
  int row,status;
  double tmp1,tmp2;

  ptr->nz_size = 0;

  if (ptr->has_nz_file == _TRUE_) {

    input_file = fopen(ptr->nz_file_name,"r");
    class_test(input_file == NULL,
               ptr->error_message,
               "Could not open file %s!",ptr->nz_file_name);

    /* Find size of table */
    for (row=0,status=2; status==2; row++){
      status = fscanf(input_file,"%lf %lf",&tmp1,&tmp2);
    }
    rewind(input_file);
    ptr->nz_size = row-1;

    /* Allocate room for interpolation table */
    class_alloc(ptr->nz_z,sizeof(double)*ptr->nz_size,ptr->error_message);
    class_alloc(ptr->nz_nz,sizeof(double)*ptr->nz_size,ptr->error_message);
    class_alloc(ptr->nz_ddnz,sizeof(double)*ptr->nz_size,ptr->error_message);

    for (row=0; row<ptr->nz_size; row++){
      status = fscanf(input_file,"%lf %lf",
                      &ptr->nz_z[row],&ptr->nz_nz[row]);
      //printf("%d: (z,dNdz) = (%g,%g)\n",row,ptr->nz_z[row],ptr->nz_nz[row]);
    }
    fclose(input_file);

    /* Call spline interpolation: */
    class_call(array_spline_table_lines(ptr->nz_z,
                                        ptr->nz_size,
                                        ptr->nz_nz,
                                        1,
                                        ptr->nz_ddnz,
                                        _SPLINE_EST_DERIV_,
                                        ptr->error_message),
               ptr->error_message,
               ptr->error_message);
  }

  ptr->nz_evo_size = 0;

  if (ptr->has_nz_evo_file == _TRUE_) {

    input_file = fopen(ptr->nz_evo_file_name,"r");
    class_test(input_file == NULL,
               ptr->error_message,
               "Could not open file %s!",ptr->nz_evo_file_name);

    /* Find size of table */
    for (row=0,status=2; status==2; row++){
      status = fscanf(input_file,"%lf %lf",&tmp1,&tmp2);
    }
    rewind(input_file);
    ptr->nz_evo_size = row-1;

    /* Allocate room for interpolation table */
    class_alloc(ptr->nz_evo_z,sizeof(double)*ptr->nz_evo_size,ptr->error_message);
    class_alloc(ptr->nz_evo_nz,sizeof(double)*ptr->nz_evo_size,ptr->error_message);
    class_alloc(ptr->nz_evo_dlog_nz,sizeof(double)*ptr->nz_evo_size,ptr->error_message);
    class_alloc(ptr->nz_evo_dd_dlog_nz,sizeof(double)*ptr->nz_evo_size,ptr->error_message);

    for (row=0; row<ptr->nz_evo_size; row++){
      status = fscanf(input_file,"%lf %lf",
                      &ptr->nz_evo_z[row],&ptr->nz_evo_nz[row]);
    }
    fclose(input_file);

    /* infer dlog(dN/dz)/dz from dN/dz */
    ptr->nz_evo_dlog_nz[0] =
      (log(ptr->nz_evo_nz[1])-log(ptr->nz_evo_nz[0]))
      /(ptr->nz_evo_z[1]-ptr->nz_evo_z[0]);
    for (row=1; row<ptr->nz_evo_size-1; row++){
      ptr->nz_evo_dlog_nz[row] =
        (log(ptr->nz_evo_nz[row+1])-log(ptr->nz_evo_nz[row-1]))
        /(ptr->nz_evo_z[row+1]-ptr->nz_evo_z[row-1]);
    }
    ptr->nz_evo_dlog_nz[ptr->nz_evo_size-1] =
      (log(ptr->nz_evo_nz[ptr->nz_evo_size-1])-log(ptr->nz_evo_nz[ptr->nz_evo_size-2]))
      /(ptr->nz_evo_z[ptr->nz_evo_size-1]-ptr->nz_evo_z[ptr->nz_evo_size-2]);

    /* to test that the file is read:
       for (row=0; row<ptr->nz_evo_size; row++){
       fprintf(stdout,"%d: (z,dNdz,dlndNdzdz) = (%g,%g,%g)\n",row,ptr->nz_evo_z[row],ptr->nz_evo_nz[row],ptr->nz_evo_dlog_nz[row]);
       }
    */

    /* Call spline interpolation: */
    class_call(array_spline_table_lines(ptr->nz_evo_z,
                                        ptr->nz_evo_size,
                                        ptr->nz_evo_dlog_nz,
                                        1,
                                        ptr->nz_evo_dd_dlog_nz,
                                        _SPLINE_EST_DERIV_,
                                        ptr->error_message),
               ptr->error_message,
               ptr->error_message);
  }

  return _SUCCESS_;

};

int transfer_workspace_init(
                            struct transfers * ptr,
                            struct precision * ppr,
                            struct transfer_workspace **ptw,
                            int perturb_tau_size,
                            int tau_size_max,
                            double K,
                            int sgnK,
                            double tau0_minus_tau_cut,
                            HyperInterpStruct * pBIS){

  class_calloc(*ptw,1,sizeof(struct transfer_workspace),ptr->error_message);

  (*ptw)->tau_size_max = tau_size_max;
  (*ptw)->l_size = ptr->l_size_max;
  (*ptw)->HIS_allocated=_FALSE_;
  (*ptw)->pBIS = pBIS;
  (*ptw)->K = K;
  (*ptw)->sgnK = sgnK;
  (*ptw)->tau0_minus_tau_cut = tau0_minus_tau_cut;
  (*ptw)->neglect_late_source = _FALSE_;

  class_alloc((*ptw)->interpolated_sources,perturb_tau_size*sizeof(double),ptr->error_message);
  class_alloc((*ptw)->sources,tau_size_max*sizeof(double),ptr->error_message);
  class_alloc((*ptw)->tau0_minus_tau,tau_size_max*sizeof(double),ptr->error_message);
  class_alloc((*ptw)->w_trapz,tau_size_max*sizeof(double),ptr->error_message);
  class_alloc((*ptw)->chi,tau_size_max*sizeof(double),ptr->error_message);
  class_alloc((*ptw)->cscKgen,tau_size_max*sizeof(double),ptr->error_message);
  class_alloc((*ptw)->cotKgen,tau_size_max*sizeof(double),ptr->error_message);

  return _SUCCESS_;
}

int transfer_workspace_free(
                            struct transfers * ptr,
                            struct transfer_workspace *ptw
                            ) {

  if (ptw->HIS_allocated==_TRUE_){
    //Free HIS structure:
    class_call(hyperspherical_HIS_free(&(ptw->HIS),ptr->error_message),
               ptr->error_message,
               ptr->error_message);
  }
  free(ptw->interpolated_sources);
  free(ptw->sources);
  free(ptw->tau0_minus_tau);
  free(ptw->w_trapz);
  free(ptw->chi);
  free(ptw->cscKgen);
  free(ptw->cotKgen);

  free(ptw);
  return _SUCCESS_;
}

int transfer_update_HIS(
                        struct precision * ppr,
                        struct transfers * ptr,
                        struct transfer_workspace * ptw,
                        int index_q,
                        double tau0
                        ) {

  double nu,new_nu;
  int int_nu;
  double xmin, xmax, sampling, phiminabs, xtol;
  double sqrt_absK;
  int l_size_max;
  int index_l_left,index_l_right;

  if (ptw->HIS_allocated == _TRUE_) {
    class_call(hyperspherical_HIS_free(&(ptw->HIS),ptr->error_message),
               ptr->error_message,
               ptr->error_message);
    ptw->HIS_allocated = _FALSE_;
  }

  if ((ptw->sgnK!=0) && (index_q < ptr->index_q_flat_approximation)) {

    xmin = ppr->hyper_x_min;

    sqrt_absK = sqrt(ptw->sgnK*ptw->K);

    xmax = sqrt_absK*tau0;
    nu = ptr->q[index_q]/sqrt_absK;

    if (ptw->sgnK == 1) {
      xmax = MIN(xmax,_PI_/2.0-ppr->hyper_x_min); //We only need solution on [0;pi/2]

      int_nu = (int)(nu+0.2);
      new_nu = (double)int_nu;
      class_test(nu-new_nu > 1.e-6,
                 ptr->error_message,
                 "problem in q list definition in closed case for index_q=%d, nu=%e, nu-int(nu)=%e",index_q,nu,nu-new_nu);
      nu = new_nu;

    }

    if (nu > ppr->hyper_nu_sampling_step)
      sampling = ppr->hyper_sampling_curved_high_nu;
    else
      sampling = ppr->hyper_sampling_curved_low_nu;

    /* find the highest value of l such that x_nonzero < xmax = sqrt(|K|) tau0. That will be l_max. */
    l_size_max = ptr->l_size_max;
    if (ptw->sgnK == 1)
      while ((double)ptr->l[l_size_max-1] >= nu)
        l_size_max--;

    if (ptw->sgnK == -1){
      xtol = ppr->hyper_x_tol;
      phiminabs = ppr->hyper_phi_min_abs;

      /* First try to find lmax using fast approximation: */
      index_l_left=0;
      index_l_right=l_size_max-1;
      class_call(transfer_get_lmax(hyperspherical_get_xmin_from_approx,
                                   ptw->sgnK,
                                   nu,
                                   ptr->l,
                                   l_size_max,
                                   phiminabs,
                                   xmax,
                                   xtol,
                                   &index_l_left,
                                   &index_l_right,
                                   ptr->error_message),
                 ptr->error_message,
                 ptr->error_message);

      /* Now use WKB approximation to eventually modify borders: */
      class_call(transfer_get_lmax(hyperspherical_get_xmin_from_Airy,
                                   ptw->sgnK,
                                   nu,
                                   ptr->l,
                                   l_size_max,
                                   phiminabs,
                                   xmax,
                                   xtol,
                                   &index_l_left,
                                   &index_l_right,
                                   ptr->error_message),
                 ptr->error_message,
                 ptr->error_message);
      l_size_max = index_l_right+1;
    }

    class_test(nu <= 0.,
               ptr->error_message,
               "nu=%e when index_q=%d, q=%e, K=%e, sqrt(|K|)=%e; instead nu should always be strictly positive",
               nu,index_q,ptr->q[index_q],ptw->K,sqrt_absK);

    class_call(hyperspherical_HIS_create(ptw->sgnK,
                                         nu,
                                         l_size_max,
                                         ptr->l,
                                         xmin,
                                         xmax,
                                         sampling,
                                         ptr->l[l_size_max-1]+1,
                                         ppr->hyper_phi_min_abs,
                                         &(ptw->HIS),
                                         ptr->error_message),
               ptr->error_message,
               ptr->error_message);

    ptw->HIS_allocated = _TRUE_;

  }

  return _SUCCESS_;
}

int transfer_get_lmax(int (*get_xmin_generic)(int sgnK,
                                              int l,
                                              double nu,
                                              double xtol,
                                              double phiminabs,
                                              double *x_nonzero,
                                              int *fevals),
                      int sgnK,
                      double nu,
                      int *lvec,
                      int lsize,
                      double phiminabs,
                      double xmax,
                      double xtol,
                      int *index_l_left,
                      int *index_l_right,
                      ErrorMsg error_message){
  double x_nonzero;
  int fevals=0, index_l_mid;
  int multiplier;
  int right_boundary_checked = _FALSE_;
  int hil=0,hir=0,bini=0;
  class_call(get_xmin_generic(sgnK,
                              lvec[0],
                              nu,
                              xtol,
                              phiminabs,
                              &x_nonzero,
                              &fevals),
             error_message,
             error_message);
  if (x_nonzero >= xmax){
    //printf("None relevant\n");
    //x at left boundary is already larger than xmax.
    *index_l_right = MAX(lsize-1,1);
    return _SUCCESS_;
  }
  class_call(get_xmin_generic(sgnK,
                              lvec[lsize-1],
                              nu,
                              xtol,
                              phiminabs,
                              &x_nonzero,
                              &fevals),
             error_message,
             error_message);

  if (x_nonzero < xmax){
    //All Bessels are relevant
    //printf("All relevant\n");
    *index_l_left = MAX(0,(lsize-2));
    return _SUCCESS_;
  }
  /* Hunt for left boundary: */
  for (multiplier=1; ;multiplier *= 5){
    hil++;
    class_call(get_xmin_generic(sgnK,
                                lvec[*index_l_left],
                                nu,
                                xtol,
                                phiminabs,
                                &x_nonzero,
                                &fevals),
               error_message,
               error_message);
    //printf("Hunt left, iter = %d, x_nonzero=%g\n",hil,x_nonzero);
    if (x_nonzero <= xmax){
      //Boundary found
      break;
    }
    else{
      //We can use current index_l_left as index_l_right:
      *index_l_right = *index_l_left;
      right_boundary_checked = _TRUE_;
    }
    //Update index_l_left:
    *index_l_left = (*index_l_left)-multiplier;
    if (*index_l_left<=0){
      *index_l_left = 0;
      break;
    }
  }
  /* If not found, hunt for right boundary: */
  if (right_boundary_checked == _FALSE_){
    for (multiplier=1; ;multiplier *= 5){
      hir++;
      //printf("right iteration %d,index_l_right:%d\n",hir,*index_l_right);
      class_call(get_xmin_generic(sgnK,
                                  lvec[*index_l_right],
                                  nu,
                                  xtol,
                                  phiminabs,
                                  &x_nonzero,
                                  &fevals),
                 error_message,
                 error_message);
      if (x_nonzero >= xmax){
        //Boundary found
        break;
      }
      else{
        //We can use current index_l_right as index_l_left:
        *index_l_left = *index_l_right;
      }
      //Update index_l_right:
      *index_l_right = (*index_l_right)+multiplier;
      if (*index_l_right>=(lsize-1)){
        *index_l_right = lsize-1;
        break;
      }
    }
  }
  //  int fevalshunt=fevals;
  fevals=0;
  //Do binary search
  //  printf("Do binary search in get_lmax. \n");
  //printf("Region: [%d, %d]\n",*index_l_left,*index_l_right);
  while (((*index_l_right) - (*index_l_left)) > 1) {
    bini++;
    index_l_mid= (int)(0.5*((*index_l_right)+(*index_l_left)));
    //printf("left:%d, mid=%d, right=%d\n",*index_l_left,index_l_mid,*index_l_right);
    class_call(get_xmin_generic(sgnK,
                                lvec[index_l_mid],
                                nu,
                                xtol,
                                phiminabs,
                                &x_nonzero,
                                &fevals),
               error_message,
               error_message);
    if (x_nonzero < xmax)
      *index_l_left=index_l_mid;
    else
      *index_l_right=index_l_mid;
  }
  //printf("Done\n");
  /*  printf("Hunt left iter=%d, hunt right iter=%d (fevals: %d). For binary search: %d (fevals: %d)\n",
       hil,hir,fevalshunt,bini,fevals);
  */
  return _SUCCESS_;
}<|MERGE_RESOLUTION|>--- conflicted
+++ resolved
@@ -323,7 +323,7 @@
                         ptr->error_message,
                         ptr->error_message);
 
-    /** - loop over all wavenumbers (parallelized).*/ 
+    /** - loop over all wavenumbers (parallelized).*/
     /* For each wavenumber: */
 
 #pragma omp for schedule (dynamic)
@@ -1286,11 +1286,7 @@
  *
  * @param ppt  Input: pointer to perturbation structure
  * @param ptr  Input: pointer to transfers structure containing l's
-<<<<<<< HEAD
- * @param tp_of_tt: Input/Output: array with the correspondence (allocated before, filled here)
-=======
  * @param tp_of_tt Input/Output: array with the correspondence (allocated before, filled here)
->>>>>>> fcae49fc
  * @return the error status
  */
 
