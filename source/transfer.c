--- conflicted
+++ resolved
@@ -1992,21 +1992,11 @@
         for (index_tt = 0; index_tt < ptr->tt_size[index_md]; index_tt++) {
 
 
-<<<<<<< HEAD
-          // for(int index_tau=0; index_tau < ptw->tau_size; index_tau++){
-          //   if(index_md==0 && index_tt==1 && index_ic==0 && index_q==ppt->k_size_cl[index_md]-1){
-          //     printf("transfer_compute_for_each_q: index_q=%d \t index_tau=%d \t interpolated_sources=%e\n",index_q,index_tau,interpolated_sources[index_tau]);
-          //   }
-          // }
-
-          previous_type = tp_of_tt[index_md][index_tt];
-=======
           /** - define here wich transfer fucntion should be computed
                 in the standard way and full limber way. Currently:
                 compute all transfer functions in the standard way and
                 only the lensing CMB potential in the full limber
                 way. */
->>>>>>> f8467266
 
           if ((use_full_limber == _FALSE_) || (index_tt == ptr->index_tt_lcmb)) {
 
@@ -3407,19 +3397,10 @@
       = transfer_function;
   }
 
-<<<<<<< HEAD
-  /** - store transfer function in transfer structure */
-  ptr->transfer[index_md][((index_ic * ptr->tt_size[index_md] + index_tt)
-                           * ptr->l_size[index_md] + index_l)
-                          * ptr->q_size + index_q]
-    = transfer_function;
-
   // if (index_md==0 && index_ic==0 && index_tt==1 && l==10.) {
   //   printf("transfer_compute_for_each_l: l=%e \t q=%e \t transfer_function=%e\n",l,q,transfer_function);
   // }
 
-=======
->>>>>>> f8467266
   return _SUCCESS_;
 
 }
