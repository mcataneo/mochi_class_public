/** @file perturbations.c Documented perturbation module
 *
 * Julien Lesgourgues, 23.09.2010
 *
 * Deals with the perturbation evolution.
 * This module has two purposes:
 *
 * - at the beginning; to initialize the perturbations, i.e. to
 * integrate the perturbation equations, and store temporarily the terms
 * contributing to the source functions as a function of conformal
 * time. Then, to perform a few manipulations of these terms in order to
 * infer the actual source functions \f$ S^{X} (k, \tau) \f$, and to
 * store them as a function of conformal time inside an interpolation
 * table.
 *
 * - at any time in the code; to evaluate the source functions at a
 * given conformal time (by interpolating within the interpolation
 * table).
 *
 * Hence the following functions can be called from other modules:
 *
 * -# perturbations_init() at the beginning (but after background_init() and thermodynamics_init())
 * -# perturbations_sources_at_tau() at any later time
 * -# perturbations_free() at the end, when no more calls to perturbations_sources_at_tau() are needed
 */

#include "perturbations.h"
<<<<<<< HEAD
#include "hi_class.h"
=======
#include "parallel.h"
>>>>>>> fb762fda


/**
 * Source function \f$ S^{X} (k, \tau) \f$ at a given conformal time tau.
 *
 * Evaluate source functions at given conformal time tau by reading
 * the pre-computed table and interpolating.
 *
 * @param ppt        Input: pointer to perturbation structure containing interpolation tables
 * @param index_md   Input: index of requested mode (for scalars, just pass ppt->index_md_scalars)
 * @param index_ic   Input: index of requested initial condition (for adiabatic, just pass ppt->index_ic_ad)
 * @param index_tp   Input: index of requested source function type
 * @param tau        Input: any value of conformal time
 * @param psource_at_tau Output: vector (already allocated) of source function as a function of k, psource_at_tau[index_k]
 * @return the error status
 */

int perturbations_sources_at_tau(
                                 struct perturbations * ppt,
                                 int index_md,
                                 int index_ic,
                                 int index_tp,
                                 double tau,
                                 double * psource_at_tau
                                 ) {

  /** Summary: */

  /** - define local variables */

  int last_index;
  double logtau;

  short do_spline = _FALSE_;

  logtau = log(tau);

  /** - If we have defined a z_max_pk > 0, then we have already an
     array of sources and of their second derivative with respect to
     time in the range 0 < z < z_max_pk, that can be used for an
     accurate spline interpolation at a given tau. Check whether we
     are in this situation and whether the value of tau is in the
     right range. */

  if (ppt->ln_tau_size > 1) {
    if (logtau >= ppt->ln_tau[0]) {
      do_spline = _TRUE_;
    }
  }

  /** - If yes, we do such a spline */

  if (do_spline == _TRUE_) {

    class_call(array_interpolate_spline(ppt->ln_tau,
                                        ppt->ln_tau_size,
                                        ppt->late_sources[index_md][index_ic * ppt->tp_size[index_md] + index_tp],
                                        ppt->ddlate_sources[index_md][index_ic*ppt->tp_size[index_md] + index_tp],
                                        ppt->k_size[index_md],
                                        logtau,
                                        &last_index,
                                        psource_at_tau,
                                        ppt->k_size[index_md],
                                        ppt->error_message),
               ppt->error_message,
               ppt->error_message);
  }


  /** - otherwise, we just go for a quick linear interpolation. This
        is made available for developpers for completeness, but it is
        actually never used by the default version of CLASS */

  else {

    class_call(array_interpolate_two_bis(ppt->tau_sampling,
                                         1,
                                         0,
                                         ppt->sources[index_md][index_ic*ppt->tp_size[index_md]+index_tp],
                                         ppt->k_size[index_md],
                                         ppt->tau_size,
                                         tau,
                                         psource_at_tau,
                                         ppt->k_size[index_md],
                                         ppt->error_message),
               ppt->error_message,
               ppt->error_message);
  }

  return _SUCCESS_;
}

/**
 * Source function \f$ S^{X} (k, \tau) \f$ at a given redhsift z.
 *
 * Evaluate source functions at given redhsift z by reading
 * the pre-computed table and interpolating.
 *
 * @param pba        Input: pointer to background structure
 * @param ppt        Input: pointer to perturbation structure containing interpolation tables
 * @param index_md   Input: index of requested mode (for scalars, just pass ppt->index_md_scalars)
 * @param index_ic   Input: index of requested initial condition (for adiabatic, just pass ppt->index_ic_ad)
 * @param index_tp   Input: index of requested source function type
 * @param z          Input: any value of redshift
 * @param psource_at_z Output: vector (already allocated) of source function as a function of k, psource_at_z[index_k]
 * @return the error status
 */

int perturbations_sources_at_z(
                               struct background * pba,
                               struct perturbations * ppt,
                               int index_md,
                               int index_ic,
                               int index_tp,
                               double z,
                               double * psource_at_z
                               ) {

  double tau;

  class_call(background_tau_of_z(pba,
                                 z,
                                 &tau),
             pba->error_message,
             ppt->error_message);

  class_call(perturbations_sources_at_tau(ppt,index_md,index_ic,index_tp,tau,psource_at_z),
             ppt->error_message,
             ppt->error_message);

  return _SUCCESS_;
}

/**
 * Source function \f$ S^{X} (k, \tau) \f$ at a given redhsift z and wavenumber k.
 *
 * Evaluate source functions at given redhsift z and wavenumber k by reading
 * the pre-computed table and interpolating.
 *
 * @param pba        Input: pointer to background structure
 * @param ppt        Input: pointer to perturbation structure containing interpolation tables
 * @param index_md   Input: index of requested mode (for scalars, just pass ppt->index_md_scalars)
 * @param index_ic   Input: index of requested initial condition (for adiabatic, just pass ppt->index_ic_ad)
 * @param index_tp   Input: index of requested source function type
 * @param k          Input: any value of wavenumber
 * @param z          Input: any value of redshift
 * @param psource_at_k_and_z Output: pointer to the source function at (k,z) (so to just one number)
 * @return the error status
 */

int perturbations_sources_at_k_and_z(
                                     struct background * pba,
                                     struct perturbations * ppt,
                                     int index_md,
                                     int index_ic,
                                     int index_tp,
                                     double k,
                                     double z,
                                     double * psource_at_k_and_z
                                     ) {

  double * sources;
  double * ddsources_dk2;
  int last_index;

  class_alloc(sources,
              ppt->k_size[index_md]*sizeof(double),
              ppt->error_message);

  class_alloc(ddsources_dk2,
              ppt->k_size[index_md]*sizeof(double),
              ppt->error_message);

  class_call(perturbations_sources_at_z(pba,ppt,index_md,index_ic,index_tp,z,sources),
             ppt->error_message,
             ppt->error_message);

  class_call(array_spline_table_lines(ppt->k[index_md],
                                      ppt->k_size[index_md],
                                      sources,
                                      1,
                                      ddsources_dk2,
                                      _SPLINE_EST_DERIV_,
                                      ppt->error_message),
             ppt->error_message,
             ppt->error_message);

  class_call(array_interpolate_spline(ppt->k[index_md],
                                      ppt->k_size[index_md],
                                      sources,
                                      ddsources_dk2,
                                      1,
                                      k,
                                      &last_index,
                                      psource_at_k_and_z,
                                      1,
                                      ppt->error_message),
             ppt->error_message,
             ppt->error_message);

  return _SUCCESS_;
}

/**
 * Function called by the output module or the wrappers, which returns
 * the source functions \f$ S^{X} (k, \tau) \f$ corresponding to
 * densities ('dTk') and velocities ('vTk') at a given conformal time
 * tau corresponding to the input redshift z.
 *
 * @param pba              Input: pointer to background structure
 * @param ppt              Input: pointer to perturbation structure
 * @param output_format    Input: choice of ordering and normalisation for the output quantities
 * @param z                Input: redshift
 * @param number_of_titles Input: number of requested source functions (found in perturbations_output_titles)
 * @param data             Output: vector of all source functions for all k values and initial conditions (previously allocated with the right size)
 * @return the error status
 */

int perturbations_output_data_at_z(
                                   struct background * pba,
                                   struct perturbations * ppt,
                                   enum file_format output_format,
                                   double z,
                                   int number_of_titles,
                                   double *data
                                   ) {

  double * tkfull=NULL;  /* array with argument tkfull[(index_k * ppt->ic_size[index_md] + index_ic) * ppt->tp_size[index_md] + index_tp] */

  double * pvecsources;

  double tau;

  int index_md = ppt->index_md_scalars;
  int index_ic;
  int index_k;
  int index_tp;

  /** - allocate tkfull */

  if (ppt->k_size[index_md]*ppt->ic_size[index_md]*ppt->tp_size[index_md] > 0) {
    class_alloc(tkfull,
                ppt->k_size[index_md]*ppt->ic_size[index_md]*ppt->tp_size[index_md]*sizeof(double),
                ppt->error_message);
  }

  /** - compute \f$T_i(k)\f$ for each k (if several ic's, compute it
        for each ic; if z_pk = 0, this is done by directly reading
        inside the pre-computed table; if not, this is done by
        interpolating the table at the correct value of tau. */

  /* if z_pk = 0, no interpolation needed */

  if (z == 0.) {

    for (index_k=0; index_k<ppt->k_size[index_md]; index_k++) {
      for (index_tp=0; index_tp<ppt->tp_size[index_md]; index_tp++) {
        for (index_ic=0; index_ic<ppt->ic_size[index_md]; index_ic++) {
          tkfull[(index_k * ppt->ic_size[index_md] + index_ic) * ppt->tp_size[index_md] + index_tp]
            = ppt->sources[index_md][index_ic * ppt->tp_size[index_md] + index_tp][(ppt->tau_size-1) * ppt->k_size[index_md] + index_k];
        }
      }
    }
  }

  /* if 0 <= z_pk <= z_max_pk, interpolation needed, */
  else {

    /* check the time corresponding to the highest redshift requested in output plus one */
    class_call(background_tau_of_z(pba,
                                   z,
                                   &tau),
               pba->error_message,
               ppt->error_message);

    class_test(log(tau) < ppt->ln_tau[0],
               "Asking sources at a z bigger than z_max_pk, something probably went wrong",
               ppt->error_message);

    class_alloc(pvecsources,
                ppt->k_size[index_md]*sizeof(double),
                ppt->error_message);


    for (index_tp=0; index_tp<ppt->tp_size[index_md]; index_tp++) {
      for (index_ic=0; index_ic<ppt->ic_size[index_md]; index_ic++) {
	class_call(perturbations_sources_at_tau(ppt,
						index_md,
						index_ic,
						index_tp,
						tau,
						pvecsources),
		   ppt->error_message,
		   ppt->error_message);
	for (index_k=0; index_k<ppt->k_size[index_md]; index_k++) {

          tkfull[(index_k * ppt->ic_size[index_md] + index_ic) * ppt->tp_size[index_md] + index_tp] =
            pvecsources[index_k];
        }
      }
    }
    free(pvecsources);
  }

  /** - store data */

  class_call(perturbations_output_data(pba,ppt,output_format,tkfull,number_of_titles,data),
             ppt->error_message,
             ppt->error_message);

  /** - free tkfull */
  // condition necessary because the size could be zero (if ppt->tp_size is zero)
  if (tkfull != NULL)
    free(tkfull);

  return _SUCCESS_;
}

/**
 * Function called by the output module or the wrappers, which returns
 * the source functions \f$ S^{X} (k, \tau) \f$ corresponding to
 * densities ('dTk') and velocities ('vTk') at a given conformal time
 * tau corresponding to index index_tau in pre-computed table.
 *
 * @param pba              Input: pointer to background structure
 * @param ppt              Input: pointer to perturbation structure
 * @param output_format    Input: choice of ordering and normalisation for the output quantities
 * @param index_tau        Input: index pre-computed table ppt->ln_tau[index_tau]
 * @param number_of_titles Input: number of requested source functions (found in perturbations_output_titles)
 * @param data             Output: vector of all source functions for all k values and initial conditions (previously allocated with the right size)
 * @return the error status
 */

int perturbations_output_data_at_index_tau(
                                           struct background * pba,
                                           struct perturbations * ppt,
                                           enum file_format output_format,
                                           int index_tau,
                                           int number_of_titles,
                                           double *data
                                           ) {

  double * tkfull=NULL;  /* array with argument tkfull[(index_k * ppt->ic_size[index_md] + index_ic) * ppt->tp_size[index_md] + index_tp] */

  int index_md = ppt->index_md_scalars;
  int index_ic;
  int index_k;
  int index_tp;

  class_test((index_tau < 0) || (index_tau >= ppt->ln_tau_size),
             ppt->error_message,
             "index_tau outside of array range");

  /** - allocate and fill tkfull */

  if (ppt->k_size[index_md]*ppt->ic_size[index_md]*ppt->tp_size[index_md] > 0) {
    class_alloc(tkfull,
                ppt->k_size[index_md]*ppt->ic_size[index_md]*ppt->tp_size[index_md]*sizeof(double),
                ppt->error_message);
  }

  for (index_k=0; index_k<ppt->k_size[index_md]; index_k++) {
    for (index_tp=0; index_tp<ppt->tp_size[index_md]; index_tp++) {
      for (index_ic=0; index_ic<ppt->ic_size[index_md]; index_ic++) {
        tkfull[(index_k * ppt->ic_size[index_md] + index_ic) * ppt->tp_size[index_md] + index_tp]
          = ppt->late_sources[index_md][index_ic * ppt->tp_size[index_md] + index_tp][index_tau * ppt->k_size[index_md] + index_k];
      }
    }
  }

  /** - store data */

  class_call(perturbations_output_data(pba,ppt,output_format,tkfull,number_of_titles,data),
             ppt->error_message,
             ppt->error_message);

  /** - free tkfull */
  // condition necessary because the size could be zero (if ppt->tp_size is zero)
  if (tkfull != NULL)
    free(tkfull);

  return _SUCCESS_;
}

/**
 * Function called by the output module or the wrappers, which returns
 * the source functions \f$ S^{X} (k, \tau) \f$ corresponding to
 * densities ('dTk') and velocities ('vTk') in the correct order
 * (matching that in perturbations_output_titles), given a vector
 * containing the corresponding scalar source functions at a given
 * time.
 *
 * @param pba              Input: pointer to background structure
 * @param ppt              Input: pointer to perturbation structure
 * @param output_format    Input: choice of ordering and normalisation for the output quantities
 * @param tkfull           Input: vector of scalar sources at given time, tk[(index_k * ppt->ic_size[index_md] + index_ic) * ppt->tp_size[index_md] + index_tp]
 * @param number_of_titles Input: number of requested source functions (found in perturbations_output_titles)
 * @param data             Output: vector of all source functions for all k values and initial conditions (previously allocated with the right size)
 * @return the error status
 */

int perturbations_output_data(
                              struct background * pba,
                              struct perturbations * ppt,
                              enum file_format output_format,
                              double * tkfull,
                              int number_of_titles,
                              double *data
                              ) {

  int n_ncdm;
  double k, k_over_h, k2;
  double *tk;
  double *dataptr;
  int index_md = ppt->index_md_scalars;
  int index_ic;
  int index_k;
  int storeidx;

  /** - store data */

  for (index_ic = 0; index_ic < ppt->ic_size[index_md]; index_ic++) {

    for (index_k=0; index_k<ppt->k_size[index_md]; index_k++) {

      storeidx = 0;
      dataptr = data+index_ic*(ppt->k_size[index_md]*number_of_titles)+index_k*number_of_titles;
      tk = &(tkfull[(index_k * ppt->ic_size[index_md] + index_ic) * ppt->tp_size[index_md]]);
      k = ppt->k[index_md][index_k];
      k2 = k*k;
      k_over_h = k/pba->h;

      class_store_double(dataptr, k_over_h, _TRUE_,storeidx);

      /* indices for species associated with a velocity transfer function in Fourier space */

      if (output_format == class_format) {

        if (ppt->has_density_transfers == _TRUE_) {
          class_store_double(dataptr,tk[ppt->index_tp_delta_g],ppt->has_source_delta_g,storeidx);
          class_store_double(dataptr,tk[ppt->index_tp_delta_b],ppt->has_source_delta_b,storeidx);
          class_store_double(dataptr,tk[ppt->index_tp_delta_cdm],ppt->has_source_delta_cdm,storeidx);
          class_store_double(dataptr,tk[ppt->index_tp_delta_idm],ppt->has_source_delta_idm,storeidx);
          class_store_double(dataptr,tk[ppt->index_tp_delta_fld],ppt->has_source_delta_fld,storeidx);
          class_store_double(dataptr,tk[ppt->index_tp_delta_ur],ppt->has_source_delta_ur,storeidx);
          class_store_double(dataptr,tk[ppt->index_tp_delta_idr],ppt->has_source_delta_idr,storeidx);
          if (pba->has_ncdm == _TRUE_){
            for (n_ncdm = 0; n_ncdm < pba->N_ncdm; n_ncdm++){
              class_store_double(dataptr,tk[ppt->index_tp_delta_ncdm1+n_ncdm],ppt->has_source_delta_ncdm,storeidx);
            }
          }
          class_store_double(dataptr,tk[ppt->index_tp_delta_dcdm],ppt->has_source_delta_dcdm,storeidx);
          class_store_double(dataptr,tk[ppt->index_tp_delta_dr],ppt->has_source_delta_dr,storeidx);
          class_store_double(dataptr,tk[ppt->index_tp_delta_scf],ppt->has_source_delta_scf,storeidx);
          class_store_double(dataptr,tk[ppt->index_tp_delta_m],ppt->has_source_delta_m,storeidx);
          class_store_double(dataptr,tk[ppt->index_tp_delta_tot],ppt->has_source_delta_tot,storeidx);
          class_store_double(dataptr,tk[ppt->index_tp_phi],ppt->has_source_phi,storeidx);
          class_store_double(dataptr,tk[ppt->index_tp_psi],ppt->has_source_psi,storeidx);
          class_store_double(dataptr,tk[ppt->index_tp_phi_prime],ppt->has_source_phi_prime,storeidx);
          class_store_double(dataptr,tk[ppt->index_tp_h],ppt->has_source_h,storeidx);
          class_store_double(dataptr,tk[ppt->index_tp_h_prime],ppt->has_source_h_prime,storeidx);
          class_store_double(dataptr,tk[ppt->index_tp_eta],ppt->has_source_eta,storeidx);
          class_store_double(dataptr,tk[ppt->index_tp_eta_prime],ppt->has_source_eta_prime,storeidx);
          class_store_double(dataptr,tk[ppt->index_tp_H_T_Nb_prime],ppt->has_source_H_T_Nb_prime,storeidx);
          class_store_double(dataptr,tk[ppt->index_tp_k2gamma_Nb],ppt->has_source_k2gamma_Nb,storeidx);
        }
        if (ppt->has_velocity_transfers == _TRUE_) {

          class_store_double(dataptr,tk[ppt->index_tp_theta_g],ppt->has_source_theta_g,storeidx);
          class_store_double(dataptr,tk[ppt->index_tp_theta_b],ppt->has_source_theta_b,storeidx);
          class_store_double(dataptr,tk[ppt->index_tp_theta_cdm],ppt->has_source_theta_cdm,storeidx);
          class_store_double(dataptr,tk[ppt->index_tp_theta_idm],ppt->has_source_theta_idm,storeidx);
          class_store_double(dataptr,tk[ppt->index_tp_theta_fld],ppt->has_source_theta_fld,storeidx);
          class_store_double(dataptr,tk[ppt->index_tp_theta_ur],ppt->has_source_theta_ur,storeidx);
          class_store_double(dataptr,tk[ppt->index_tp_theta_idr],ppt->has_source_theta_idr,storeidx);
          if (pba->has_ncdm == _TRUE_){
            for (n_ncdm = 0; n_ncdm < pba->N_ncdm; n_ncdm++){
              class_store_double(dataptr,tk[ppt->index_tp_theta_ncdm1+n_ncdm],ppt->has_source_theta_ncdm,storeidx);
            }
          }
          class_store_double(dataptr,tk[ppt->index_tp_theta_dcdm],ppt->has_source_theta_dcdm,storeidx);
          class_store_double(dataptr,tk[ppt->index_tp_theta_dr],ppt->has_source_theta_dr,storeidx);
          class_store_double(dataptr,tk[ppt->index_tp_theta_scf],ppt->has_source_theta_scf,storeidx);
          class_store_double(dataptr,tk[ppt->index_tp_theta_tot],ppt->has_source_theta_tot,storeidx);

        }

      }
      else if (output_format == camb_format) {

        /* rescale and reorder the matter transfer functions following the CMBFAST/CAMB convention */
        class_store_double_or_default(dataptr,-tk[ppt->index_tp_delta_cdm]/k2,ppt->has_source_delta_cdm,storeidx,0.0);
        class_store_double_or_default(dataptr,-tk[ppt->index_tp_delta_b]/k2,ppt->has_source_delta_b,storeidx,0.0);
        class_store_double_or_default(dataptr,-tk[ppt->index_tp_delta_g]/k2,ppt->has_source_delta_g,storeidx,0.0);
        class_store_double_or_default(dataptr,-tk[ppt->index_tp_delta_ur]/k2,ppt->has_source_delta_ur,storeidx,0.0);
        class_store_double_or_default(dataptr,-tk[ppt->index_tp_delta_ncdm1]/k2,ppt->has_source_delta_ncdm,storeidx,0.0);
        class_store_double_or_default(dataptr,-tk[ppt->index_tp_delta_tot]/k2,_TRUE_,storeidx,0.0);
      }
    }
  }

  return _SUCCESS_;
}

/**
 * Fill array of strings with the name of the requested 'mTk, vTk' functions
 * (transfer functions as a function of wavenumber for fixed times).
 *
 * @param pba           Input: pointer to the background structure
 * @param ppt           Input: pointer to the perturbation structure
 * @param output_format Input: flag for the format
 * @param titles        Output: name strings
 * @return the error status
 */

int perturbations_output_titles(
                                struct background *pba,
                                struct perturbations *ppt,
                                enum file_format output_format,
                                char titles[_MAXTITLESTRINGLENGTH_]
                                ){
  int n_ncdm;
  char tmp[40];

  if (output_format == class_format) {
    class_store_columntitle(titles,"k (h/Mpc)",_TRUE_);
    if (ppt->has_density_transfers == _TRUE_) {
      class_store_columntitle(titles,"d_g",_TRUE_);
      class_store_columntitle(titles,"d_b",_TRUE_);
      class_store_columntitle(titles,"d_cdm",pba->has_cdm);
      class_store_columntitle(titles,"d_idm",pba->has_idm);
      class_store_columntitle(titles,"d_fld",pba->has_fld);
      class_store_columntitle(titles,"d_ur",pba->has_ur);
      class_store_columntitle(titles,"d_idr",pba->has_idr);
      if (pba->has_ncdm == _TRUE_) {
        for (n_ncdm=0; n_ncdm < pba->N_ncdm; n_ncdm++) {
          class_sprintf(tmp,"d_ncdm[%d]",n_ncdm);
          class_store_columntitle(titles,tmp,_TRUE_);
        }
      }
      class_store_columntitle(titles,"d_dcdm",pba->has_dcdm);
      class_store_columntitle(titles,"d_dr",pba->has_dr);
      class_store_columntitle(titles,"d_scf",pba->has_scf);
      class_store_columntitle(titles,"d_m",ppt->has_source_delta_m);
      class_store_columntitle(titles,"d_tot",ppt->has_source_delta_tot);
      class_store_columntitle(titles,"phi",ppt->has_source_phi);
      class_store_columntitle(titles,"psi",ppt->has_source_psi);
      class_store_columntitle(titles,"phi_prime",ppt->has_source_phi_prime);
      class_store_columntitle(titles,"h",ppt->has_source_h);
      class_store_columntitle(titles,"h_prime",ppt->has_source_h_prime);
      class_store_columntitle(titles,"eta",ppt->has_source_eta);
      class_store_columntitle(titles,"eta_prime",ppt->has_source_eta_prime);
      class_store_columntitle(titles,"H_T_Nb_prime",ppt->has_source_H_T_Nb_prime);
      class_store_columntitle(titles,"k2gamma_Nb",ppt->has_source_k2gamma_Nb);
    }
    if (ppt->has_velocity_transfers == _TRUE_) {
      class_store_columntitle(titles,"t_g",_TRUE_);
      class_store_columntitle(titles,"t_b",_TRUE_);
      class_store_columntitle(titles,"t_cdm",((pba->has_cdm == _TRUE_) && (ppt->gauge != synchronous)));
      class_store_columntitle(titles,"t_idm",pba->has_idm);
      class_store_columntitle(titles,"t_fld",pba->has_fld);
      class_store_columntitle(titles,"t_ur",pba->has_ur);
      class_store_columntitle(titles,"t_idr",pba->has_idr);
      if (pba->has_ncdm == _TRUE_) {
        for (n_ncdm=0; n_ncdm < pba->N_ncdm; n_ncdm++) {
          class_sprintf(tmp,"t_ncdm[%d]",n_ncdm);
          class_store_columntitle(titles,tmp,_TRUE_);
        }
      }
      class_store_columntitle(titles,"t_dcdm",pba->has_dcdm);
      class_store_columntitle(titles,"t_dr",pba->has_dr);
      class_store_columntitle(titles,"t_scf",pba->has_scf);
      class_store_columntitle(titles,"t_tot",_TRUE_);
    }
  }

  else if (output_format == camb_format) {

    class_store_columntitle(titles,"k (h/Mpc)",_TRUE_);
    class_store_columntitle(titles,"-T_cdm/k2",_TRUE_);
    class_store_columntitle(titles,"-T_b/k2",_TRUE_);
    class_store_columntitle(titles,"-T_g/k2",_TRUE_);
    class_store_columntitle(titles,"-T_ur/k2",_TRUE_);
    class_store_columntitle(titles,"-T_ncdm/k2",_TRUE_);
    class_store_columntitle(titles,"-T_tot/k2",_TRUE_);

  }

  return _SUCCESS_;
}

/**
 * Fill strings that will be used when writing the transfer functions
 * and the spectra in files (in the file names and in the comment at the beginning of each file).
 *
 * @param ppt        Input: pointer to the perturbation structure
 * @param index_ic   Input: index of the initial condition
 * @param first_line Output: line of comment
 * @param ic_suffix  Output: suffix for the output file name
 * @return the error status
 *
 */

int perturbations_output_firstline_and_ic_suffix(
                                                 struct perturbations *ppt,
                                                 int index_ic,
                                                 char first_line[_LINE_LENGTH_MAX_],
                                                 char ic_suffix[_SUFFIXNAMESIZE_]
                                                 ){

  first_line[0]='\0';
  ic_suffix[0]='\0';

  if ((ppt->has_ad == _TRUE_) && (index_ic == ppt->index_ic_ad)) {
    strcpy(ic_suffix,"ad");
    strcpy(first_line,"for adiabatic (AD) mode (normalized to initial curvature=1) ");
  }

  if ((ppt->has_bi == _TRUE_) && (index_ic == ppt->index_ic_bi)) {
    strcpy(ic_suffix,"bi");
    strcpy(first_line,"for baryon isocurvature (BI) mode (normalized to initial entropy=1)");
  }

  if ((ppt->has_cdi == _TRUE_) && (index_ic == ppt->index_ic_cdi)) {
    strcpy(ic_suffix,"cdi");
    strcpy(first_line,"for CDM isocurvature (CDI) mode (normalized to initial entropy=1)");
  }

  if ((ppt->has_nid == _TRUE_) && (index_ic == ppt->index_ic_nid)) {
    strcpy(ic_suffix,"nid");
    strcpy(first_line,"for neutrino density isocurvature (NID) mode (normalized to initial entropy=1)");
  }

  if ((ppt->has_niv == _TRUE_) && (index_ic == ppt->index_ic_niv)) {
    strcpy(ic_suffix,"niv");
    strcpy(first_line,"for neutrino velocity isocurvature (NIV) mode (normalized to initial entropy=1)");
  }
  return _SUCCESS_;
}

/**
 * Initialize the perturbations structure, and in particular the table of source functions.
 *
 * Main steps:
 *
 * - given the values of the flags describing which kind of
 *   perturbations should be considered (modes: scalar/vector/tensor,
 *   initial conditions, type of source functions needed...),
 *   initialize indices and wavenumber list
 *
 * - define the time sampling for the output source functions
 *
 * - for each mode (scalar/vector/tensor): initialize the indices of
 *   relevant perturbations, integrate the differential system,
 *   compute and store the source functions.
 *
 * @param ppr Input: pointer to precision structure
 * @param pba Input: pointer to background structure
 * @param pth Input: pointer to thermodynamics structure
 * @param ppt Output: Initialized perturbation structure
 * @return the error status
 */

int perturbations_init(
                       struct precision * ppr,
                       struct background * pba,
                       struct thermodynamics * pth,
                       struct perturbations * ppt
                       ) {

  /** Summary: */

  /** - define local variables */

  /* running index for modes */
  int index_md;
  /* running index for initial conditions */
  int index_ic;
  /* running index for wavenumbers */
  int index_k;
  /* running index for type of perturbation */
  int index_tp;
  /* background quantities */
  double w_fld_ini, w_fld_0,dw_over_da_fld,integral_fld;

  /** - perform preliminary checks */

  if (ppt->has_perturbations == _FALSE_) {
    if (ppt->perturbations_verbose > 0)
      printf("No sources requested. Perturbation module skipped.\n");
    return _SUCCESS_;
  }
  else {
    if (ppt->perturbations_verbose > 0)
      printf("Computing sources\n");
  }

  class_test((ppt->gauge == synchronous) && (pba->has_cdm == _FALSE_),
             ppt->error_message,
             "In the synchronous gauge, it is not self-consistent to assume no CDM: the later is used to define the initial timelike hypersurface. You can either add a negligible amount of CDM, or switch to newtonian gauge");

  class_test ((ppr->tight_coupling_approximation < first_order_MB) ||
              (ppr->tight_coupling_approximation > compromise_CLASS),
              ppt->error_message,
              "your tight_coupling_approximation is set to %d, out of range defined in perturbations.h",ppr->tight_coupling_approximation);

  class_test ((ppr->radiation_streaming_approximation < rsa_null) ||
              (ppr->radiation_streaming_approximation > rsa_none),
              ppt->error_message,
              "your radiation_streaming_approximation is set to %d, out of range defined in perturbations.h",ppr->radiation_streaming_approximation);

  if (pba->has_idr == _TRUE_){
    class_test ((ppr->idr_streaming_approximation < rsa_idr_none) ||
                (ppr->idr_streaming_approximation > rsa_idr_MD),
                ppt->error_message,
                "your idr_radiation_streaming_approximation is set to %d, out of range defined in perturbations.h",ppr->idr_streaming_approximation);
  }

  if (pba->has_ur == _TRUE_) {

    class_test ((ppr->ur_fluid_approximation < ufa_mb) ||
                (ppr->ur_fluid_approximation > ufa_none),
                ppt->error_message,
                "your ur_fluid_approximation is set to %d, out of range defined in perturbations.h",ppr->ur_fluid_approximation);
  }

  if (pba->has_ncdm == _TRUE_) {

    class_test ((ppr->ncdm_fluid_approximation < ncdmfa_mb) ||
                (ppr->ncdm_fluid_approximation > ncdmfa_none),
                ppt->error_message,
                "your ncdm_fluid_approximation is set to %d, out of range defined in perturbations.h",ppr->ncdm_fluid_approximation);

    if (ppt->has_nc_density == _TRUE_) {
      if (ppt->perturbations_verbose > 0) {
        fprintf(stdout," -> [WARNING:] You request the number count Cl's in presence of non-cold dark matter.\n    Like in all previous CLASS and CLASSgal versions, this will be inferred from the total matter density,\n    but it could make much more sense physically to compute it from the CDM+baryon density only.\n    To get the latter behavior you would just need to change one line in transfer.c:\n    search there for a comment starting with 'use here delta_cb'\n");
      }
    }

  }

  if (pba->has_fld == _TRUE_) {

    /* check values of w_fld at initial time and today. Since 'a' in the code stands for 'a/a_0', its current value is 1 by definition */
    class_call(background_w_fld(pba, 0., &w_fld_ini, &dw_over_da_fld, &integral_fld), pba->error_message, ppt->error_message);
    class_call(background_w_fld(pba, 1.,   &w_fld_0, &dw_over_da_fld, &integral_fld), pba->error_message, ppt->error_message);

    class_test(w_fld_ini >= 0.,
               ppt->error_message,
               "The fluid is meant to be negligible at early time, and unimportant for defining the initial conditions of other species. You are using parameters for which this assumption may break down, since at early times you have w_fld(a--->0) = %e >= 0",w_fld_ini);

    if (pba->use_ppf == _FALSE_) {

      class_test((w_fld_ini +1.0)*(w_fld_0+1.0) <= 0.0,
                 ppt->error_message,
                 "w crosses -1 between the infinite past and today, and this would lead to divergent perturbation equations for the fluid perturbations. Try to switch to PPF scheme: use_ppf = yes");

      /* the next check is meaningful at least for w(a) = w0 + wa*(1-a/a0); for general formulas and with use_ppf=no, you may prefer to comment it out... */
      class_test((w_fld_0 == -1.) && (dw_over_da_fld == 0.),
                 ppt->error_message,
                 "Your choice of a fluid with (w0,wa)=(-1,0) is not valid due to instabilities in the unphysical perturbations of such a fluid. Try instead with a plain cosmological constant or with PPF scheme: use_ppf = yes");

    }

  }

  if (pba->has_dcdm == _TRUE_) {

    class_test((ppt->has_cdi == _TRUE_) || (ppt->has_bi == _TRUE_) || (ppt->has_nid == _TRUE_) || (ppt->has_niv == _TRUE_),
               ppt->error_message,
               "Non-adiabatic initial conditions not coded in presence of decaying dark matter");

  }

  class_test(ppt->has_vectors == _TRUE_,
             ppt->error_message,
             "Vectors not coded yet");

  if ((ppt->has_niv == _TRUE_) && (ppt->perturbations_verbose > 0)) {
    printf("Warning: the niv initial conditions in CLASS (and also in CAMB) should still be double-checked: if you want to do it and send feedback, you are welcome!\n");
  }

  if (ppt->has_tensors == _TRUE_) {

    ppt->evolve_tensor_ur = _FALSE_;
    ppt->evolve_tensor_ncdm = _FALSE_;

    switch (ppt->tensor_method) {

    case (tm_photons_only):
      break;

    case (tm_massless_approximation):
      if ((pba->has_ur == _TRUE_) || (pba->has_ncdm == _TRUE_))
        ppt->evolve_tensor_ur = _TRUE_;
      break;

    case (tm_exact):
      if (pba->has_ur == _TRUE_)
        ppt->evolve_tensor_ur = _TRUE_;
      if (pba->has_ncdm == _TRUE_)
        ppt->evolve_tensor_ncdm = _TRUE_;
      break;
    }
  }

  /*
    class_test((pba->h > _h_BIG_) || (pba->h < _h_SMALL_),
    ppt->error_message,
    "Your value of pba->h=%e is out of the bounds [%e , %e] and could cause a crash of the perturbation ODE integration. If you want to force this barrier, you may comment it out in perturbation.c",
    pba->h,
    _h_SMALL_,
    _h_BIG_);

    class_test((pba->Omega0_b*pba->h*pba->h < _omegab_SMALL_) || (pba->Omega0_b*pba->h*pba->h > _omegab_BIG_),
    ppt->error_message,
    "Your value of omega_b=%e is out of the bounds [%e , %e] and could cause a crash of the perturbation ODE integration. If you want to force this barrier, you may comment it out in perturbation.c",
    pba->Omega0_b*pba->h*pba->h,
    _omegab_SMALL_,
    _omegab_BIG_);
  */

  /** - initialize all indices and lists in perturbations structure using perturbations_indices() */

  class_call(perturbations_indices(ppr,
                                   pba,
                                   pth,
                                   ppt),
             ppt->error_message,
             ppt->error_message);


  /** Perform smg tests. We have to do it after calling perturbations_indices because we need
   * k_min and k_max (they are calculated in perturbations_get_k_list)
   **/
  if (pba->has_smg == _TRUE_) {
   class_call(
     perturbations_tests_smg(ppr, pba, ppt),
     ppt->error_message,
     ppt->error_message
   );
  }

  if (ppt->z_max_pk > pth->z_rec) {

    class_test(ppt->has_cmb == _TRUE_,
               ppt->error_message,
               "You requested a very high z_pk=%e, higher than z_rec=%e. This works very well when you don't ask for a calculation of the CMB source function(s). Remove any CMB from your output and try e.g. with 'output=mTk' or 'output=mTk,vTk'",
               ppt->z_max_pk,
               pth->z_rec);

    class_test((ppt->has_source_delta_m == _TRUE_) && (ppt->has_matter_source_in_current_gauge == _FALSE_),
               ppt->error_message,
               "You requested a very high z_pk=%e, higher than z_rec=%e. This works very well when you ask only transfer functions, e.g. with 'output=mTk' or 'output=mTk,vTk'. But if you need the total matter (e.g. with 'mPk', 'dCl', etc.) there is an issue with the calculation of delta_m (or delta_cb) at very early times. By default, delta_m and delta_cb are expressed by the code as gauge-invariant variables (the density fluctuation in comoving gauge). This quantity is hard to get accurately at very early times. The solution is to define delta_m and delta_cb as density fluctuations in the current gauge, e.g. synchronous or newtonian. This is done by setting the input flag 'matter_source_in_current_gauge' to 'yes'.",
               ppt->z_max_pk,
               pth->z_rec);

  }



  /** - define the common time sampling for all sources using
      perturbations_timesampling_for_sources() */

  class_call(perturbations_timesampling_for_sources(ppr,
                                                    pba,
                                                    pth,
                                                    ppt),
             ppt->error_message,
             ppt->error_message);

  /** - if we want to store perturbations for given k values, write titles and allocate storage */
  class_call(perturbations_prepare_k_output(pba,ppt),
             ppt->error_message,
             ppt->error_message);

  /* Setup task system */
  class_setup_parallel();
  /** - loop over modes (scalar, tensors, etc). For each mode: */
  for (index_md = 0; index_md < ppt->md_size; index_md++) {

    if (ppt->perturbations_verbose > 1)
      printf("Evolving mode %d/%d\n",index_md+1,ppt->md_size);

    /** - --> loop over initial conditions and wavenumbers; for each of them, evolve perturbations and compute source functions with perturbations_solve() */

    for (index_ic = 0; index_ic < ppt->ic_size[index_md]; index_ic++) {

      if (ppt->perturbations_verbose > 1) {
        printf("Evolving ic %d/%d\n",index_ic+1,ppt->ic_size[index_md]);
        printf("evolving %d wavenumbers\n",ppt->k_size[index_md]);
      }

      /* integrating backwards is slightly more optimal for parallel runs */
      //for (index_k = 0; index_k < ppt->k_size; index_k++) {
      for (index_k = ppt->k_size[index_md]-1; index_k >=0; index_k--) {

<<<<<<< HEAD

#pragma omp parallel                                                    \
  shared(pppw,ppr,pba,pth,ppt,index_md,index_ic,abort,number_of_threads) \
  private(index_k,thread,tstart,tstop,tspent)                           \
  num_threads(number_of_threads)
=======
        class_run_parallel(with_arguments(ppr,pba,pth,ppt,index_md,index_ic,index_k),
>>>>>>> fb762fda

          if (ppt->perturbations_verbose > 2) {
            printf("evolving mode k=%e /Mpc  (%d/%d)",ppt->k[index_md][index_k],index_k+1,ppt->k_size[index_md]);
            if (pba->sgnK != 0)
              printf(" (for scalar modes, corresponds to nu=%e)",sqrt(ppt->k[index_md][index_k]*ppt->k[index_md][index_k]+pba->K)/sqrt(pba->sgnK*pba->K));
            printf("\n");
          }

          struct perturbations_workspace pw;
          class_call(perturbations_workspace_init(ppr,
                                                  pba,
                                                  pth,
                                                  ppt,
                                                  index_md,
                                                  &pw),
                     ppt->error_message,
                     ppt->error_message);

          class_call(perturbations_solve(ppr,
                                         pba,
                                         pth,
                                         ppt,
                                         index_md,
                                         index_ic,
                                         index_k,
                                         &pw),
                     ppt->error_message,
                     ppt->error_message);

          class_call(perturbations_workspace_free(ppt,index_md,&pw),
                     ppt->error_message,
                     ppt->error_message);
          return _SUCCESS_;

        );

<<<<<<< HEAD
      if (abort == _TRUE_) {
        int thread_num;
        for (thread_num = 0; thread_num < number_of_threads; thread_num++)
        {
          perturbations_workspace_free(ppt,index_md,pppw[thread_num]);
        }
        free(pppw);
        perturbations_free(ppt);
        return _FAILURE_;
      }
=======
      } /* end of loop over wavenumbers */
>>>>>>> fb762fda

    } /* end of loop over initial conditions */

  } /* end loop over modes */

  class_finish_parallel();


  /** - spline the source array with respect to the time variable */

  if (ppt->ln_tau_size > 1) {

    class_setup_parallel();

    for (index_md = 0; index_md < ppt->md_size; index_md++) {

      for (index_ic = 0; index_ic < ppt->ic_size[index_md]; index_ic++) {

        for (index_tp = 0; index_tp < ppt->tp_size[index_md]; index_tp++) {

          class_run_parallel(with_arguments(ppt, index_md, index_ic, index_tp),
            class_call(array_spline_table_lines(ppt->ln_tau,
                                                ppt->ln_tau_size,
                                                ppt->late_sources[index_md][index_ic * ppt->tp_size[index_md] + index_tp],
                                                ppt->k_size[index_md],
                                                ppt->ddlate_sources[index_md][index_ic*ppt->tp_size[index_md] + index_tp],
                                                _SPLINE_EST_DERIV_,
                                                ppt->error_message),
                       ppt->error_message,
                       ppt->error_message);
            return _SUCCESS_;
          );

        } /* end of loop over type of source function*/

      } /* end of loop over initial condition */

    } /* end of loop over mode */

    class_finish_parallel();
  }

  ppt->is_allocated = _TRUE_;

  return _SUCCESS_;
}

/**
 * Free all memory space allocated by input.
 *
 * Called by perturbations_free(), during shooting and if shooting failed
 *
 * @param ppt Input: perturbation structure with input pointers to be freed
 * @return the error status
 */

int perturbations_free_input(struct perturbations* ppt) {

  if (ppt->alpha_idm_dr != NULL)
    free(ppt->alpha_idm_dr);
  if (ppt->beta_idr != NULL)
    free(ppt->beta_idr);

  return _SUCCESS_;
}

/**
 * Free all memory space allocated by perturbations_init().
 *
 * To be called at the end of each run, only when no further calls to
 * perturbations_sources_at_tau() are needed.
 *
 * @param ppt Input: perturbation structure to be freed
 * @return the error status
 */

int perturbations_free(
                       struct perturbations * ppt
                       ) {

  int index_md,index_ic,index_tp;
  int filenum;

  perturbations_free_input(ppt);

  if (ppt->has_perturbations == _TRUE_) {

    for (index_md = 0; index_md < ppt->md_size; index_md++) {

      for (index_ic = 0; index_ic < ppt->ic_size[index_md]; index_ic++) {

        for (index_tp = 0; index_tp < ppt->tp_size[index_md]; index_tp++) {

          free(ppt->sources[index_md][index_ic*ppt->tp_size[index_md]+index_tp]);
          if (ppt->ln_tau_size > 1)
            free(ppt->ddlate_sources[index_md][index_ic*ppt->tp_size[index_md]+index_tp]);

        }
      }

      free(ppt->sources[index_md]);
      free(ppt->late_sources[index_md]);
      free(ppt->ddlate_sources[index_md]);

      free(ppt->k[index_md]);

    }

    free(ppt->tau_sampling);
    if (ppt->ln_tau_size > 1)
      free(ppt->ln_tau);

    free(ppt->tp_size);

    free(ppt->ic_size);

    free(ppt->k);

    free(ppt->k_size_cmb);

    free(ppt->k_size_cl);

    free(ppt->k_size);

    free(ppt->sources);
    free(ppt->late_sources);
    free(ppt->ddlate_sources);

    /** Stuff related to perturbations output: */

    /** - Free non-NULL pointers */
    if (ppt->k_output_values_num > 0 )
      free(ppt->index_k_output_values);

    for (filenum = 0; filenum<_MAX_NUMBER_OF_K_FILES_; filenum++){
      if (ppt->scalar_perturbations_data[filenum] != NULL)
        free(ppt->scalar_perturbations_data[filenum]);
      if (ppt->vector_perturbations_data[filenum] != NULL)
        free(ppt->vector_perturbations_data[filenum]);
      if (ppt->tensor_perturbations_data[filenum] != NULL)
        free(ppt->tensor_perturbations_data[filenum]);
    }

  }

  ppt->is_allocated = _FALSE_;
  return _SUCCESS_;

}

/**
 * Initialize all indices and allocate most arrays in perturbations structure.
 *
 * @param ppr Input: pointer to precision structure
 * @param pba Input: pointer to background structure
 * @param pth Input: pointer to thermodynamics structure
 * @param ppt Input/Output: Initialized perturbation structure
 * @return the error status
 */

int perturbations_indices(
                          struct precision * ppr,
                          struct background * pba,
                          struct thermodynamics * pth,
                          struct perturbations * ppt
                          ) {

  /** Summary: */

  /** - define local variables */

  int index_type;
  int index_md;
  int index_ic;
  int index_type_common;
  int filenum;

  /** - count modes (scalar, vector, tensor) and assign corresponding indices */

  index_md = 0;
  class_define_index(ppt->index_md_scalars,ppt->has_scalars,index_md,1);
  class_define_index(ppt->index_md_vectors,ppt->has_vectors,index_md,1);
  class_define_index(ppt->index_md_tensors,ppt->has_tensors,index_md,1);
  ppt->md_size = index_md;

  class_test(index_md == 0,
             ppt->error_message,
             "you should have at least one out of {scalars, vectors, tensors} !!!");

  /** - allocate array of number of types for each mode, ppt->tp_size[index_md] */

  class_alloc(ppt->tp_size,ppt->md_size*sizeof(int),ppt->error_message);

  /** - allocate array of number of initial conditions for each mode, ppt->ic_size[index_md] */

  class_alloc(ppt->ic_size,ppt->md_size*sizeof(int),ppt->error_message);

  /** - allocate array of arrays of source functions for each mode, ppt->source[index_md] */

  class_alloc(ppt->sources,       ppt->md_size * sizeof(double *),ppt->error_message);
  class_alloc(ppt->late_sources,  ppt->md_size * sizeof(double *),ppt->error_message);
  class_alloc(ppt->ddlate_sources,ppt->md_size * sizeof(double *),ppt->error_message);

  /** - initialize variables for the output of k values */

  ppt->index_k_output_values=NULL;

  ppt->number_of_scalar_titles=0;
  ppt->number_of_vector_titles=0;
  ppt->number_of_tensor_titles=0;

  for (filenum = 0; filenum<_MAX_NUMBER_OF_K_FILES_; filenum++){
    ppt->scalar_perturbations_data[filenum] = NULL;
    ppt->vector_perturbations_data[filenum] = NULL;
    ppt->tensor_perturbations_data[filenum] = NULL;
  }

  /** - initialization of all flags to false (will eventually be set to true later) */

  ppt->has_cmb = _FALSE_;
  ppt->has_lss = _FALSE_;

  ppt->has_idm_dr = _FALSE_;

  ppt->has_source_t = _FALSE_;
  ppt->has_source_p = _FALSE_;
  ppt->has_source_delta_m = _FALSE_;
  ppt->has_source_delta_cb = _FALSE_;
  ppt->has_source_delta_tot = _FALSE_;
  ppt->has_source_delta_g = _FALSE_;
  ppt->has_source_delta_b = _FALSE_;
  ppt->has_source_delta_cdm = _FALSE_;
  ppt->has_source_delta_idm = _FALSE_;
  ppt->has_source_delta_dcdm = _FALSE_;
  ppt->has_source_delta_fld = _FALSE_;
  ppt->has_source_delta_scf = _FALSE_;
  ppt->has_source_delta_dr = _FALSE_;
  ppt->has_source_delta_ur = _FALSE_;
  ppt->has_source_delta_idr = _FALSE_;
  ppt->has_source_delta_ncdm = _FALSE_;
  ppt->has_source_delta_tot = _FALSE_;
  ppt->has_source_theta_m = _FALSE_;
  ppt->has_source_theta_cb = _FALSE_;
  ppt->has_source_theta_tot = _FALSE_;
  ppt->has_source_theta_g = _FALSE_;
  ppt->has_source_theta_b = _FALSE_;
  ppt->has_source_theta_cdm = _FALSE_;
  ppt->has_source_theta_idm = _FALSE_;
  ppt->has_source_theta_dcdm = _FALSE_;
  ppt->has_source_theta_fld = _FALSE_;
  ppt->has_source_theta_scf = _FALSE_;
  ppt->has_source_theta_dr = _FALSE_;
  ppt->has_source_theta_ur = _FALSE_;
  ppt->has_source_theta_idr = _FALSE_;
  ppt->has_source_theta_ncdm = _FALSE_;
  ppt->has_source_theta_tot = _FALSE_;
  ppt->has_source_phi = _FALSE_;
  ppt->has_source_phi_prime = _FALSE_;
  ppt->has_source_phi_plus_psi = _FALSE_;
  ppt->has_source_psi = _FALSE_;
  ppt->has_source_h = _FALSE_;
  ppt->has_source_h_prime = _FALSE_;
  ppt->has_source_eta = _FALSE_;
  ppt->has_source_eta_prime = _FALSE_;
  ppt->has_source_H_T_Nb_prime = _FALSE_;
  ppt->has_source_k2gamma_Nb = _FALSE_;
  ppt->has_source_x_smg = _FALSE_;
  ppt->has_source_x_prime_smg = _FALSE_;

  /** - source flags and indices, for sources that all modes have in
      common (temperature, polarization, ...). For temperature, the
      term t2 is always non-zero, while other terms are non-zero only
      for scalars and vectors. For polarization, the term e is always
      non-zero, while the term b is only for vectors and tensors. */

  if (ppt->has_cl_cmb_temperature == _TRUE_) {
    ppt->has_source_t = _TRUE_;
    ppt->has_cmb = _TRUE_;
  }

  if (ppt->has_cl_cmb_polarization == _TRUE_) {
    ppt->has_source_p = _TRUE_;
    ppt->has_cmb = _TRUE_;
  }

  index_type = 0;
  class_define_index(ppt->index_tp_t2,ppt->has_source_t,index_type,1);
  class_define_index(ppt->index_tp_p,ppt->has_source_p,index_type,1);
  index_type_common = index_type;

  /* indices for perturbed recombination */

  class_define_index(ppt->index_tp_perturbed_recombination_delta_temp,ppt->has_perturbed_recombination,index_type,1);
  class_define_index(ppt->index_tp_perturbed_recombination_delta_chi,ppt->has_perturbed_recombination,index_type,1);




  /** - define k values with perturbations_get_k_list() */

  class_call(perturbations_get_k_list(ppr,
                                      pba,
                                      pth,
                                      ppt),
             ppt->error_message,
             ppt->error_message);

  /** - loop over modes. Initialize flags and indices which are specific to each mode. */

  for (index_md = 0; index_md < ppt->md_size; index_md++) {

    /** - (a) scalars */

    if (_scalars_) {

      /** - --> source flags and indices, for sources that are specific to scalars */

      if ((ppt->has_cl_cmb_lensing_potential == _TRUE_) || (ppt->has_cl_lensing_potential)) {
        ppt->has_lss = _TRUE_;
        ppt->has_source_phi_plus_psi = _TRUE_;
      }

      if ((ppt->has_pk_matter == _TRUE_) || (ppt->has_nl_corrections_based_on_delta_m)) {
        ppt->has_lss = _TRUE_;
        ppt->has_source_delta_m = _TRUE_;

        if (pba->has_ncdm == _TRUE_){
          ppt->has_source_delta_cb = _TRUE_;
        }
      }

      if (ppt->has_density_transfers == _TRUE_) {
        ppt->has_lss = _TRUE_;
        ppt->has_source_delta_tot = _TRUE_;
        ppt->has_source_delta_m = _TRUE_;
        ppt->has_source_delta_g = _TRUE_;
        ppt->has_source_delta_b = _TRUE_;
        if (pba->has_cdm == _TRUE_)
          ppt->has_source_delta_cdm = _TRUE_;
        if (pba->has_idm == _TRUE_)
          ppt->has_source_delta_idm = _TRUE_;
        if (pba->has_dcdm == _TRUE_)
          ppt->has_source_delta_dcdm = _TRUE_;
        if (pba->has_fld == _TRUE_)
          ppt->has_source_delta_fld = _TRUE_;
        if (pba->has_scf == _TRUE_)
          ppt->has_source_delta_scf = _TRUE_;
        if (pba->has_ur == _TRUE_)
          ppt->has_source_delta_ur = _TRUE_;
        if (pba->has_idr == _TRUE_)
          ppt->has_source_delta_idr = _TRUE_;
        if (pba->has_dr == _TRUE_)
          ppt->has_source_delta_dr = _TRUE_;
        if (pba->has_ncdm == _TRUE_)
          ppt->has_source_delta_ncdm = _TRUE_;
        if(pba->has_smg == _TRUE_)
          ppt->has_source_x_smg = _TRUE_;
        // Thanks to the following lines, (phi,psi) are also stored as sources
        // (Obtained directly in newtonian gauge, infereed from (h,eta) in synchronous gauge).
        // If density transfer functions are requested in the (default) CLASS format,
        // (phi, psi) will be appended to the delta_i's in the final output.
        ppt->has_source_phi = _TRUE_;
        ppt->has_source_psi = _TRUE_;
      }

      if (ppt->has_velocity_transfers == _TRUE_) {
        ppt->has_lss = _TRUE_;
        ppt->has_source_theta_tot = _TRUE_;
        ppt->has_source_theta_g = _TRUE_;
        ppt->has_source_theta_b = _TRUE_;
        if ((pba->has_cdm == _TRUE_) && (ppt->gauge != synchronous))
          ppt->has_source_theta_cdm = _TRUE_;
        if (pba->has_idm == _TRUE_)
          ppt->has_source_theta_idm = _TRUE_;
        if (pba->has_dcdm == _TRUE_)
          ppt->has_source_theta_dcdm = _TRUE_;
        if (pba->has_fld == _TRUE_)
          ppt->has_source_theta_fld = _TRUE_;
        if (pba->has_scf == _TRUE_)
          ppt->has_source_theta_scf = _TRUE_;
        if (pba->has_ur == _TRUE_)
          ppt->has_source_theta_ur = _TRUE_;
        if (pba->has_idr == _TRUE_)
          ppt->has_source_theta_idr = _TRUE_;
        if (pba->has_dr == _TRUE_)
          ppt->has_source_theta_dr = _TRUE_;
        if (pba->has_ncdm == _TRUE_)
          ppt->has_source_theta_ncdm = _TRUE_;
        if(pba->has_smg == _TRUE_)
          ppt->has_source_x_prime_smg = _TRUE_;
      }

      if (ppt->has_cl_number_count == _TRUE_) {
        ppt->has_lss = _TRUE_;
        if (ppt->has_nc_density == _TRUE_) {
          ppt->has_source_delta_m = _TRUE_;
        }
        if (ppt->has_nc_rsd == _TRUE_) {
          ppt->has_source_theta_m = _TRUE_;
          if (pba->has_ncdm == _TRUE_)
            /* we may not need theta_cb at all, rsd always defined for
               the total matter, but at least this is made
               available */
            ppt->has_source_theta_cb = _TRUE_;
        }

        if (ppt->has_nc_lens == _TRUE_) {
          ppt->has_source_phi_plus_psi = _TRUE_;
        }
        if (ppt->has_nc_gr == _TRUE_) {
          ppt->has_source_phi = _TRUE_;
          ppt->has_source_psi = _TRUE_;
          ppt->has_source_phi_prime = _TRUE_;
          ppt->has_source_phi_plus_psi = _TRUE_;
        }
      }

      if (ppt->has_metricpotential_transfers == _TRUE_ ) {
        if (ppt->gauge == newtonian) {
          ppt->has_source_phi = _TRUE_;
          ppt->has_source_psi = _TRUE_;
          ppt->has_source_phi_prime = _TRUE_;
        }
        if (ppt->gauge == synchronous) {
          ppt->has_source_h = _TRUE_;
          ppt->has_source_h_prime = _TRUE_;
          ppt->has_source_eta = _TRUE_;
          ppt->has_source_eta_prime = _TRUE_;
        }
        ppt->has_source_H_T_Nb_prime = _TRUE_;
        ppt->has_source_k2gamma_Nb = _TRUE_;
      }

      if (ppt->has_Nbody_gauge_transfers == _TRUE_){
        if (ppt->gauge == synchronous) {
          ppt->has_source_h_prime = _TRUE_;
          ppt->has_source_eta_prime = _TRUE_;
        }
        ppt->has_source_H_T_Nb_prime = _TRUE_;
        /** gamma is not neccessary for converting output to Nbody gauge but is included anyway. */
        ppt->has_source_k2gamma_Nb = _TRUE_;
      }

      index_type = index_type_common;
      class_define_index(ppt->index_tp_t0,         ppt->has_source_t,         index_type,1);
      class_define_index(ppt->index_tp_t1,         ppt->has_source_t,         index_type,1);
      class_define_index(ppt->index_tp_delta_m,    ppt->has_source_delta_m,   index_type,1);
      class_define_index(ppt->index_tp_delta_cb,   ppt->has_source_delta_cb,  index_type,1);
      class_define_index(ppt->index_tp_delta_tot,  ppt->has_source_delta_tot, index_type,1);
      class_define_index(ppt->index_tp_delta_g,    ppt->has_source_delta_g,   index_type,1);
      class_define_index(ppt->index_tp_delta_b,    ppt->has_source_delta_b,   index_type,1);
      class_define_index(ppt->index_tp_delta_cdm,  ppt->has_source_delta_cdm, index_type,1);
      class_define_index(ppt->index_tp_delta_idm,  ppt->has_source_delta_idm, index_type,1);
      class_define_index(ppt->index_tp_delta_dcdm, ppt->has_source_delta_dcdm,index_type,1);
      class_define_index(ppt->index_tp_delta_fld,  ppt->has_source_delta_fld, index_type,1);
      class_define_index(ppt->index_tp_delta_scf,  ppt->has_source_delta_scf, index_type,1);
      class_define_index(ppt->index_tp_delta_dr,   ppt->has_source_delta_dr,  index_type,1);
      class_define_index(ppt->index_tp_delta_ur,   ppt->has_source_delta_ur,  index_type,1);
      class_define_index(ppt->index_tp_delta_idr,  ppt->has_source_delta_idr, index_type,1);
      class_define_index(ppt->index_tp_delta_ncdm1,ppt->has_source_delta_ncdm,index_type,pba->N_ncdm);
      class_define_index(ppt->index_tp_theta_m,    ppt->has_source_theta_m,   index_type,1);
      class_define_index(ppt->index_tp_theta_cb,   ppt->has_source_theta_cb,  index_type,1);
      class_define_index(ppt->index_tp_theta_tot,  ppt->has_source_theta_tot, index_type,1);
      class_define_index(ppt->index_tp_theta_g,    ppt->has_source_theta_g,   index_type,1);
      class_define_index(ppt->index_tp_theta_b,    ppt->has_source_theta_b,   index_type,1);
      class_define_index(ppt->index_tp_theta_cdm,  ppt->has_source_theta_cdm, index_type,1);
      class_define_index(ppt->index_tp_theta_idm,  ppt->has_source_theta_idm, index_type,1);
      class_define_index(ppt->index_tp_theta_dcdm, ppt->has_source_theta_dcdm,index_type,1);
      class_define_index(ppt->index_tp_theta_fld,  ppt->has_source_theta_fld, index_type,1);
      class_define_index(ppt->index_tp_theta_scf,  ppt->has_source_theta_scf, index_type,1);
      class_define_index(ppt->index_tp_theta_dr,   ppt->has_source_theta_dr,  index_type,1);
      class_define_index(ppt->index_tp_theta_ur,   ppt->has_source_theta_ur,  index_type,1);
      class_define_index(ppt->index_tp_theta_idr,  ppt->has_source_theta_idr, index_type,1);
      class_define_index(ppt->index_tp_theta_ncdm1,ppt->has_source_theta_ncdm,index_type,pba->N_ncdm);
      class_define_index(ppt->index_tp_phi,        ppt->has_source_phi,       index_type,1);
      class_define_index(ppt->index_tp_phi_prime,  ppt->has_source_phi_prime, index_type,1);
      class_define_index(ppt->index_tp_phi_plus_psi,ppt->has_source_phi_plus_psi,index_type,1);
      class_define_index(ppt->index_tp_psi,        ppt->has_source_psi,       index_type,1);
      class_define_index(ppt->index_tp_h,          ppt->has_source_h,         index_type,1);
      class_define_index(ppt->index_tp_h_prime,    ppt->has_source_h_prime,   index_type,1);
      class_define_index(ppt->index_tp_eta,        ppt->has_source_eta,       index_type,1);
      class_define_index(ppt->index_tp_eta_prime,  ppt->has_source_eta_prime, index_type,1);
      class_define_index(ppt->index_tp_H_T_Nb_prime,ppt->has_source_H_T_Nb_prime,index_type,1);
      class_define_index(ppt->index_tp_k2gamma_Nb, ppt->has_source_k2gamma_Nb,index_type,1);
      if (pba->has_smg == _TRUE_)
        perturbations_define_indices_tp_smg(ppt,&index_type);
      ppt->tp_size[index_md] = index_type;

      class_test(index_type == 0,
                 ppt->error_message,
                 "inconsistent input: you asked for scalars, so you should have at least one non-zero scalar source type (temperature, polarization, lensing/gravitational potential, ...). Please adjust your input.");

      /** - --> count scalar initial conditions (for scalars: ad, cdi, nid, niv; for tensors: only one) and assign corresponding indices */

      index_ic = 0;
      class_define_index(ppt->index_ic_ad, ppt->has_ad, index_ic,1);
      class_define_index(ppt->index_ic_bi, ppt->has_bi, index_ic,1);
      class_define_index(ppt->index_ic_cdi,ppt->has_cdi,index_ic,1);
      class_define_index(ppt->index_ic_nid,ppt->has_nid,index_ic,1);
      class_define_index(ppt->index_ic_niv,ppt->has_niv,index_ic,1);
      ppt->ic_size[index_md] = index_ic;

      class_test(index_ic == 0,
                 ppt->error_message,
                 "you should have at least one adiabatic or isocurvature initial condition...} !!!");

    }

    /** - (b) vectors */

    if (_vectors_) {

      /** - --> source flags and indices, for sources that are specific to vectors */

      index_type = index_type_common;
      class_define_index(ppt->index_tp_t1,ppt->has_source_t,index_type,1);
      ppt->tp_size[index_md] = index_type;

      /*
        class_test(index_type == 0,
        ppt->error_message,
        "inconsistent input: you asked for vectors, so you should have at least one non-zero vector source type (temperature or polarization). Please adjust your input.");
      */

      /** - --> initial conditions for vectors*/

      index_ic = 0;
      /* not coded yet */
      ppt->ic_size[index_md] = index_ic;

    }

    /** - (c) tensors */
    if (_tensors_) {

      /** - --> source flags and indices, for sources that are specific to tensors */

      index_type = index_type_common;
      /* nothing specific, unlike for vectors and scalars! */
      ppt->tp_size[index_md] = index_type;

      /*
        class_test(index_type == 0,
        ppt->error_message,
        "inconsistent input: you asked for tensors, so you should have at least one non-zero tensor source type (temperature or polarization). Please adjust your input.");
      */

      /** - --> only one initial condition for tensors*/

      index_ic = 0;
      class_define_index(ppt->index_ic_ten,_TRUE_,index_ic,1);
      ppt->ic_size[index_md] = index_ic;

    }

    /** - (d) for each mode, allocate array of arrays of source functions for each initial conditions and wavenumber, (ppt->source[index_md])[index_ic][index_type] */

    class_alloc(ppt->sources[index_md],
                ppt->ic_size[index_md] * ppt->tp_size[index_md] * sizeof(double *),
                ppt->error_message);

    class_alloc(ppt->late_sources[index_md],
                ppt->ic_size[index_md] * ppt->tp_size[index_md] * sizeof(double *),
                ppt->error_message);

    class_alloc(ppt->ddlate_sources[index_md],
                ppt->ic_size[index_md] * ppt->tp_size[index_md] * sizeof(double *),
                ppt->error_message);

  }

  /* Allocate the titles and data sections for the output file */
  ppt->number_of_scalar_titles=0;
  ppt->number_of_vector_titles=0;
  ppt->number_of_tensor_titles=0;
  for (filenum = 0; filenum<_MAX_NUMBER_OF_K_FILES_; filenum++){
    ppt->scalar_perturbations_data[filenum] = NULL;
    ppt->vector_perturbations_data[filenum] = NULL;
    ppt->tensor_perturbations_data[filenum] = NULL;
  }

  return _SUCCESS_;

}

/**
 * Define time sampling for source functions.
 *
 * For each type, compute the list of values of tau at which sources
 * will be sampled.  Knowing the number of tau values, allocate all
 * arrays of source functions.
 *
 * @param ppr Input: pointer to precision structure
 * @param pba Input: pointer to background structure
 * @param pth Input: pointer to thermodynamics structure
 * @param ppt Input/Output: Initialized perturbation structure
 * @return the error status
 */

int perturbations_timesampling_for_sources(
                                           struct precision * ppr,
                                           struct background * pba,
                                           struct thermodynamics * pth,
                                           struct perturbations * ppt
                                           ) {

  /** Summary: */

  /** - define local variables */

  int counter;
  int index_md;
  int index_tp;
  int index_ic;
  int index_tau;
  int index_ln_tau;
  int last_index_back;
  int last_index_thermo;
  int first_index_back;
  int first_index_thermo;

  double tau;
  double tau_ini;
  double tau_lower;
  double tau_upper;
  double tau_mid;

  double timescale_source;
  double rate_thermo;
  double rate_isw_squared;
  double a_prime_over_a;
  double a_primeprime_over_a;
  double * pvecback;
  double * pvecthermo;

  /** - allocate background/thermodynamics vectors */

  class_alloc(pvecback,pba->bg_size*sizeof(double),ppt->error_message);
  class_alloc(pvecthermo,pth->th_size*sizeof(double),ppt->error_message);

  /** - check validity of age_fraction precision parameter */
  class_test((ppr->perturbations_sampling_boost_above_age_fraction < 0.) || (ppr->perturbations_sampling_boost_above_age_fraction > 1.),
             ppt->error_message,
             "The precision parameter perturbations_sampling_boost_above_age_fraction should be between 0 and 1, not %e",
             ppr->perturbations_sampling_boost_above_age_fraction);

  /** - first, just count the number of sampling points in order to allocate the array containing all values */

  /** - (a) if CMB requested, first sampling point = when the universe
      stops being opaque; otherwise, start sampling gravitational
      potential at recombination [however, if perturbed recombination
      is requested, we also need to start the system before
      recombination. Otherwise, the initial conditions for gas
      temperature and ionization fraction perturbations (delta_T = 1/3
      delta_b, delta_x_e) are not valid]. */

  if ((ppt->has_cmb == _TRUE_)||(ppt->has_perturbed_recombination == _TRUE_)) {

    /* using bisection, search time tau such that the ratio of thermo
       to Hubble time scales tau_c/tau_h=aH/kappa' is equal to
       start_sources_at_tau_c_over_tau_h */

    tau_lower = pth->tau_ini;

    class_call(background_at_tau(pba,
                                 tau_lower,
                                 short_info,
                                 inter_normal,
                                 &first_index_back,
                                 pvecback),
               pba->error_message,
               ppt->error_message);

    class_call(thermodynamics_at_z(pba,
                                   pth,
                                   1./pvecback[pba->index_bg_a]-1.,  /* redshift z=1/a-1 */
                                   inter_normal,
                                   &first_index_thermo,
                                   pvecback,
                                   pvecthermo),
               pth->error_message,
               ppt->error_message);

    class_test(pvecback[pba->index_bg_a]*
               pvecback[pba->index_bg_H]/
               pvecthermo[pth->index_th_dkappa] >
               ppr->start_sources_at_tau_c_over_tau_h,
               ppt->error_message,
               "your choice of initial time for computing sources is inappropriate: it corresponds to an earlier time than the one at which the integration of thermodynamical variables started (tau=%g). You should increase either 'start_sources_at_tau_c_over_tau_h' or 'recfast_z_initial'\n",
               tau_lower);


    tau_upper = pth->tau_rec;

    class_call(background_at_tau(pba,
                                 tau_upper,
                                 short_info,
                                 inter_normal,
                                 &first_index_back,
                                 pvecback),
               pba->error_message,
               ppt->error_message);

    class_call(thermodynamics_at_z(pba,
                                   pth,
                                   1./pvecback[pba->index_bg_a]-1.,  /* redshift z=1/a-1 */
                                   inter_normal,
                                   &first_index_thermo,
                                   pvecback,
                                   pvecthermo),
               pth->error_message,
               ppt->error_message);

    class_test(pvecback[pba->index_bg_a]*
               pvecback[pba->index_bg_H]/
               pvecthermo[pth->index_th_dkappa] <
               ppr->start_sources_at_tau_c_over_tau_h,
               ppt->error_message,
               "your choice of initial time for computing sources is inappropriate: it corresponds to a time after recombination. You should decrease 'start_sources_at_tau_c_over_tau_h'\n");

    tau_mid = 0.5*(tau_lower + tau_upper);

    while (tau_upper - tau_lower > ppr->tol_tau_approx) {

      class_call(background_at_tau(pba,
                                   tau_mid,
                                   short_info,
                                   inter_normal,
                                   &first_index_back,
                                   pvecback),
                 pba->error_message,
                 ppt->error_message);

      class_call(thermodynamics_at_z(pba,
                                     pth,
                                     1./pvecback[pba->index_bg_a]-1.,  /* redshift z=1/a-1 */
                                     inter_normal,
                                     &first_index_thermo,
                                     pvecback,
                                     pvecthermo),
                 pth->error_message,
                 ppt->error_message);


      if (pvecback[pba->index_bg_a]*
          pvecback[pba->index_bg_H]/
          pvecthermo[pth->index_th_dkappa] >
          ppr->start_sources_at_tau_c_over_tau_h)

        tau_upper = tau_mid;
      else
        tau_lower = tau_mid;

      tau_mid = 0.5*(tau_lower + tau_upper);

    }

    tau_ini = tau_mid;

  }
  else {

    /* check the time corresponding to the highest redshift requested
       in output plus 1, tau(z_max_pk+1). This margin of 1 aims at
       adding a few sampled values above z_max_pk, to make
       interpolations more relia=ble up to z_max_pk, without boundary
       effects. */
    class_call(background_tau_of_z(pba,
                                   ppt->z_max_pk+1,
                                   &tau_ini),
               pba->error_message,
               ppt->error_message);

    /* obsolete: previous choice was to start always at recombination time */
    /* tau_ini = pth->tau_rec; */

    /* set values of first_index_back/thermo */
    class_call(background_at_tau(pba,
                                 tau_ini,
                                 short_info,
                                 inter_normal,
                                 &first_index_back,
                                 pvecback),
               pba->error_message,
               ppt->error_message);

    class_call(thermodynamics_at_z(pba,
                                   pth,
                                   1./pvecback[pba->index_bg_a]-1.,  /* redshift z=1/a-1 */
                                   inter_normal,
                                   &first_index_thermo,
                                   pvecback,
                                   pvecthermo),
               pth->error_message,
               ppt->error_message);
  }

  /** - (b) next sampling point = previous + ppr->perturbations_sampling_stepsize * timescale_source, where:
      - --> if CMB requested:
      timescale_source1 = \f$ |g/\dot{g}| = |\dot{\kappa}-\ddot{\kappa}/\dot{\kappa}|^{-1} \f$;
      timescale_source2 = \f$ |2\ddot{a}/a-(\dot{a}/a)^2|^{-1/2} \f$ (to sample correctly the late ISW effect; and
      timescale_source=1/(1/timescale_source1+1/timescale_source2); repeat till today.
      - --> if CMB not requested:
      timescale_source = 1/aH; repeat till today.
  */

  counter = 1;
  last_index_back = first_index_back;
  last_index_thermo = first_index_thermo;
  tau = tau_ini;

  while (tau < pba->conformal_age) {

    class_call(background_at_tau(pba,
                                 tau,
                                 short_info,
                                 inter_closeby,
                                 &last_index_back,
                                 pvecback),
               pba->error_message,
               ppt->error_message);

    class_call(thermodynamics_at_z(pba,
                                   pth,
                                   1./pvecback[pba->index_bg_a]-1.,  /* redshift z=1/a-1 */
                                   inter_closeby,
                                   &last_index_thermo,
                                   pvecback,
                                   pvecthermo),
               pth->error_message,
               ppt->error_message);

    if (ppt->has_cmb == _TRUE_) {
      /* variation rate of thermodynamics variables */
      rate_thermo = pvecthermo[pth->index_th_rate];

      /* variation rate of metric due to late ISW effect (important at late times) */
      a_prime_over_a = pvecback[pba->index_bg_H] * pvecback[pba->index_bg_a];
      a_primeprime_over_a = pvecback[pba->index_bg_H_prime] * pvecback[pba->index_bg_a]
        + 2. * a_prime_over_a * a_prime_over_a;
      rate_isw_squared = fabs(2.*a_primeprime_over_a-a_prime_over_a*a_prime_over_a);

      /* compute rate */
      timescale_source = sqrt(rate_thermo*rate_thermo+rate_isw_squared);
    }
    else {
      /* variation rate given by Hubble time */
      a_prime_over_a = pvecback[pba->index_bg_H] * pvecback[pba->index_bg_a];

      timescale_source = a_prime_over_a;
    }

    /* check it is non-zero */
    class_test(timescale_source == 0.,
               ppt->error_message,
               "null evolution rate, integration is diverging");

    /* compute inverse rate */
    timescale_source = 1./timescale_source;

    /* added in v3.2.2: age fraction (between 0 and 1 ) such that,
       when tau > conformal_age * age_fraction, the time sampling of
       sources is twice finer, in order to boost the accuracy of the
       lensing line-of-sight integrals without changing that of
       unlensed CMB observables */
    if (tau > pba->conformal_age * ppr->perturbations_sampling_boost_above_age_fraction) {
      timescale_source /= 2.;
    }

    class_test(fabs(ppr->perturbations_sampling_stepsize*timescale_source/tau) < ppr->smallest_allowed_variation,
               ppt->error_message,
               "integration step =%e < machine precision : leads either to numerical error or infinite loop",ppr->perturbations_sampling_stepsize*timescale_source);

    tau = tau + ppr->perturbations_sampling_stepsize*timescale_source;
    counter++;

  }

  /** - --> infer total number of time steps, ppt->tau_size */
  ppt->tau_size = counter;

  /** - --> allocate array of time steps, ppt->tau_sampling[index_tau] */
  class_alloc(ppt->tau_sampling,ppt->tau_size * sizeof(double),ppt->error_message);

  /** - --> repeat the same steps, now filling the array with each tau value: */

  /** - --> (b.1.) first sampling point = when the universe stops being opaque */

  counter = 0;
  ppt->tau_sampling[counter]=tau_ini;

  /** - --> (b.2.) next sampling point = previous + ppr->perturbations_sampling_stepsize * timescale_source, where
      timescale_source1 = \f$ |g/\dot{g}| = |\dot{\kappa}-\ddot{\kappa}/\dot{\kappa}|^{-1} \f$;
      timescale_source2 = \f$ |2\ddot{a}/a-(\dot{a}/a)^2|^{-1/2} \f$ (to sample correctly the late ISW effect; and
      timescale_source=1/(1/timescale_source1+1/timescale_source2); repeat till today.
      If CMB not requested:
      timescale_source = 1/aH; repeat till today.  */

  last_index_back = first_index_back;
  last_index_thermo = first_index_thermo;
  tau = tau_ini;

  while (tau < pba->conformal_age) {

    class_call(background_at_tau(pba,
                                 tau,
                                 short_info,
                                 inter_closeby,
                                 &last_index_back,
                                 pvecback),
               pba->error_message,
               ppt->error_message);

    class_call(thermodynamics_at_z(pba,
                                   pth,
                                   1./pvecback[pba->index_bg_a]-1.,  /* redshift z=1/a-1 */
                                   inter_closeby,
                                   &last_index_thermo,
                                   pvecback,
                                   pvecthermo),
               pth->error_message,
               ppt->error_message);

    if (ppt->has_cmb == _TRUE_) {
      /* variation rate of thermodynamics variables */
      rate_thermo = pvecthermo[pth->index_th_rate];

      /* variation rate of metric due to late ISW effect (important at late times) */
      a_prime_over_a = pvecback[pba->index_bg_H] * pvecback[pba->index_bg_a];
      a_primeprime_over_a = pvecback[pba->index_bg_H_prime] * pvecback[pba->index_bg_a]
        + 2. * a_prime_over_a * a_prime_over_a;
      rate_isw_squared = fabs(2.*a_primeprime_over_a-a_prime_over_a*a_prime_over_a);

      /* compute rate */
      timescale_source = sqrt(rate_thermo*rate_thermo+rate_isw_squared);
    }
    else {
      a_prime_over_a = pvecback[pba->index_bg_H] * pvecback[pba->index_bg_a];
      timescale_source = a_prime_over_a;
    }

    /* check it is non-zero */
    class_test(timescale_source == 0.,
               ppt->error_message,
               "null evolution rate, integration is diverging");

    /* compute inverse rate */
    timescale_source = 1./timescale_source;

    /* added in v3.2.2: age fraction (between 0 and 1 ) such that,
       when tau > conformal_age * age_fraction, the time sampling of
       sources is twice finer, in order to boost the accuracy of the
       lensing line-of-sight integrals without changing that of
       unlensed CMB observables */
    if (tau > pba->conformal_age * ppr->perturbations_sampling_boost_above_age_fraction) {
      timescale_source /= 2.;
    }

    class_test(fabs(ppr->perturbations_sampling_stepsize*timescale_source/tau) < ppr->smallest_allowed_variation,
               ppt->error_message,
               "integration step =%e < machine precision : leads either to numerical error or infinite loop",ppr->perturbations_sampling_stepsize*timescale_source);

    tau = tau + ppr->perturbations_sampling_stepsize*timescale_source;
    counter++;
    ppt->tau_sampling[counter]=tau;

  }

  /** - last sampling point = exactly today */
  ppt->tau_sampling[counter] = pba->conformal_age;

  free(pvecback);
  free(pvecthermo);

  /** - check the maximum redshift z_max_pk at which the Fourier
      transfer functions \f$ T_i(k,z)\f$ should be computable by
      interpolation. If it is equal to zero, only \f$ T_i(k,z=0)\f$
      needs to be computed. If it is higher, we will store a table of
      log(tau) in the relevant time range, generously encompassing the
      range 0<z<z_max_pk, and used for the intepolation of sources */

  /* if z_max_pk<0, return error */
  class_test(ppt->z_max_pk < 0,
             ppt->error_message,
             "asked for negative redshift z=%e",ppt->z_max_pk);

  /* if z_max_pk=0, there is just one value to store */
  if (ppt->z_max_pk == 0.) {
    ppt->ln_tau_size=1;
  }

  /* if z_max_pk>0, store several values (with a comfortable margin above z_max_pk) in view of interpolation */
  else{
    /* find the first relevant value of tau (last value in the table tau_sampling before tau(z_max)) and infer the number of values of tau at which P(k) must be stored */

    class_call(background_tau_of_z(pba,ppt->z_max_pk,&tau_lower),
               pba->error_message,
               ppt->error_message);

    index_tau=0;
    class_test((tau_lower <= ppt->tau_sampling[index_tau]),
               ppt->error_message,
               "you asked for zmax=%e, i.e. taumin=%e, smaller than or equal to the first possible value =%e; it should be strictly bigger for a successfull interpolation",ppt->z_max_pk,tau_lower,ppt->tau_sampling[0]);

    /* skip all values of tau such that z>z_max_pk */
    while (ppt->tau_sampling[index_tau] < tau_lower){
      index_tau++;
    }
    index_tau --;

    /* now we are at the largest value of tau such that z>z_max_pk. */
    class_test(index_tau<0,
               ppt->error_message,
               "by construction, this should never happen, a bug must have been introduced somewhere");

    /* whenever possible, take a few more values in to avoid boundary effects in the interpolation */
    if (index_tau>0) index_tau--;
    if (index_tau>0) index_tau--;
    if (index_tau>0) index_tau--;
    if (index_tau>0) index_tau--;
    ppt->ln_tau_size=ppt->tau_size-index_tau;

    /* allocate and fill array of log(tau).
       The arrays tau_sampling[] and ln_tau[] refer
       to the same times, but their indices are shifted by
       (-ppt->ln_tau_size+ppt->tau_size), such that index_ln_tau=0
       corresponds to index_tau=ppt->tau_size-ppt->ln_tau_size a*/
    class_alloc(ppt->ln_tau,ppt->ln_tau_size * sizeof(double),ppt->error_message);

    for (index_ln_tau=0; index_ln_tau<ppt->ln_tau_size; index_ln_tau++) {
      ppt->ln_tau[index_ln_tau]=log(ppt->tau_sampling[index_ln_tau-ppt->ln_tau_size+ppt->tau_size]);
    }
  }

  /** - loop over modes, initial conditions and types. For each of
      them, allocate array of source functions. */

  for (index_md = 0; index_md < ppt->md_size; index_md++) {
    for (index_ic = 0; index_ic < ppt->ic_size[index_md]; index_ic++) {
      for (index_tp = 0; index_tp < ppt->tp_size[index_md]; index_tp++) {

        class_alloc(ppt->sources[index_md][index_ic*ppt->tp_size[index_md]+index_tp],
                    ppt->k_size[index_md] * ppt->tau_size * sizeof(double),
                    ppt->error_message);

        if (ppt->ln_tau_size > 1) {
          /* late_sources is just a pointer to the end of sources (starting from the relevant time index) */
          ppt->late_sources[index_md][index_ic*ppt->tp_size[index_md]+index_tp] = &(ppt->sources[index_md]
                                                                                    [index_ic * ppt->tp_size[index_md] + index_tp]
                                                                                    [(ppt->tau_size-ppt->ln_tau_size) * ppt->k_size[index_md]]);

          class_alloc(ppt->ddlate_sources[index_md][index_ic*ppt->tp_size[index_md]+index_tp],
                      ppt->k_size[index_md] * ppt->ln_tau_size * sizeof(double),
                      ppt->error_message);
        }
      }
    }
  }

  return _SUCCESS_;
}

/**
 * Define the number of comoving wavenumbers using the information
 * passed in the precision structure.
 *
 * @param ppr        Input: pointer to precision structure
 * @param pba        Input: pointer to background structure
 * @param pth        Input: pointer to thermodynamics structure
 * @param ppt        Input: pointer to perturbation structure
 * @return the error status
 */

int perturbations_get_k_list(
                             struct precision * ppr,
                             struct background * pba,
                             struct thermodynamics * pth,
                             struct perturbations * ppt
                             ) {
  int index_k, index_k_output, index_mode;
  double k,k_min=0.,k_rec,step,tau1;
  double * k_max_cmb;
  double * k_max_cl;
  double k_max=0.;
  double scale2;
  double *tmp_k_list;
  int newk_size, index_newk, add_k_output_value;

  /** Summary: */

  class_test(ppr->k_step_transition == 0.,
             ppt->error_message,
             "stop to avoid division by zero");

  class_test(pth->rs_rec == 0.,
             ppt->error_message,
             "stop to avoid division by zero");

  /** - allocate arrays related to k list for each mode */

  class_alloc(ppt->k_size_cmb,
              ppt->md_size*sizeof(int),
              ppt->error_message);
  class_alloc(ppt->k_size_cl,
              ppt->md_size*sizeof(int),
              ppt->error_message);
  class_alloc(ppt->k_size,
              ppt->md_size*sizeof(int),
              ppt->error_message);
  class_alloc(ppt->k,
              ppt->md_size*sizeof(double*),
              ppt->error_message);

  class_calloc(k_max_cmb,
               ppt->md_size,
               sizeof(double),
               ppt->error_message);
  class_calloc(k_max_cl,
               ppt->md_size,
               sizeof(double),
               ppt->error_message);

  /** - scalar modes */

  if (ppt->has_scalars == _TRUE_) {

    /* first value */
    if (pba->sgnK == 0) {
      /* K<0 (flat)  : start close to zero */
      k_min=ppr->k_min_tau0/pba->conformal_age;
    }
    else if (pba->sgnK == -1) {
      /* K<0 (open)  : start close to sqrt(-K)
         (in transfer modules, for scalars, this will correspond to q close to zero;
         for vectors and tensors, this value is even smaller than the minimum necessary value) */
      k_min=sqrt(-pba->K+pow(ppr->k_min_tau0/pba->conformal_age/pth->angular_rescaling,2));

    }
    else if (pba->sgnK == 1) {
      /* K>0 (closed): start from q=sqrt(k2+(1+m)K) equal to 3sqrt(K), i.e. k=sqrt((8-m)K) */
      k_min = sqrt((8.-1.e-4)*pba->K);
    }

    /** - --> find k_max (as well as k_max_cmb[ppt->index_md_scalars], k_max_cl[ppt->index_md_scalars]) */

    k_rec = 2. * _PI_ / pth->rs_rec; /* comoving scale corresponding to sound horizon at recombination */

    k_max_cmb[ppt->index_md_scalars] = k_min;
    k_max_cl[ppt->index_md_scalars] = k_min;
    k_max = k_min;

    if (ppt->has_cls == _TRUE_) {

      /* find k_max_cmb[ppt->index_md_scalars] : */

      /* choose a k_max_cmb[ppt->index_md_scalars] corresponding to a wavelength on the last
         scattering surface seen today under an angle smaller than
         pi/lmax: this is equivalent to
         k_max_cl[ppt->index_md_scalars]*[comvoving.ang.diameter.distance] > l_max */

      k_max_cmb[ppt->index_md_scalars] = ppr->k_max_tau0_over_l_max*ppt->l_scalar_max
        /pba->conformal_age/pth->angular_rescaling;
      k_max_cl[ppt->index_md_scalars] = k_max_cmb[ppt->index_md_scalars];
      k_max     = k_max_cmb[ppt->index_md_scalars];

      /* find k_max_cl[ppt->index_md_scalars] : */

      /* if we need density/lensing Cl's, we must impose a stronger condition,
         such that the minimum wavelength on the shell corresponding
         to the center of smallest redshift bin is seen under an
         angle smaller than pi/lmax. So we must multiply our previous
         k_max_cl[ppt->index_md_scalars] by the ratio tau0/(tau0-tau[center of smallest
         redshift bin]). Note that we could do the same with the
         lensing potential if we needed a very precise C_l^phi-phi at
         large l. We don't do it by default, because the lensed ClT,
         ClE would be marginally affected. */

      if ((ppt->has_cl_number_count == _TRUE_) || (ppt->has_cl_lensing_potential == _TRUE_)) {

        class_call(background_tau_of_z(pba,
                                       ppt->selection_mean[0],
                                       &tau1),
                   pba->error_message,
                   ppt->error_message);

        k_max_cl[ppt->index_md_scalars] = MAX(k_max_cl[ppt->index_md_scalars],ppr->k_max_tau0_over_l_max*ppt->l_lss_max/(pba->conformal_age-tau1)); // to be very accurate we should use angular diameter distance to given redshift instead of comoving radius: would implement corrections depending on curvature
        k_max    = k_max_cl[ppt->index_md_scalars];
      }
    }

    /* find k_max: */

    if ((ppt->has_pk_matter == _TRUE_) || (ppt->has_density_transfers == _TRUE_) || (ppt->has_velocity_transfers == _TRUE_))
      k_max = MAX(k_max,ppt->k_max_for_pk);

    if (ppt->has_nl_corrections_based_on_delta_m == _TRUE_)
      k_max = MAX(k_max,ppr->nonlinear_min_k_max);

    if ((ppt->has_cl_cmb_lensing_potential == _TRUE_) && (ppt->want_lcmb_full_limber == _TRUE_))
      k_max = MAX(k_max, ppr->k_max_limber_over_l_max_scalars * ppt->l_scalar_max);

    /** - --> test that result for k_min, k_max make sense */

    class_test(k_min<0.,
               ppt->error_message,
               "buggy definition of k_min");

    class_test(k_max<0.,
               ppt->error_message,
               "buggy definition of k_max");

    class_test(k_max<k_min,
               ppt->error_message,
               "buggy definition of k_min and/or k_max");

    /* if K>0, the transfer function will be calculated for discrete
       integer values of nu=3,4,5,... where nu=sqrt(k2+(1+m)K) and
       m=0,1,2 for scalars/vectors/tensors. However we are free to
       define in the perturbation module some arbitrary values of k:
       later on, the transfer module will interpolate at values of k
       corresponding exactly to integer values of nu. Hence, apart
       from the value of k_min and the step size in the vicinity of
       k_min, we define exactly the same sampling in the three cases
       K=0, K<0, K>0 */

    /* allocate array with, for the moment, the largest possible size */

    /* the following is a boost on k_per_decade_for_pk for the interacting idm-idr cases (relevant for large k and a_idm_dr) */
    if ((pth->has_idm_dr==_TRUE_)&&(pth->n_index_idm_dr>=2)){
      class_alloc(ppt->k[ppt->index_md_scalars],
                  ((int)((k_max_cmb[ppt->index_md_scalars]-k_min)/k_rec/MIN(ppr->k_step_super,ppr->k_step_sub))+
                   (int)(MAX(ppr->k_per_decade_for_pk*ppr->idmdr_boost_k_per_decade_for_pk*pth->n_index_idm_dr,ppr->k_per_decade_for_bao)*log(k_max/k_min)/log(10.))+3)
                  *sizeof(double),ppt->error_message);
    }
    else {
      class_alloc(ppt->k[ppt->index_md_scalars],
                  ((int)((k_max_cmb[ppt->index_md_scalars]-k_min)/k_rec/MIN(ppr->k_step_super,ppr->k_step_sub))+
                   (int)(MAX(ppr->k_per_decade_for_pk,ppr->k_per_decade_for_bao)*log(k_max/k_min)/log(10.))+3)
                  *sizeof(double),ppt->error_message);
    }

    /* first value */

    index_k=0;
    k = k_min;
    ppt->k[ppt->index_md_scalars][index_k] = k;
    index_k++;

    /* values until k_max_cmb[ppt->index_md_scalars] */

    while (k < k_max_cmb[ppt->index_md_scalars]) {

      /* the linear step is not constant, it has a step-like shape,
         centered around the characteristic scale set by the sound
         horizon at recombination (associated to the comoving wavenumber
         k_rec) */

      step = (ppr->k_step_super
              + 0.5 * (tanh((k-k_rec)/k_rec/ppr->k_step_transition)+1.)
              * (ppr->k_step_sub-ppr->k_step_super)) * k_rec;

      /* there is one other thing to take into account in the step
         size. There are two other characteristic scales that matter for
         the sampling: the Hubble scale today, k0=a0H0, and eventually
         curvature scale sqrt(|K|). We define "scale2" as the sum of the
         squared Hubble radius and squared curvature radius. We need to
         increase the sampling for k<sqrt(scale2), in order to get the
         first mutipoles accurate enough. The formula below reduces it
         gradually in the k-->0 limit, by up to a factor 10. The actual
         stepsize is still fixed by k_step_super, this is just a
         reduction factor. */

      scale2 = pow(pba->H0,2)+fabs(pba->K);

      step *= (k*k/scale2+1.)/(k*k/scale2+1./ppr->k_step_super_reduction);

      class_test(step / k < ppr->smallest_allowed_variation,
                 ppt->error_message,
                 "k step =%e < machine precision : leads either to numerical error or infinite loop",
                 step * k_rec);

      k += step;

      class_test(k <= ppt->k[ppt->index_md_scalars][index_k-1],
                 ppt->error_message,
                 "consecutive values of k should differ and should be in growing order");

      ppt->k[ppt->index_md_scalars][index_k] = k;

      index_k++;
    }

    ppt->k_size_cmb[ppt->index_md_scalars] = index_k;

    /* values until k_max_cl[ppt->index_md_scalars] */

    while (k < k_max_cl[ppt->index_md_scalars]) {

      k *= pow(10.,1./(ppr->k_per_decade_for_pk
                       +(ppr->k_per_decade_for_bao-ppr->k_per_decade_for_pk)
                       *(1.-tanh(pow((log(k)-log(ppr->k_bao_center*k_rec))/log(ppr->k_bao_width),4)))));

      ppt->k[ppt->index_md_scalars][index_k] = k;
      index_k++;
    }

    ppt->k_size_cl[ppt->index_md_scalars] = index_k;

    /* values until k_max; find ppt->k_size_pk along the way */

    ppt->k_size_pk = 0;

    while (k < k_max) {
      if ((pth->has_idm_dr==_TRUE_)&&(pth->n_index_idm_dr>=2)){
        k *= pow(10.,1./(ppr->k_per_decade_for_pk*ppr->idmdr_boost_k_per_decade_for_pk*pth->n_index_idm_dr
                         +(ppr->k_per_decade_for_bao-ppr->k_per_decade_for_pk*ppr->idmdr_boost_k_per_decade_for_pk*pth->n_index_idm_dr)
                         *(1.-tanh(pow((log(k)-log(ppr->k_bao_center*k_rec))/log(ppr->k_bao_width),4)))));
      }
      else {
        k *= pow(10.,1./(ppr->k_per_decade_for_pk
                         +(ppr->k_per_decade_for_bao-ppr->k_per_decade_for_pk)
                         *(1.-tanh(pow((log(k)-log(ppr->k_bao_center*k_rec))/log(ppr->k_bao_width),4)))));
      }

      ppt->k[ppt->index_md_scalars][index_k] = k;

      index_k++;

      if ((ppt->k_size_pk == 0) && (k>ppt->k_max_for_pk))
        ppt->k_size_pk = index_k;
    }

    ppt->k_size[ppt->index_md_scalars] = index_k;

    class_realloc(ppt->k[ppt->index_md_scalars],
                  ppt->k_size[ppt->index_md_scalars]*sizeof(double),
                  ppt->error_message);
  }

  /** - vector modes */

  if (ppt->has_vectors == _TRUE_) {

    /* first value */
    if (pba->sgnK == 0) {
      /* K<0 (flat)  : start close to zero */
      k_min=ppr->k_min_tau0/pba->conformal_age;
    }
    else if (pba->sgnK == -1) {
      /* K<0 (open)  : start close to sqrt(-K)
         (in transfer modules, for scalars, this will correspond to q close to zero;
         for vectors and tensors, this value is even smaller than the minimum necessary value) */
      k_min=sqrt(-pba->K+pow(ppr->k_min_tau0/pba->conformal_age/pth->angular_rescaling,2));

    }
    else if (pba->sgnK == 1) {
      /* K>0 (closed): start from q=sqrt(k2+(1+m)K) equal to 3sqrt(K), i.e. k=sqrt((8-m)K) */
      k_min = sqrt((7.-1.e-4)*pba->K);
    }

    /** - --> find k_max (as well as k_max_cmb[ppt->index_md_vectors], k_max_cl[ppt->index_md_vectors]) */

    k_rec = 2. * _PI_ / pth->rs_rec; /* comoving scale corresponding to sound horizon at recombination */

    k_max_cmb[ppt->index_md_vectors] = k_min;
    k_max_cl[ppt->index_md_vectors] = k_min;
    k_max = k_min;

    if (ppt->has_cls == _TRUE_) {

      /* find k_max_cmb: */

      /* choose a k_max_cmb corresponding to a wavelength on the last
         scattering surface seen today under an angle smaller than
         pi/lmax: this is equivalent to
         k_max_cl*[comvoving.ang.diameter.distance] > l_max */

      k_max_cmb[ppt->index_md_vectors] = ppr->k_max_tau0_over_l_max*ppt->l_vector_max
        /pba->conformal_age/pth->angular_rescaling;
      k_max_cl[ppt->index_md_vectors]  = k_max_cmb[ppt->index_md_vectors];
      k_max     = k_max_cmb[ppt->index_md_vectors];
    }

    /** - --> test that result for k_min, k_max make sense */

    class_test(k_min<0.,
               ppt->error_message,
               "buggy definition of k_min");

    class_test(k_max<0.,
               ppt->error_message,
               "buggy definition of k_max");

    class_test(k_max<k_min,
               ppt->error_message,
               "buggy definition of k_min and/or k_max");

    /* if K>0, the transfer function will be calculated for discrete
       integer values of nu=3,4,5,... where nu=sqrt(k2+(1+m)K) and
       m=0,1,2 for scalars/vectors/tensors. However we are free to
       define in the perturbation module some arbitrary values of k:
       later on, the transfer module will interpolate at values of k
       corresponding exactly to integer values of nu. Hence, apart
       from the value of k_min and the step size in the vicinity of
       k_min, we define exactly the same sampling in the three cases
       K=0, K<0, K>0 */

    /* allocate array with, for the moment, the largest possible size */
    class_alloc(ppt->k[ppt->index_md_vectors],
                ((int)((k_max_cmb[ppt->index_md_vectors]-k_min)/k_rec/MIN(ppr->k_step_super,ppr->k_step_sub))+1)
                *sizeof(double),ppt->error_message);

    /* first value */

    index_k=0;
    k = k_min;
    ppt->k[ppt->index_md_vectors][index_k] = k;
    index_k++;

    /* values until k_max_cmb[ppt->index_md_vectors] */

    while (k < k_max_cmb[ppt->index_md_vectors]) {

      /* the linear step is not constant, it has a step-like shape,
         centered around the characteristic scale set by the sound
         horizon at recombination (associated to the comoving wavenumber
         k_rec) */

      step = (ppr->k_step_super
              + 0.5 * (tanh((k-k_rec)/k_rec/ppr->k_step_transition)+1.)
              * (ppr->k_step_sub-ppr->k_step_super)) * k_rec;

      /* there is one other thing to take into account in the step
         size. There are two other characteristic scales that matter for
         the sampling: the Hubble scale today, k0=a0H0, and eventually
         curvature scale sqrt(|K|). We define "scale2" as the sum of the
         squared Hubble radius and squared curvature radius. We need to
         increase the sampling for k<sqrt(scale2), in order to get the
         first mutipoles accurate enough. The formula below reduces it
         gradually in the k-->0 limit, by up to a factor 10. The actual
         stepsize is still fixed by k_step_super, this is just a
         reduction factor. */

      scale2 = pow(pba->H0,2)+fabs(pba->K);

      step *= (k*k/scale2+1.)/(k*k/scale2+1./ppr->k_step_super_reduction);

      class_test(step / k < ppr->smallest_allowed_variation,
                 ppt->error_message,
                 "k step =%e < machine precision : leads either to numerical error or infinite loop",
                 step * k_rec);

      k += step;

      class_test(k <= ppt->k[ppt->index_md_scalars][index_k-1],
                 ppt->error_message,
                 "consecutive values of k should differ and should be in growing order");

      ppt->k[ppt->index_md_vectors][index_k] = k;

      index_k++;
    }

    ppt->k_size_cmb[ppt->index_md_vectors] = index_k;
    ppt->k_size_cl[ppt->index_md_vectors] = index_k;
    ppt->k_size[ppt->index_md_vectors] = index_k;

    class_realloc(ppt->k[ppt->index_md_vectors],
                  ppt->k_size[ppt->index_md_vectors]*sizeof(double),
                  ppt->error_message);
  }

  /** - tensor modes */

  if (ppt->has_tensors == _TRUE_) {

    /* first value */
    if (pba->sgnK == 0) {
      /* K<0 (flat)  : start close to zero */
      k_min=ppr->k_min_tau0/pba->conformal_age;
    }
    else if (pba->sgnK == -1) {
      /* K<0 (open)  : start close to sqrt(-K)
         (in transfer modules, for scalars, this will correspond to q close to zero;
         for vectors and tensors, this value is even smaller than the minimum necessary value) */
      k_min=sqrt(-pba->K+pow(ppr->k_min_tau0/pba->conformal_age/pth->angular_rescaling,2));

    }
    else if (pba->sgnK == 1) {
      /* K>0 (closed): start from q=sqrt(k2+(1+m)K) equal to 3sqrt(K), i.e. k=sqrt((8-m)K) */
      k_min = sqrt((6.-1.e-4)*pba->K);
    }

    /** - --> find k_max (as well as k_max_cmb[ppt->index_md_tensors], k_max_cl[ppt->index_md_tensors]) */

    k_rec = 2. * _PI_ / pth->rs_rec; /* comoving scale corresponding to sound horizon at recombination */

    k_max_cmb[ppt->index_md_tensors] = k_min;
    k_max_cl[ppt->index_md_tensors] = k_min;
    k_max = k_min;

    if (ppt->has_cls == _TRUE_) {

      /* find k_max_cmb[ppt->index_md_tensors]: */

      /* choose a k_max_cmb[ppt->index_md_tensors] corresponding to a wavelength on the last
         scattering surface seen today under an angle smaller than
         pi/lmax: this is equivalent to
         k_max_cl[ppt->index_md_tensors]*[comvoving.ang.diameter.distance] > l_max */

      k_max_cmb[ppt->index_md_tensors] = ppr->k_max_tau0_over_l_max*ppt->l_tensor_max
        /pba->conformal_age/pth->angular_rescaling;
      k_max_cl[ppt->index_md_tensors]  = k_max_cmb[ppt->index_md_tensors];
      k_max     = k_max_cmb[ppt->index_md_tensors];
    }

    /** - --> test that result for k_min, k_max make sense */

    class_test(k_min<0.,
               ppt->error_message,
               "buggy definition of k_min");

    class_test(k_max<0.,
               ppt->error_message,
               "buggy definition of k_max");

    class_test(k_max<k_min,
               ppt->error_message,
               "buggy definition of k_min and/or k_max");

    /* if K>0, the transfer function will be calculated for discrete
       integer values of nu=3,4,5,... where nu=sqrt(k2+(1+m)K) and
       m=0,1,2 for scalars/vectors/tensors. However we are free to
       define in the perturbation module some arbitrary values of k:
       later on, the transfer module will interpolate at values of k
       corresponding exactly to integer values of nu. Hence, apart
       from the value of k_min and the step size in the vicinity of
       k_min, we define exactly the same sampling in the three cases
       K=0, K<0, K>0 */

    /* allocate array with, for the moment, the largest possible size */
    class_alloc(ppt->k[ppt->index_md_tensors],
                ((int)((k_max_cmb[ppt->index_md_tensors]-k_min)/k_rec/MIN(ppr->k_step_super,ppr->k_step_sub))+1)
                *sizeof(double),ppt->error_message);

    /* first value */

    index_k=0;
    k = k_min;
    ppt->k[ppt->index_md_tensors][index_k] = k;
    index_k++;

    /* values until k_max_cmb[ppt->index_md_tensors] */

    while (k < k_max_cmb[ppt->index_md_tensors]) {

      /* the linear step is not constant, it has a step-like shape,
         centered around the characteristic scale set by the sound
         horizon at recombination (associated to the comoving wavenumber
         k_rec) */

      step = (ppr->k_step_super
              + 0.5 * (tanh((k-k_rec)/k_rec/ppr->k_step_transition)+1.)
              * (ppr->k_step_sub-ppr->k_step_super)) * k_rec;

      /* there is one other thing to take into account in the step
         size. There are two other characteristic scales that matter for
         the sampling: the Hubble scale today, k0=a0H0, and eventually
         curvature scale sqrt(|K|). We define "scale2" as the sum of the
         squared Hubble radius and squared curvature radius. We need to
         increase the sampling for k<sqrt(scale2), in order to get the
         first mutipoles accurate enough. The formula below reduces it
         gradually in the k-->0 limit, by up to a factor 10. The actual
         stepsize is still fixed by k_step_super, this is just a
         reduction factor. */

      scale2 = pow(pba->H0,2)+fabs(pba->K);

      step *= (k*k/scale2+1.)/(k*k/scale2+1./ppr->k_step_super_reduction);

      class_test(step / k < ppr->smallest_allowed_variation,
                 ppt->error_message,
                 "k step =%e < machine precision : leads either to numerical error or infinite loop",
                 step * k_rec);

      k += step;

      class_test(k <= ppt->k[ppt->index_md_tensors][index_k-1],
                 ppt->error_message,
                 "consecutive values of k should differ and should be in growing order");

      ppt->k[ppt->index_md_tensors][index_k] = k;

      index_k++;
    }

    ppt->k_size_cmb[ppt->index_md_tensors] = index_k;
    ppt->k_size_cl[ppt->index_md_tensors] = index_k;
    ppt->k_size[ppt->index_md_tensors] = index_k;

    class_realloc(ppt->k[ppt->index_md_tensors],
                  ppt->k_size[ppt->index_md_tensors]*sizeof(double),
                  ppt->error_message);
  }

  /* Set default of the array (do NOT remove) */
  //ppt->index_k_output_values = NULL;

  /** - If user asked for k_output_values, add those to all k lists: */
  if (ppt->k_output_values_num > 0) {

    /* Allocate storage */
    class_alloc(ppt->index_k_output_values,sizeof(double)*ppt->md_size*ppt->k_output_values_num,ppt->error_message);

    /** - --> Find indices in ppt->k[index_md] corresponding to 'k_output_values'.
        We are assuming that ppt->k is sorted and growing, and we have made sure
        that ppt->k_output_values is also sorted and growing.*/
    for (index_mode=0; index_mode<ppt->md_size; index_mode++){

      newk_size = ppt->k_size[index_mode]+ppt->k_output_values_num;

      class_alloc(tmp_k_list,sizeof(double)*newk_size,ppt->error_message);

      index_k=0;
      index_k_output=0;
      for (index_newk=0; index_newk<newk_size; index_newk++){
        /** - --> Decide if we should add k_output_value now. This has to be this complicated, since we
            can only compare the k-values when both indices are in range.*/
        if (index_k >= ppt->k_size[index_mode])
          add_k_output_value = _TRUE_;
        else if (index_k_output >= ppt->k_output_values_num)
          add_k_output_value = _FALSE_;
        else if (ppt->k_output_values[index_k_output] < ppt->k[index_mode][index_k])
          add_k_output_value = _TRUE_;
        else
          add_k_output_value = _FALSE_;

        if (add_k_output_value == _TRUE_){
          tmp_k_list[index_newk] = ppt->k_output_values[index_k_output];
          ppt->index_k_output_values[index_mode*ppt->k_output_values_num+index_k_output]=index_newk;
          index_k_output++;
        }
        else{
          tmp_k_list[index_newk] = ppt->k[index_mode][index_k];
          index_k++;
        }
      }

      free(ppt->k[index_mode]);
      ppt->k[index_mode] = tmp_k_list;
      ppt->k_size[index_mode] = newk_size;

      index_k = newk_size-1;
      while (ppt->k[index_mode][index_k] > k_max_cl[index_mode])
        index_k--;
      ppt->k_size_cl[index_mode] = MIN(index_k+2,ppt->k_size[index_mode]);

      index_k = newk_size-1;
      while (ppt->k[index_mode][index_k] > k_max_cmb[index_mode])
        index_k--;
      ppt->k_size_cmb[index_mode] = MIN(index_k+2,ppt->k_size[index_mode]);

      /** - --> The two MIN statements are here because in a normal run, the cl and cmb
          arrays contain a single k value larger than their respective k_max.
          We are mimicking this behavior. */
    }
  }

  /* For testing, can be useful to print the k list in a file:

     FILE * out=fopen("output/k","w");

     for (index_k=0; index_k < ppt->k_size[0]; index_k++) {

     fprintf(out,"%e\n",ppt->k[0][index_k],pba->K);

     }
     fclose(out);
  */

  /** - finally, find the global k_min and k_max for the ensemble of all modes 9scalars, vectors, tensors) */

  ppt->k_min = _HUGE_;
  ppt->k_max = 0.;
  if (ppt->has_scalars == _TRUE_) {
    ppt->k_min = MIN(ppt->k_min,ppt->k[ppt->index_md_scalars][0]); /* first value, inferred from perturbations structure */
    ppt->k_max = MAX(ppt->k_max,ppt->k[ppt->index_md_scalars][ppt->k_size[ppt->index_md_scalars]-1]); /* last value, inferred from perturbations structure */
  }
  if (ppt->has_vectors == _TRUE_) {
    ppt->k_min = MIN(ppt->k_min,ppt->k[ppt->index_md_vectors][0]); /* first value, inferred from perturbations structure */
    ppt->k_max = MAX(ppt->k_max,ppt->k[ppt->index_md_vectors][ppt->k_size[ppt->index_md_vectors]-1]); /* last value, inferred from perturbations structure */
  }
  if (ppt->has_tensors == _TRUE_) {
    ppt->k_min = MIN(ppt->k_min,ppt->k[ppt->index_md_tensors][0]); /* first value, inferred from perturbations structure */
    ppt->k_max = MAX(ppt->k_max,ppt->k[ppt->index_md_tensors][ppt->k_size[ppt->index_md_tensors]-1]); /* last value, inferred from perturbations structure */
  }

  free(k_max_cmb);
  free(k_max_cl);

  return _SUCCESS_;

}

/**
 * Initialize a perturbations_workspace structure. All fields are allocated
 * here, with the exception of the perturbations_vector '-->pv' field, which
 * is allocated separately in perturbations_vector_init. We allocate one
 * such perturbations_workspace structure per thread and per mode
 * (scalar/../tensor). Then, for each thread, all initial conditions
 * and wavenumbers will use the same workspace.
 *
 * @param ppr        Input: pointer to precision structure
 * @param pba        Input: pointer to background structure
 * @param pth        Input: pointer to the thermodynamics structure
 * @param ppt        Input: pointer to the perturbation structure
 * @param index_md Input: index of mode under consideration (scalar/.../tensor)
 * @param ppw        Input/Output: pointer to perturbations_workspace structure which fields are allocated or filled here
 * @return the error status
 */

int perturbations_workspace_init(
                                 struct precision * ppr,
                                 struct background * pba,
                                 struct thermodynamics * pth,
                                 struct perturbations * ppt,
                                 int index_md,
                                 struct perturbations_workspace * ppw
                                 ) {

  /** Summary: */

  /** - define local variables */

  int index_mt=0;
  int index_ap;
  int l;

  /** - Compute maximum l_max for any multipole */;
  if (_scalars_) {
    ppw->max_l_max = MAX(ppr->l_max_g, ppr->l_max_pol_g);
    if (pba->has_ur == _TRUE_) ppw->max_l_max = MAX(ppw->max_l_max, ppr->l_max_ur);
    if ((pba->has_idr == _TRUE_) && (ppt->idr_nature == idr_free_streaming)) ppw->max_l_max = MAX(ppw->max_l_max, ppr->l_max_idr);
    if (pba->has_ncdm == _TRUE_) ppw->max_l_max = MAX(ppw->max_l_max, ppr->l_max_ncdm);
    if (pba->has_dr == _TRUE_) ppw->max_l_max = MAX(ppw->max_l_max, ppr->l_max_dr);
  }
  if (_tensors_) {
    ppw->max_l_max = MAX(ppr->l_max_g_ten, ppr->l_max_pol_g_ten);
    if (pba->has_ur == _TRUE_) ppw->max_l_max = MAX(ppw->max_l_max, ppr->l_max_ur);
    if (pba->has_ncdm == _TRUE_) ppw->max_l_max = MAX(ppw->max_l_max, ppr->l_max_ncdm);
  }

  /** - Allocate \f$ s_l\f$[ ] array for freestreaming of multipoles (see arXiv:1305.3261) and initialize
      to 1.0, which is the K=0 value. */
  class_alloc(ppw->s_l, sizeof(double)*(ppw->max_l_max+1),ppt->error_message);
  for (l=0; l<=ppw->max_l_max; l++){
    ppw->s_l[l] = 1.0;
  }

  /** - define indices of metric perturbations obeying constraint
      equations (this can be done once and for all, because the
      vector of metric perturbations is the same whatever the
      approximation scheme, unlike the vector of quantities to
      be integrated, which is allocated separately in
      perturbations_vector_init) */

  if (_scalars_) {

    /* newtonian gauge */

    if (ppt->gauge == newtonian) {
      class_define_index(ppw->index_mt_psi,_TRUE_,index_mt,1); /* psi */
      class_define_index(ppw->index_mt_phi_prime,_TRUE_,index_mt,1); /* phi' */
    }

    /* synchronous gauge (note that eta is counted in the vector of
       quantities to be integrated, while here we only consider
       quantities obeying to constraint equations) */

    if (ppt->gauge == synchronous) {
      class_define_index(ppw->index_mt_h_prime,_TRUE_,index_mt,1);       /* h' */
      class_define_index(ppw->index_mt_h_prime_prime,_TRUE_,index_mt,1); /* h'' */
      class_define_index(ppw->index_mt_eta,_TRUE_,index_mt,1);           /* eta */
      class_define_index(ppw->index_mt_eta_prime,_TRUE_,index_mt,1);     /* eta' */
      class_define_index(ppw->index_mt_alpha,_TRUE_,index_mt,1);         /* alpha = (h' + 6 tau') / (2 k**2) */
      class_define_index(ppw->index_mt_alpha_prime,_TRUE_,index_mt,1);   /* alpha' */
      class_define_index(ppw->index_mt_einstein00,_TRUE_,index_mt,1); // not only _smg
      if (pba->has_smg == _TRUE_)
        perturbations_define_indices_mt_smg(ppw, &index_mt);

    }

  }

  if (_vectors_) {

    /* newtonian gauge */

    if (ppt->gauge == newtonian) {

      class_define_index(ppw->index_mt_V_prime,_TRUE_,index_mt,1);

    }

    if (ppt->gauge == synchronous) {

      class_define_index(ppw->index_mt_hv_prime_prime,_TRUE_,index_mt,1);

    }

  }

  if (_tensors_) {
    class_define_index(ppw->index_mt_gw_prime_prime,_TRUE_,index_mt,1);
  }

  ppw->mt_size = index_mt;

  /** - allocate some workspace in which we will store temporarily the
      values of background, thermodynamics, metric and source
      quantities at a given time */

  class_alloc(ppw->pvecback,pba->bg_size*sizeof(double),ppt->error_message);
  class_alloc(ppw->pvecthermo,pth->th_size*sizeof(double),ppt->error_message);
  class_alloc(ppw->pvecmetric,ppw->mt_size*sizeof(double),ppt->error_message);

  /** - count number of approximations, initialize their indices, and allocate their flags */
  index_ap=0;

  class_define_index(ppw->index_ap_tca,_TRUE_,index_ap,1);
  class_define_index(ppw->index_ap_rsa,_TRUE_,index_ap,1);

  if (_scalars_) {

    class_define_index(ppw->index_ap_ufa,pba->has_ur,index_ap,1);
    class_define_index(ppw->index_ap_ncdmfa,pba->has_ncdm,index_ap,1);
    class_define_index(ppw->index_ap_tca_idm_dr,pba->has_idr,index_ap,1);
    class_define_index(ppw->index_ap_rsa_idr,pba->has_idr,index_ap,1);
    if (pba->has_smg == _TRUE_)
      perturbations_define_indices_ap_smg(ppw, &index_ap);

  }

  ppw->ap_size=index_ap;

  if (ppw->ap_size > 0)
    class_alloc(ppw->approx,ppw->ap_size*sizeof(int),ppt->error_message);

  /** - For definiteness, initialize approximation flags to arbitrary
      values (correct values are overwritten in
      pertub_find_approximation_switches) */

  if (_scalars_) {

    ppw->approx[ppw->index_ap_tca]=(int)tca_on;
    ppw->approx[ppw->index_ap_rsa]=(int)rsa_off;

    if (pba->has_idr == _TRUE_)
      ppw->approx[ppw->index_ap_rsa_idr]=(int)rsa_idr_off;
    if (pba->has_idr == _TRUE_)
      ppw->approx[ppw->index_ap_tca_idm_dr]=(int)tca_idm_dr_off;
    if (pth->has_idm_dr == _TRUE_)
      ppw->approx[ppw->index_ap_tca_idm_dr]=(int)tca_idm_dr_on;

    if (pba->has_ur == _TRUE_) {
      ppw->approx[ppw->index_ap_ufa]=(int)ufa_off;
    }
    if (pba->has_ncdm == _TRUE_) {
      ppw->approx[ppw->index_ap_ncdmfa]=(int)ncdmfa_off;
    }
    if(pba->has_smg == _TRUE_) {
      ppw->approx[ppw->index_ap_qs_smg]=(int)qs_smg_fd_0;
      ppw->approx[ppw->index_ap_gr_smg]=(int)gr_smg_off;
    }
  }

  if (_tensors_) {

    ppw->approx[ppw->index_ap_tca]=(int)tca_on;
    ppw->approx[ppw->index_ap_rsa]=(int)rsa_off;
  }

  /** - allocate fields where some of the perturbations are stored */

  if (_scalars_) {

    if ((ppt->has_density_transfers == _TRUE_) || (ppt->has_velocity_transfers == _TRUE_) || (ppt->has_source_delta_m == _TRUE_)) {

      class_alloc(ppw->delta_ncdm,pba->N_ncdm*sizeof(double),ppt->error_message);
      class_alloc(ppw->theta_ncdm,pba->N_ncdm*sizeof(double),ppt->error_message);
      class_alloc(ppw->shear_ncdm,pba->N_ncdm*sizeof(double),ppt->error_message);

    }

  }

  return _SUCCESS_;
}

/**
 * Free the perturbations_workspace structure (with the exception of the
 * perturbations_vector '-->pv' field, which is freed separately in
 * perturbations_vector_free).
 *
 * @param ppt        Input: pointer to the perturbation structure
 * @param index_md Input: index of mode under consideration (scalar/.../tensor)
 * @param ppw        Input: pointer to perturbations_workspace structure to be freed
 * @return the error status
 */

int perturbations_workspace_free (
                                  struct perturbations * ppt,
                                  int index_md,
                                  struct perturbations_workspace * ppw
                                  ) {

  free(ppw->s_l);
  free(ppw->pvecback);
  free(ppw->pvecthermo);
  free(ppw->pvecmetric);
  if (ppw->ap_size > 0)
    free(ppw->approx);

  if (_scalars_) {

    if ((ppt->has_density_transfers == _TRUE_) || (ppt->has_velocity_transfers == _TRUE_) || (ppt->has_source_delta_m == _TRUE_)) {
      free(ppw->delta_ncdm);
      free(ppw->theta_ncdm);
      free(ppw->shear_ncdm);
    }
  }

  return _SUCCESS_;
}

/**
 * Solve the perturbation evolution for a given mode, initial
 * condition and wavenumber, and compute the corresponding source
 * functions.
 *
 * For a given mode, initial condition and wavenumber, this function
 * finds the time ranges over which the perturbations can be described
 * within a given approximation. For each such range, it initializes
 * (or redistributes) perturbations using perturbations_vector_init(), and
 * integrates over time. Whenever a "source sampling time" is passed,
 * the source terms are computed and stored in the source table using
 * perturbations_sources().
 *
 * @param ppr        Input: pointer to precision structure
 * @param pba        Input: pointer to background structure
 * @param pth        Input: pointer to the thermodynamics structure
 * @param ppt        Input/Output: pointer to the perturbation structure (output source functions S(k,tau) written here)
 * @param index_md Input: index of mode under consideration (scalar/.../tensor)
 * @param index_ic   Input: index of initial condition under consideration (ad, iso...)
 * @param index_k    Input: index of wavenumber
 * @param ppw        Input: pointer to perturbations_workspace structure containing index values and workspaces
 * @return the error status
 */

int perturbations_solve(
                        struct precision * ppr,
                        struct background * pba,
                        struct thermodynamics * pth,
                        struct perturbations * ppt,
                        int index_md,
                        int index_ic,
                        int index_k,
                        struct perturbations_workspace * ppw
                        ) {

  /** Summary: */

  /** - define local variables */

  /* contains all fixed parameters, indices and workspaces used by the perturbations_derivs function */
  struct perturbations_parameters_and_workspace ppaw;

  /* conformal time */
  double tau,tau_lower,tau_upper,tau_mid;
  double tau_gr_smg, tau_qs_gr_smg;

  /* multipole */
  int l;

  /* index running over time */
  int index_tau;

  /* number of values in the tau_sampling array that should be considered for a given mode */
  int tau_actual_size;

  /* running index over types (temperature, etc) */
  int index_tp;

  /* Fourier mode */
  double k;

  /* number of time intervals where the approximation scheme is uniform */
  int interval_number;

  /* index running over such time intervals */
  int index_interval;

  /* number of time intervals where each particular approximation is uniform */
  int * interval_number_of;

  /* edge of intervals where approximation scheme is uniform: tau_ini, tau_switch_1, ..., tau_end */
  double * interval_limit;

  /* array of approximation scheme within each interval: interval_approx[index_interval][index_ap] */
  int ** interval_approx;

  /* index running over approximations */
  int index_ap;

  /* approximation scheme within previous interval: previous_approx[index_ap] */
  int * previous_approx;

  int n_ncdm,is_early_enough;

  /* function pointer to ODE evolver and names of possible evolvers */


  auto generic_evolver = &(evolver_ndf15);


  /* Related to the perturbation output */
  int (*perhaps_print_variables)(double, double*, double*, void*, char*);
  int index_ikout;

  /** - initialize indices relevant for back/thermo tables search */
  ppw->last_index_back=0;
  ppw->last_index_thermo=0;
  ppw->inter_mode = inter_normal;

  /** - get wavenumber value */
  k = ppt->k[index_md][index_k];

  class_test(k == 0.,
             ppt->error_message,
             "stop to avoid division by zero");

  /** - If non-zero curvature, update array of free-streaming coefficients ppw->s_l */
  if (pba->has_curvature == _TRUE_){
    for (l = 0; l<=ppw->max_l_max; l++){
      ppw->s_l[l] = sqrt(MAX(1.0-pba->K*(l*l-1.0)/k/k,0.));
    }
  }

  /** - maximum value of tau for which sources are calculated for this wavenumber */

  /* by default, today */
  tau_actual_size = ppt->tau_size;

  /** - using bisection, compute minimum value of tau for which this
      wavenumber is integrated */

  /* will be at least the first time in the background table */
  tau_lower = pba->tau_table[0];

  class_call(background_at_tau(pba,
                               tau_lower,
                               normal_info,
                               inter_normal,
                               &(ppw->last_index_back),
                               ppw->pvecback),
             pba->error_message,
             ppt->error_message);

  class_call(thermodynamics_at_z(pba,
                                 pth,
                                 1./ppw->pvecback[pba->index_bg_a]-1.,
                                 inter_normal,
                                 &(ppw->last_index_thermo),
                                 ppw->pvecback,
                                 ppw->pvecthermo),
             pth->error_message,
             ppt->error_message);

  /* check that this initial time is indeed OK given imposed
     conditions on kappa' and on k/aH */

  class_test(ppw->pvecback[pba->index_bg_a]*
             ppw->pvecback[pba->index_bg_H]/
             ppw->pvecthermo[pth->index_th_dkappa] >
             ppr->start_small_k_at_tau_c_over_tau_h, ppt->error_message, "your choice of initial time for integrating wavenumbers is inappropriate: it corresponds to a time before that at which the background has been integrated. You should increase 'start_small_k_at_tau_c_over_tau_h' up to at least %g, or decrease 'a_ini_over_a_today_default'\n",
             ppw->pvecback[pba->index_bg_a]*
             ppw->pvecback[pba->index_bg_H]/
             ppw->pvecthermo[pth->index_th_dkappa]);

  class_test(k/ppw->pvecback[pba->index_bg_a]/ppw->pvecback[pba->index_bg_H] >
             ppr->start_large_k_at_tau_h_over_tau_k,
             ppt->error_message,
             "your choice of initial time for integrating wavenumbers is inappropriate: it corresponds to a time before that at which the background has been integrated. You should increase 'start_large_k_at_tau_h_over_tau_k' up to at least %g, or decrease 'a_ini_over_a_today_default'\n",
             ppt->k[index_md][ppt->k_size[index_md]-1]/ppw->pvecback[pba->index_bg_a]/ ppw->pvecback[pba->index_bg_H]);

  if (pba->has_ncdm == _TRUE_) {
    for (n_ncdm=0; n_ncdm < pba->N_ncdm; n_ncdm++) {
      class_test(fabs(ppw->pvecback[pba->index_bg_p_ncdm1+n_ncdm]/ppw->pvecback[pba->index_bg_rho_ncdm1+n_ncdm]-1./3.)>ppr->tol_ncdm_initial_w,
                 ppt->error_message,
                 "your choice of initial time for integrating wavenumbers is inappropriate: it corresponds to a time at which the ncdm species number %d is not ultra-relativistic anymore, with w=%g, p=%g and rho=%g\n",
                 n_ncdm,
                 ppw->pvecback[pba->index_bg_p_ncdm1+n_ncdm]/ppw->pvecback[pba->index_bg_rho_ncdm1+n_ncdm],
                 ppw->pvecback[pba->index_bg_p_ncdm1+n_ncdm],
                 ppw->pvecback[pba->index_bg_rho_ncdm1+n_ncdm]);
    }
  }

  /* is at most the time at which sources must be sampled */
  tau_upper = ppt->tau_sampling[0];

  /* start bisection */
  tau_mid = 0.5*(tau_lower + tau_upper);

  while ((tau_upper - tau_lower)/tau_lower > ppr->tol_tau_approx) {

    is_early_enough = _TRUE_;

    class_call(background_at_tau(pba,
                                 tau_mid,
                                 normal_info,
                                 inter_normal,
                                 &(ppw->last_index_back),
                                 ppw->pvecback),
               pba->error_message,
               ppt->error_message);

    /* if there are non-cold relics, check that they are relativistic enough */
    if (pba->has_ncdm == _TRUE_) {
      for (n_ncdm=0; n_ncdm < pba->N_ncdm; n_ncdm++) {
        if (fabs(ppw->pvecback[pba->index_bg_p_ncdm1+n_ncdm]/ppw->pvecback[pba->index_bg_rho_ncdm1+n_ncdm]-1./3.) > ppr->tol_ncdm_initial_w)
          is_early_enough = _FALSE_;
      }
    }

    /* also check that the two conditions on (aH/kappa') and (aH/k) are fulfilled */
    if (is_early_enough == _TRUE_) {

      class_call(thermodynamics_at_z(pba,
                                     pth,
                                     1./ppw->pvecback[pba->index_bg_a]-1.,  /* redshift z=1/a-1 */
                                     inter_normal,
                                     &(ppw->last_index_thermo),
                                     ppw->pvecback,
                                     ppw->pvecthermo),
                 pth->error_message,
                 ppt->error_message);

      if ((ppw->pvecback[pba->index_bg_a]*
           ppw->pvecback[pba->index_bg_H]/
           ppw->pvecthermo[pth->index_th_dkappa] >
           ppr->start_small_k_at_tau_c_over_tau_h) ||
          (k/ppw->pvecback[pba->index_bg_a]/ppw->pvecback[pba->index_bg_H] >
           ppr->start_large_k_at_tau_h_over_tau_k))

        is_early_enough = _FALSE_;
    }

    if (is_early_enough == _TRUE_)
      tau_lower = tau_mid;
    else
      tau_upper = tau_mid;

    tau_mid = 0.5*(tau_lower + tau_upper);

  }

  tau = tau_mid;

  if (pba->has_smg == _TRUE_) {
    if (ppt->method_gr_smg == switch_on_gr_smg) {
      class_call(background_tau_of_z(pba,
                                 pba->z_gr_smg,
                                 &tau_gr_smg),
             pba->error_message,
             ppt->error_message);
      /** --> Delay time to start QSA tests*/
      tau_qs_gr_smg = tau_gr_smg + ppr->dtau_start_qs;
      /** --> Find QSA intervals only for tau > tau_gr_smg. Before that we'll impose fully dynamical evolution */
      class_call(perturbations_get_approximation_qs_smg(ppr,
                                                        pba,
                                                        ppt,
                                                        ppw,
                                                        k,
                                                        &tau_qs_gr_smg,
                                                        ppt->tau_sampling[tau_actual_size-1]),
        ppt->error_message,
        ppt->error_message
      );
      /** --> Regardless of the calculated approximation switches above, force first switch to FD*/
      ppw->tau_scheme_qs_smg[0] = tau_gr_smg;

      // printf("perturbations_solve: tau_0=%e tau_1=%e tau_2=%e tau_3=%e tau_4=%e tau_5=%e tau_6=%e\n",
      //     ppw->tau_scheme_qs_smg[0],ppw->tau_scheme_qs_smg[1],ppw->tau_scheme_qs_smg[2],ppw->tau_scheme_qs_smg[3],ppw->tau_scheme_qs_smg[4],ppw->tau_scheme_qs_smg[5],ppw->tau_scheme_qs_smg[6]);
    }
    else{
      class_call(perturbations_get_approximation_qs_smg(ppr,
                                                        pba,
                                                        ppt,
                                                        ppw,
                                                        k,
                                                        &tau,
                                                        ppt->tau_sampling[tau_actual_size-1]),
        ppt->error_message,
        ppt->error_message
      );
    }
  }

  /** - find the number of intervals over which approximation scheme is constant */

  class_alloc(interval_number_of,ppw->ap_size*sizeof(int),ppt->error_message);

  ppw->inter_mode = inter_normal;

  class_call(perturbations_find_approximation_number(ppr,
                                                     pba,
                                                     pth,
                                                     ppt,
                                                     index_md,
                                                     k,
                                                     ppw,
                                                     tau,
                                                     ppt->tau_sampling[tau_actual_size-1],
                                                     &interval_number,
                                                     interval_number_of),
             ppt->error_message,
             ppt->error_message);

  class_alloc(interval_limit,(interval_number+1)*sizeof(double),ppt->error_message);

  class_alloc(interval_approx,interval_number*sizeof(int*),ppt->error_message);

  for (index_interval=0; index_interval<interval_number; index_interval++)
    class_alloc(interval_approx[index_interval],ppw->ap_size*sizeof(int),ppt->error_message);

  class_call(perturbations_find_approximation_switches(ppr,
                                                       pba,
                                                       pth,
                                                       ppt,
                                                       index_md,
                                                       k,
                                                       ppw,
                                                       tau,
                                                       ppt->tau_sampling[tau_actual_size-1],
                                                       ppr->tol_tau_approx,
                                                       interval_number,
                                                       interval_number_of,
                                                       interval_limit,
                                                       interval_approx),
             ppt->error_message,
             ppt->error_message);

  free(interval_number_of);
  if(pba->has_smg == _TRUE_)
    free(ppw->tau_scheme_qs_smg);

  /** - fill the structure containing all fixed parameters, indices
      and workspaces needed by perturbations_derivs */

  ppaw.ppr = ppr;
  ppaw.pba = pba;
  ppaw.pth = pth;
  ppaw.ppt = ppt;
  ppaw.index_md = index_md;
  ppaw.index_ic = index_ic;
  ppaw.index_k = index_k;
  ppaw.k = k;
  ppaw.ppw = ppw;
  ppaw.ppw->inter_mode = inter_closeby;
  ppaw.ppw->last_index_back = 0;
  ppaw.ppw->last_index_thermo = 0;

  /** - check whether we need to print perturbations to a file for this wavenumber */

  perhaps_print_variables = NULL;
  ppw->index_ikout = -1;
  for (index_ikout=0; index_ikout<ppt->k_output_values_num; index_ikout++){
    if (ppt->index_k_output_values[index_md*ppt->k_output_values_num+index_ikout] == index_k){
      ppw->index_ikout = index_ikout;
      perhaps_print_variables = perturbations_print_variables;
    }
  }

  /** - loop over intervals over which approximation scheme is uniform. For each interval: */

  for (index_interval=0; index_interval<interval_number; index_interval++) {

    /** - --> (a) fix the approximation scheme */

    for (index_ap=0; index_ap<ppw->ap_size; index_ap++)
      ppw->approx[index_ap]=interval_approx[index_interval][index_ap];

    /** - --> (b) get the previous approximation scheme. If the current
        interval starts from the initial time tau_ini, the previous
        approximation is set to be a NULL pointer, so that the
        function perturbations_vector_init() knows that perturbations must
        be initialized */

    if (index_interval==0) {
      previous_approx=NULL;
    }
    else {
      previous_approx=interval_approx[index_interval-1];
    }

    /** - --> (c) define the vector of perturbations to be integrated
        over. If the current interval starts from the initial time
        tau_ini, fill the vector with initial conditions for each
        mode. If it starts from an approximation switching point,
        redistribute correctly the perturbations from the previous to
        the new vector of perturbations. */

    class_call_except(perturbations_vector_init(ppr,
                                                pba,
                                                pth,
                                                ppt,
                                                index_md,
                                                index_ic,
                                                k,
                                                interval_limit[index_interval],
                                                ppw,
                                                previous_approx),
                      ppt->error_message,
                      ppt->error_message,
                      for (index_interval=0; index_interval<interval_number; index_interval++)
                        free(interval_approx[index_interval]);
                      free(interval_approx);
                      free(interval_limit);
               );


    /** - --> (d) integrate the perturbations over the current interval. */

    if (ppr->evolver == rk){
      generic_evolver = evolver_rk;
    }
    else {
      generic_evolver = evolver_ndf15;
    }

    // TODO_EB: in hi_class w ewere calling class_test_except with
    // for (index_interval=0; index_interval<interval_number; index_interval++)
    //    free(interval_approx[index_interval]);
    // free(interval_approx);free(interval_limit);perturbations_vector_free(ppw->pv)
    // Really necessary?
    // printf("==========================================================================================================\n");
    // printf("perturbations_solve: tau_ini=%.16e \t tau_end=%.16e\n",interval_limit[index_interval],interval_limit[index_interval+1]);
    // printf("==========================================================================================================\n");
    class_call_except(generic_evolver(perturbations_derivs,
                               interval_limit[index_interval],
                               interval_limit[index_interval+1],
                               ppw->pv->y,
                               ppw->pv->used_in_sources,
                               ppw->pv->pt_size,
                               &ppaw,
                               ppr->tol_perturbations_integration,
                               ppr->smallest_allowed_variation,
                               perturbations_timescale,
                               ppr->perturbations_integration_stepsize,
                               ppt->tau_sampling,
                               tau_actual_size,
                               perturbations_sources,
                               perhaps_print_variables,
                               ppt->error_message),
               ppt->error_message,
               ppt->error_message,
              perturbations_vector_free(ppw->pv);
              for (index_interval=0; index_interval<interval_number; index_interval++)
                free(interval_approx[index_interval]);
              free(interval_approx);
              free(interval_limit);
               );

  }

  /** - if perturbations were printed in a file, close the file */

  //if (perhaps_print_variables != NULL)
  //  fclose(ppw->perturbations_output_file);

  /** - fill the source terms array with zeros for all times between
      the last integrated time tau_max and tau_today. */

  for (index_tau = tau_actual_size; index_tau < ppt->tau_size; index_tau++) {
    for (index_tp = 0; index_tp < ppt->tp_size[index_md]; index_tp++) {
      ppt->sources[index_md]
        [index_ic * ppt->tp_size[index_md] + index_tp]
        [index_tau * ppt->k_size[index_md] + index_k] = 0.;
    }
  }

  /** - free quantities allocated at the beginning of the routine */

  class_call(perturbations_vector_free(ppw->pv),
             ppt->error_message,
             ppt->error_message);

  for (index_interval=0; index_interval<interval_number; index_interval++)
    free(interval_approx[index_interval]);

  free(interval_approx);

  free(interval_limit);

  return _SUCCESS_;
}

/**
 * Fill array of strings with the name of the 'k_output_values'
 * functions (transfer functions as a function of time, for fixed
 * values of k).
 *
 * @param pba  Input: pointer to the background structure
 * @param ppt  Input/Output: pointer to the perturbation structure
 * @return the error status
 */

int perturbations_prepare_k_output(struct background * pba,
                                   struct perturbations * ppt
                                   ){
  int n_ncdm;
  char tmp[40];

  ppt->scalar_titles[0]='\0';
  ppt->vector_titles[0]='\0';
  ppt->tensor_titles[0]='\0';


  if (ppt->k_output_values_num > 0) {

    /** Write titles for all perturbations that we would like to print/store. */
    if (ppt->has_scalars == _TRUE_){

      class_store_columntitle(ppt->scalar_titles,"tau [Mpc]",_TRUE_);
      class_store_columntitle(ppt->scalar_titles,"a",_TRUE_);
      class_store_columntitle(ppt->scalar_titles,"delta_g",_TRUE_);
      class_store_columntitle(ppt->scalar_titles,"theta_g",_TRUE_);
      class_store_columntitle(ppt->scalar_titles,"shear_g",_TRUE_);
      class_store_columntitle(ppt->scalar_titles,"pol0_g",_TRUE_);
      class_store_columntitle(ppt->scalar_titles,"pol1_g",_TRUE_);
      class_store_columntitle(ppt->scalar_titles,"pol2_g",_TRUE_);
      class_store_columntitle(ppt->scalar_titles,"delta_b",_TRUE_);
      class_store_columntitle(ppt->scalar_titles,"theta_b",_TRUE_);
      class_store_columntitle(ppt->scalar_titles,"psi",_TRUE_);
      class_store_columntitle(ppt->scalar_titles,"phi",_TRUE_);
      /* Perturbed recombination */
      class_store_columntitle(ppt->scalar_titles,"delta_Tb",ppt->has_perturbed_recombination);
      class_store_columntitle(ppt->scalar_titles,"delta_chi",ppt->has_perturbed_recombination);
      /* Ultrarelativistic species */
      class_store_columntitle(ppt->scalar_titles,"delta_ur",pba->has_ur);
      class_store_columntitle(ppt->scalar_titles,"theta_ur",pba->has_ur);
      class_store_columntitle(ppt->scalar_titles,"shear_ur",pba->has_ur);
      /* Interacting dark radiation */
      class_store_columntitle(ppt->scalar_titles,"delta_idr",pba->has_idr);
      class_store_columntitle(ppt->scalar_titles,"theta_idr",pba->has_idr);
      if ((pba->has_idr == _TRUE_)&&(ppt->idr_nature == idr_free_streaming))
        class_store_columntitle(ppt->scalar_titles,"shear_idr",_TRUE_);
      /* Cold dark matter */
      class_store_columntitle(ppt->scalar_titles,"delta_cdm",pba->has_cdm);
      class_store_columntitle(ppt->scalar_titles,"theta_cdm",pba->has_cdm);
      /* Interacting dark matter */
      class_store_columntitle(ppt->scalar_titles,"delta_idm",pba->has_idm);
      class_store_columntitle(ppt->scalar_titles,"theta_idm",pba->has_idm);
      /* Non-cold dark matter */
      if ((pba->has_ncdm == _TRUE_) && ((ppt->has_density_transfers == _TRUE_) || (ppt->has_velocity_transfers == _TRUE_) || (ppt->has_source_delta_m == _TRUE_))) {
        for (n_ncdm=0; n_ncdm < pba->N_ncdm; n_ncdm++){
          class_sprintf(tmp,"delta_ncdm[%d]",n_ncdm);
          class_store_columntitle(ppt->scalar_titles,tmp,_TRUE_);
          class_sprintf(tmp,"theta_ncdm[%d]",n_ncdm);
          class_store_columntitle(ppt->scalar_titles,tmp,_TRUE_);
          class_sprintf(tmp,"shear_ncdm[%d]",n_ncdm);
          class_store_columntitle(ppt->scalar_titles,tmp,_TRUE_);
          class_sprintf(tmp,"cs2_ncdm[%d]",n_ncdm);
          class_store_columntitle(ppt->scalar_titles,tmp,_TRUE_);
        }
      }
      /* Decaying cold dark matter */
      class_store_columntitle(ppt->scalar_titles, "delta_dcdm", pba->has_dcdm);
      class_store_columntitle(ppt->scalar_titles, "theta_dcdm", pba->has_dcdm);
      /* Decay radiation */
      class_store_columntitle(ppt->scalar_titles, "delta_dr", pba->has_dr);
      class_store_columntitle(ppt->scalar_titles, "theta_dr", pba->has_dr);
      class_store_columntitle(ppt->scalar_titles, "shear_dr", pba->has_dr);
      /* Scalar field scf */
      class_store_columntitle(ppt->scalar_titles, "delta_scf", pba->has_scf);
      class_store_columntitle(ppt->scalar_titles, "theta_scf", pba->has_scf);
      /** Fluid */
      class_store_columntitle(ppt->scalar_titles, "delta_rho_fld", pba->has_fld);
      class_store_columntitle(ppt->scalar_titles, "rho_plus_p_theta_fld", pba->has_fld);
      class_store_columntitle(ppt->scalar_titles, "delta_p_fld", pba->has_fld);
      if (pba->has_smg == _TRUE_) {
        class_call(
          perturbations_prepare_k_output_smg(ppt),
          ppt->error_message,
          ppt->error_message
        );
      }
      /* Metric perturbations */
      class_store_columntitle(ppt->scalar_titles,"h_prime",ppt->gauge == synchronous);
      class_store_columntitle(ppt->scalar_titles,"h_prime_prime",ppt->gauge == synchronous);
      class_store_columntitle(ppt->scalar_titles,"eta",ppt->gauge == synchronous);
      class_store_columntitle(ppt->scalar_titles,"eta_prime",ppt->gauge == synchronous);
      class_store_columntitle(ppt->scalar_titles,"alpha",ppt->gauge == synchronous);
      class_store_columntitle(ppt->scalar_titles,"alpha_prime",ppt->gauge == synchronous);
      class_store_columntitle(ppt->scalar_titles,"einstein00",ppt->gauge == synchronous); // not only _smg

      ppt->number_of_scalar_titles =
        get_number_of_titles(ppt->scalar_titles);
    }

    if (ppt->has_tensors == _TRUE_){

      class_store_columntitle(ppt->tensor_titles,"tau [Mpc]",_TRUE_);
      class_store_columntitle(ppt->tensor_titles,"a",_TRUE_);
      class_store_columntitle(ppt->tensor_titles,"delta_g",_TRUE_);
      class_store_columntitle(ppt->tensor_titles,"shear_g",_TRUE_);
      class_store_columntitle(ppt->tensor_titles,"l4_g",_TRUE_);
      class_store_columntitle(ppt->tensor_titles,"pol0_g",_TRUE_);
      class_store_columntitle(ppt->tensor_titles,"pol2_g",_TRUE_);
      class_store_columntitle(ppt->tensor_titles,"pol4_g",_TRUE_);
      class_store_columntitle(ppt->tensor_titles,"H (gw)",_TRUE_);
      class_store_columntitle(ppt->tensor_titles,"Hdot (gwdot)",_TRUE_);

      class_store_columntitle(ppt->tensor_titles,"delta_ur",ppt->evolve_tensor_ur);
      class_store_columntitle(ppt->tensor_titles,"shear_ur",ppt->evolve_tensor_ur);
      class_store_columntitle(ppt->tensor_titles,"l4_ur",ppt->evolve_tensor_ur);

      if (ppt->evolve_tensor_ncdm == _TRUE_) {
        for (n_ncdm=0; n_ncdm < pba->N_ncdm; n_ncdm++){
          class_sprintf(tmp,"delta_ncdm[%d]",n_ncdm);
          class_store_columntitle(ppt->tensor_titles,tmp,_TRUE_);
          class_sprintf(tmp,"theta_ncdm[%d]",n_ncdm);
          class_store_columntitle(ppt->tensor_titles,tmp,_TRUE_);
          class_sprintf(tmp,"shear_ncdm[%d]",n_ncdm);
          class_store_columntitle(ppt->tensor_titles,tmp,_TRUE_);
        }
      }

      ppt->number_of_tensor_titles =
        get_number_of_titles(ppt->tensor_titles);

    }

  }
  return _SUCCESS_;

}

/**
 * For a given mode and wavenumber, find the number of intervals of
 * time between tau_ini and tau_end such that the approximation
 * scheme (and the number of perturbation equations) is uniform.
 *
 * @param ppr                Input: pointer to precision structure
 * @param pba                Input: pointer to background structure
 * @param pth                Input: pointer to the thermodynamics structure
 * @param ppt                Input: pointer to the perturbation structure
 * @param index_md           Input: index of mode under consideration (scalar/.../tensor)
 * @param k                  Input: index of wavenumber
 * @param ppw                Input: pointer to perturbations_workspace structure containing index values and workspaces
 * @param tau_ini            Input: initial time of the perturbation integration
 * @param tau_end            Input: final time of the perturbation integration
 * @param interval_number    Output: total number of intervals
 * @param interval_number_of Output: number of intervals with respect to each particular approximation
 * @return the error status
 */

int perturbations_find_approximation_number(
                                            struct precision * ppr,
                                            struct background * pba,
                                            struct thermodynamics * pth,
                                            struct perturbations * ppt,
                                            int index_md,
                                            double k,
                                            struct perturbations_workspace * ppw,
                                            double tau_ini,
                                            double tau_end,
                                            int * interval_number,
                                            int * interval_number_of /* interval_number_of[index_ap] (already allocated) */
                                            ){

  /** Summary: */
  /* index running over approximations */
  int index_ap;

  /* value of a given approximation at tau_ini and tau_end */
  int flag_ini,flag_end;

  /** - fix default number of intervals to one (if no approximation switch) */

  *interval_number=1;

  /** - loop over each approximation and add the number of approximation switching times */

  for (index_ap=0; index_ap<ppw->ap_size; index_ap++) {

    class_call(perturbations_approximations(ppr,
                                            pba,
                                            pth,
                                            ppt,
                                            index_md,
                                            k,
                                            tau_ini,
                                            ppw),
               ppt->error_message,
               ppt->error_message);

    flag_ini = ppw->approx[index_ap];

    class_call(perturbations_approximations(ppr,
                                            pba,
                                            pth,
                                            ppt,
                                            index_md,
                                            k,
                                            tau_end,
                                            ppw),
               ppt->error_message,
               ppt->error_message);

    flag_end = ppw->approx[index_ap];

    class_test(flag_end<flag_ini,
               ppt->error_message,
               "For each approximation scheme, the declaration of approximation labels in the enumeration must follow chronological order, e.g: enum approx_flags {flag1, flag2, flag3} with flag1 being the initial one and flag3 the final one");

    *interval_number += flag_end-flag_ini;

    interval_number_of[index_ap] = flag_end-flag_ini+1;
  }

  return _SUCCESS_;

}

/**
 * For a given mode and wavenumber, find the values of time at which
 * the approximation changes.
 *
 * @param ppr                Input: pointer to precision structure
 * @param pba                Input: pointer to background structure
 * @param pth                Input: pointer to the thermodynamics structure
 * @param ppt                Input: pointer to the perturbation structure
 * @param index_md           Input: index of mode under consideration (scalar/.../tensor)
 * @param k                  Input: index of wavenumber
 * @param ppw                Input: pointer to perturbations_workspace structure containing index values and workspaces
 * @param tau_ini            Input: initial time of the perturbation integration
 * @param tau_end            Input: final time of the perturbation integration
 * @param precision          Input: tolerance on output values
 * @param interval_number    Input: total number of intervals
 * @param interval_number_of Input: number of intervals with respect to each particular approximation
 * @param interval_limit     Output: value of time at the boundary of the intervals: tau_ini, tau_switch1, ..., tau_end
 * @param interval_approx    Output: value of approximations in each interval
 * @return the error status
 */

int perturbations_find_approximation_switches(
                                              struct precision * ppr,
                                              struct background * pba,
                                              struct thermodynamics * pth,
                                              struct perturbations * ppt,
                                              int index_md,
                                              double k,
                                              struct perturbations_workspace * ppw,
                                              double tau_ini,
                                              double tau_end,
                                              double precision,
                                              int interval_number,
                                              int * interval_number_of,
                                              double * interval_limit, /* interval_limit[index_interval] (already allocated) */
                                              int ** interval_approx   /* interval_approx[index_interval][index_ap] (already allocated) */
                                              ){

  /** Summary: */

  int index_ap;
  int index_switch;
  int index_switch_tot;
  int num_switch;
  double tau_min,lower_bound,upper_bound;
  double mid=0;
  double * unsorted_tau_switch;
  double next_tau_switch;
  int flag_ini;
  int num_switching_at_given_time;

  /** - write in output arrays the initial time and approximation */

  interval_limit[0]=tau_ini;

  class_call(perturbations_approximations(ppr,
                                          pba,
                                          pth,
                                          ppt,
                                          index_md,
                                          k,
                                          tau_ini,
                                          ppw),
             ppt->error_message,
             ppt->error_message);

  for (index_ap=0; index_ap<ppw->ap_size; index_ap++)
    interval_approx[0][index_ap]=ppw->approx[index_ap];

  /** - if there are no approximation switches, just write final time and return */

  if (interval_number == 1) {

    interval_limit[1]=tau_end;

  }

  /** - if there are switches, consider approximations one after each
      other.  Find switching time by bisection. Store all switches in
      arbitrary order in array unsorted_tau_switch[ ] */

  else {

    class_alloc(unsorted_tau_switch,(interval_number-1)*sizeof(double),ppt->error_message);

    index_switch_tot=0;

    for (index_ap=0; index_ap<ppw->ap_size; index_ap++) {

      if (interval_number_of[index_ap] > 1) {

        num_switch = interval_number_of[index_ap]-1;

        tau_min = tau_ini;

        flag_ini = interval_approx[0][index_ap];

        for (index_switch=0; index_switch<num_switch; index_switch++) {

          lower_bound=tau_min;
          upper_bound=tau_end;
          mid = 0.5*(lower_bound+upper_bound);

          while (upper_bound - lower_bound > precision) {

            class_call(perturbations_approximations(ppr,
                                                    pba,
                                                    pth,
                                                    ppt,
                                                    index_md,
                                                    k,
                                                    mid,
                                                    ppw),
                       ppt->error_message,
                       ppt->error_message);

            if (ppw->approx[index_ap] > flag_ini+index_switch) {
              upper_bound=mid;
            }
            else {
              lower_bound=mid;
            }

            mid = 0.5*(lower_bound+upper_bound);

          }

          unsorted_tau_switch[index_switch_tot]=mid;
          index_switch_tot++;

          tau_min=mid;

        }
      }
    }

    class_test(index_switch_tot != (interval_number-1),
               ppt->error_message,
               "bug in approximation switch search routine: should have %d = %d",
               index_switch_tot,interval_number-1);

    /** - now sort interval limits in correct order */

    index_switch_tot=1;

    while (index_switch_tot < interval_number) {

      next_tau_switch=tau_end;
      for (index_switch=0; index_switch<interval_number-1; index_switch++) {
        if ((unsorted_tau_switch[index_switch] > interval_limit[index_switch_tot-1]) &&
            (unsorted_tau_switch[index_switch] < next_tau_switch)) {
          next_tau_switch=unsorted_tau_switch[index_switch];
        }
      }
      interval_limit[index_switch_tot]=next_tau_switch;
      index_switch_tot++;
    }

    interval_limit[index_switch_tot]=tau_end;

    class_test(index_switch_tot != interval_number,
               ppt->error_message,
               "most probably two approximation switching time were found to be equal, which cannot be handled\n");

    /** - store each approximation in chronological order */

    for (index_switch=1; index_switch<interval_number; index_switch++) {

      class_call(perturbations_approximations(ppr,
                                              pba,
                                              pth,
                                              ppt,
                                              index_md,
                                              k,
                                              0.5*(interval_limit[index_switch]+interval_limit[index_switch+1]),
                                              ppw),

                 ppt->error_message,
                 ppt->error_message);

      for (index_ap=0; index_ap<ppw->ap_size; index_ap++) {
        interval_approx[index_switch][index_ap]=ppw->approx[index_ap];

        /* check here that approximation does not go backward (remember
           that by definition the value of an approximation can only
           increase) */
        class_test(interval_approx[index_switch][index_ap] < interval_approx[index_switch-1][index_ap],
                   ppt->error_message,
                   "The approximation with label %d is not defined correctly: it goes backward (from %d to %d) for k=%e and between tau=%e and %e; this cannot be handled\n",
                   index_ap,
                   interval_approx[index_switch-1][index_ap],
                   interval_approx[index_switch][index_ap],
                   k,
                   0.5*(interval_limit[index_switch-1]+interval_limit[index_switch]),
                   0.5*(interval_limit[index_switch]+interval_limit[index_switch+1])
                   );
      }

      /* check here that more than one approximation is not switched on at a given time */
      num_switching_at_given_time=0;
      for (index_ap=0; index_ap<ppw->ap_size; index_ap++) {
        if (interval_approx[index_switch][index_ap] != interval_approx[index_switch-1][index_ap])
          num_switching_at_given_time++;
      }
      if (ppt->method_gr_smg == switch_off_gr_smg) {
        class_test(num_switching_at_given_time != 1,
                 ppt->error_message,
                 "for k=%e, at tau=%g, you switch %d approximations at the same time, this cannot be handled. Usually happens in two cases: triggers for different approximations coincide, or one approx is reversible\n",
                 k,
                 interval_limit[index_switch],
                 num_switching_at_given_time);
      }

      if (ppt->perturbations_verbose>2) {

        if (_scalars_) {

          if ((interval_approx[index_switch-1][ppw->index_ap_tca]==(int)tca_on) &&
              (interval_approx[index_switch][ppw->index_ap_tca]==(int)tca_off))
            fprintf(stdout,"Mode k=%e: will switch off tight-coupling approximation at tau=%e\n",k,interval_limit[index_switch]);
          //fprintf(stderr,"Mode k=%e: will switch off tight-coupling approximation at tau=%e\n",k,interval_limit[index_switch]);  //TBC

          if ((interval_approx[index_switch-1][ppw->index_ap_rsa]==(int)rsa_off) &&
              (interval_approx[index_switch][ppw->index_ap_rsa]==(int)rsa_on))
            fprintf(stdout,"Mode k=%e: will switch on radiation streaming approximation at tau=%e\n",k,interval_limit[index_switch]);

          if (pba->has_idr == _TRUE_){
            if ((interval_approx[index_switch-1][ppw->index_ap_rsa_idr]==(int)rsa_idr_off) &&
                (interval_approx[index_switch][ppw->index_ap_rsa_idr]==(int)rsa_idr_on))
              fprintf(stdout,"Mode k=%e: will switch on dark radiation streaming approximation at tau=%e\n",k,interval_limit[index_switch]);
          }

          if (pth->has_idm_dr == _TRUE_){
            if ((interval_approx[index_switch-1][ppw->index_ap_tca_idm_dr]==(int)tca_idm_dr_on) &&
                (interval_approx[index_switch][ppw->index_ap_tca_idm_dr]==(int)tca_idm_dr_off))
              fprintf(stdout,"Mode k=%e: will switch off dark tight-coupling approximation at tau=%e\n",k,interval_limit[index_switch]);
          }

          if (pba->has_ur == _TRUE_) {
            if ((interval_approx[index_switch-1][ppw->index_ap_ufa]==(int)ufa_off) &&
                (interval_approx[index_switch][ppw->index_ap_ufa]==(int)ufa_on)) {
              fprintf(stdout,"Mode k=%e: will switch on ur fluid approximation at tau=%e\n",k,interval_limit[index_switch]);
            }
          }
          if (pba->has_ncdm == _TRUE_) {
            if ((interval_approx[index_switch-1][ppw->index_ap_ncdmfa]==(int)ncdmfa_off) &&
                (interval_approx[index_switch][ppw->index_ap_ncdmfa]==(int)ncdmfa_on)) {
              fprintf(stdout,"Mode k=%e: will switch on ncdm fluid approximation at tau=%e\n",k,interval_limit[index_switch]);
            }
          }
          if (pba->has_smg == _TRUE_) {
            class_call(
              perturbations_verbose_qs_smg(
                ppw,
                k,
                interval_limit[index_switch],
                interval_approx[index_switch-1],
                interval_approx[index_switch]),
              ppt->error_message,
              ppt->error_message
            );
            if ((interval_approx[index_switch-1][ppw->index_ap_gr_smg]==(int)gr_smg_on) &&
                (interval_approx[index_switch][ppw->index_ap_gr_smg]==(int)gr_smg_off)) {
              fprintf(stdout,"Mode k=%e: will switch on smg equations (gr_smg) at tau=%e\n",k,interval_limit[index_switch]);
            }
          }
        }

        if (_tensors_) {

          if ((interval_approx[index_switch-1][ppw->index_ap_tca]==(int)tca_on) &&
              (interval_approx[index_switch][ppw->index_ap_tca]==(int)tca_off))
            fprintf(stdout,"Mode k=%e: will switch off tight-coupling approximation for tensors at tau=%e\n",k,interval_limit[index_switch]);

          if ((interval_approx[index_switch-1][ppw->index_ap_rsa]==(int)rsa_off) &&
              (interval_approx[index_switch][ppw->index_ap_rsa]==(int)rsa_on))
            fprintf(stdout,"Mode k=%e: will switch on radiation streaming approximation for tensors at tau=%e\n",k,interval_limit[index_switch]);

        }
      }
    }

    free(unsorted_tau_switch);

    class_call(perturbations_approximations(ppr,
                                            pba,
                                            pth,
                                            ppt,
                                            index_md,
                                            k,
                                            tau_end,
                                            ppw),

               ppt->error_message,
               ppt->error_message);
  }

  return _SUCCESS_;
}

/**
 * Initialize the field '-->pv' of a perturbations_workspace structure, which
 * is a perturbations_vector structure. This structure contains indices and
 * values of all quantities which need to be integrated with respect
 * to time (and only them: quantities fixed analytically or obeying
 * constraint equations are NOT included in this vector). This routine
 * distinguishes between two cases:
 *
 * --> the input pa_old is set to the NULL pointer:
 *
 * This happens when we start integrating over a new wavenumber and we
 * want to set initial conditions for the perturbations. Then, it is
 * assumed that ppw-->pv is not yet allocated. This routine allocates
 * it, defines all indices, and then fills the vector ppw-->pv-->y with
 * the initial conditions defined in perturbations_initial_conditions.
 *
 * --> the input pa_old is not set to the NULL pointer and describes
 * some set of approximations:
 *
 * This happens when we need to change approximation scheme while
 * integrating over a given wavenumber. The new approximation
 * described by ppw-->pa is then different from pa_old. Then, this
 * routine allocates a new vector with a new size and new index
 * values; it fills this vector with initial conditions taken from the
 * previous vector passed as an input in ppw-->pv, and eventually with
 * some analytic approximations for the new variables appearing at
 * this time; then the new vector comes in replacement of the old one,
 * which is freed.
 *
 * @param ppr        Input: pointer to precision structure
 * @param pba        Input: pointer to background structure
 * @param pth        Input: pointer to the thermodynamics structure
 * @param ppt        Input: pointer to the perturbation structure
 * @param index_md Input: index of mode under consideration (scalar/.../tensor)
 * @param index_ic   Input: index of initial condition under consideration (ad, iso...)
 * @param k          Input: wavenumber
 * @param tau        Input: conformal time
 * @param ppw        Input/Output: workspace containing in input the approximation scheme, the background/thermodynamics/metric quantities, and eventually the previous vector y; and in output the new vector y.
 * @param pa_old     Input: NULL is we need to set y to initial conditions for a new wavenumber; points towards a perturbations_approximations if we want to switch of approximation.
 * @return the error status
 */

int perturbations_vector_init(
                              struct precision * ppr,
                              struct background * pba,
                              struct thermodynamics * pth,
                              struct perturbations * ppt,
                              int index_md,
                              int index_ic,
                              double k,
                              double tau,
                              struct perturbations_workspace * ppw, /* ppw->pv unallocated if pa_old = NULL, allocated and filled otherwise */
                              int * pa_old
                              ) {

  /** Summary: */

  /** - define local variables */

  struct perturbations_vector * ppv;

  int index_pt;
  int l;
  int n_ncdm,index_q,ncdm_l_size;
  double rho_plus_p_ncdm,q,q2,epsilon,a,factor;

  /** - allocate a new perturbations_vector structure to which ppw-->pv will point at the end of the routine */

  class_alloc(ppv,sizeof(struct perturbations_vector),ppt->error_message);

  /** - initialize pointers to NULL (they will be allocated later if
      needed), relevant for perturbations_vector_free() */
  ppv->l_max_ncdm = NULL;
  ppv->q_size_ncdm = NULL;

  /** - define all indices in this new vector (depends on approximation scheme, described by the input structure ppw-->pa) */

  index_pt = 0;

  if (_scalars_) {

    /* reject inconsistent values of the number of mutipoles in photon temperature hierarchy */
    class_test(ppr->l_max_g < 4,
               ppt->error_message,
               "ppr->l_max_g should be at least 4, i.e. we must integrate at least over photon density, velocity, shear, third and fourth momentum");

    /* reject inconsistent values of the number of mutipoles in photon polarization hierarchy */
    class_test(ppr->l_max_pol_g < 4,
               ppt->error_message,
               "ppr->l_max_pol_g should be at least 4");

    /* reject inconsistent values of the number of mutipoles in decay radiation hierarchy */
    if (pba->has_dr == _TRUE_) {
      class_test(ppr->l_max_dr < 4,
                 ppt->error_message,
                 "ppr->l_max_dr should be at least 4, i.e. we must integrate at least over neutrino/relic density, velocity, shear, third and fourth momentum");
    }

    /* reject inconsistent values of the number of mutipoles in ultra relativistic neutrino hierarchy */
    if (pba->has_ur == _TRUE_) {
      class_test(ppr->l_max_ur < 4,
                 ppt->error_message,
                 "ppr->l_max_ur should be at least 4, i.e. we must integrate at least over neutrino/relic density, velocity, shear, third and fourth momentum");
    }

    if (pba->has_idr == _TRUE_){
      class_test(((ppr->l_max_idr < 4)&&(ppt->idr_nature == idr_free_streaming)),
                 ppt->error_message,
                 "ppr->l_max_idr should be at least 4, i.e. we must integrate at least over interacting dark radiation density, velocity, shear, third and fourth momentum");
    }

    /* photons */

    if (ppw->approx[ppw->index_ap_rsa] == (int)rsa_off) { /* if radiation streaming approximation is off */

      /* temperature */

      ppv->l_max_g = ppr->l_max_g;

      class_define_index(ppv->index_pt_delta_g,_TRUE_,index_pt,1); /* photon density */
      class_define_index(ppv->index_pt_theta_g,_TRUE_,index_pt,1); /* photon velocity */

      if (ppw->approx[ppw->index_ap_tca] == (int)tca_off) {

        class_define_index(ppv->index_pt_shear_g,_TRUE_,index_pt,1); /* photon shear */
        class_define_index(ppv->index_pt_l3_g,_TRUE_,index_pt,ppv->l_max_g-2); /* higher momenta */

        /* polarization */

        ppv->l_max_pol_g = ppr->l_max_pol_g;

        class_define_index(ppv->index_pt_pol0_g,_TRUE_,index_pt,1);
        class_define_index(ppv->index_pt_pol1_g,_TRUE_,index_pt,1);
        class_define_index(ppv->index_pt_pol2_g,_TRUE_,index_pt,1);
        class_define_index(ppv->index_pt_pol3_g,_TRUE_,index_pt,ppv->l_max_pol_g-2);
      }
    }

    /* baryons */

    class_define_index(ppv->index_pt_delta_b,_TRUE_,index_pt,1); /* baryon density */
    class_define_index(ppv->index_pt_theta_b,_TRUE_,index_pt,1); /* baryon velocity */

    /* cdm */

    class_define_index(ppv->index_pt_delta_cdm,pba->has_cdm,index_pt,1); /* cdm density */
    class_define_index(ppv->index_pt_theta_cdm,pba->has_cdm && (ppt->gauge == newtonian),index_pt,1); /* cdm velocity */

    /* idm */
    class_define_index(ppv->index_pt_delta_idm,pba->has_idm,index_pt,1); /* idm density */
    class_define_index(ppv->index_pt_theta_idm,pba->has_idm,index_pt,1); /* idm velocity */

    /* dcdm */

    class_define_index(ppv->index_pt_delta_dcdm,pba->has_dcdm,index_pt,1); /* dcdm density */
    class_define_index(ppv->index_pt_theta_dcdm,pba->has_dcdm,index_pt,1); /* dcdm velocity */

    /* ultra relativistic decay radiation */
    if (pba->has_dr==_TRUE_){
      ppv->l_max_dr = ppr->l_max_dr;
      class_define_index(ppv->index_pt_F0_dr,_TRUE_,index_pt,ppv->l_max_dr+1); /* all momenta in Boltzmann hierarchy  */
    }

    /* fluid */

    if (pba->use_ppf == _FALSE_) {
      class_define_index(ppv->index_pt_delta_fld,pba->has_fld,index_pt,1); /* fluid density */
      class_define_index(ppv->index_pt_theta_fld,pba->has_fld,index_pt,1); /* fluid velocity */
    }
    else {
      class_define_index(ppv->index_pt_Gamma_fld,pba->has_fld,index_pt,1); /* Gamma variable of PPF scheme */
    }

    /* scalar field */

    class_define_index(ppv->index_pt_phi_scf,pba->has_scf,index_pt,1); /* scalar field density */
    class_define_index(ppv->index_pt_phi_prime_scf,pba->has_scf,index_pt,1); /* scalar field velocity */

    /* scalar modified gravity */

    if (pba->has_smg == _TRUE_) {
      class_call(
        perturbations_define_indices_pt_smg(ppw, ppv, &index_pt),
        ppt->error_message,
        ppt->error_message
      );
    }

    /* perturbed recombination: the indices are defined once tca is off. */
    if ( (ppt->has_perturbed_recombination == _TRUE_) && (ppw->approx[ppw->index_ap_tca] == (int)tca_off) ){
      class_define_index(ppv->index_pt_perturbed_recombination_delta_temp,_TRUE_,index_pt,1);
      class_define_index(ppv->index_pt_perturbed_recombination_delta_chi,_TRUE_,index_pt,1);
    }

    /* ultra relativistic neutrinos */

    if (pba->has_ur && (ppw->approx[ppw->index_ap_rsa] == (int)rsa_off)) {

      class_define_index(ppv->index_pt_delta_ur,_TRUE_,index_pt,1); /* density of ultra-relativistic neutrinos/relics */
      class_define_index(ppv->index_pt_theta_ur,_TRUE_,index_pt,1); /* velocity of ultra-relativistic neutrinos/relics */
      class_define_index(ppv->index_pt_shear_ur,_TRUE_,index_pt,1); /* shear of ultra-relativistic neutrinos/relics */

      if (ppw->approx[ppw->index_ap_ufa] == (int)ufa_off) {
        ppv->l_max_ur = ppr->l_max_ur;
        class_define_index(ppv->index_pt_l3_ur,_TRUE_,index_pt,ppv->l_max_ur-2); /* additional momenta in Boltzmann hierarchy (beyond l=0,1,2,3) */
      }
    }

    /* interacting dark radiation */

    if (pba->has_idr == _TRUE_){
      if (ppw->approx[ppw->index_ap_rsa_idr]==(int)rsa_idr_off) {
        class_define_index(ppv->index_pt_delta_idr,_TRUE_,index_pt,1); /* density of interacting dark radiation */
        class_define_index(ppv->index_pt_theta_idr,_TRUE_,index_pt,1); /* velocity of interacting dark radiation */
        if (ppt->idr_nature == idr_free_streaming){
          if (ppw->approx[ppw->index_ap_tca_idm_dr] == (int)tca_idm_dr_off){
            class_define_index(ppv->index_pt_shear_idr,_TRUE_,index_pt,1); /* shear of interacting dark radiation */
            ppv->l_max_idr = ppr->l_max_idr;
            class_define_index(ppv->index_pt_l3_idr,_TRUE_,index_pt,ppv->l_max_idr-2); /* additional momenta in Boltzmann hierarchy (beyond l=0,1,2,3) */
          }
        }
      }
    }


    /* non-cold dark matter */

    if (pba->has_ncdm == _TRUE_) {
      ppv->index_pt_psi0_ncdm1 = index_pt; /* density of ultra-relativistic neutrinos/relics */
      ppv->N_ncdm = pba->N_ncdm;
      class_alloc(ppv->l_max_ncdm,ppv->N_ncdm*sizeof(double),ppt->error_message);
      class_alloc(ppv->q_size_ncdm,ppv->N_ncdm*sizeof(double),ppt->error_message);

      for (n_ncdm = 0; n_ncdm < pba->N_ncdm; n_ncdm++){
        // Set value of ppv->l_max_ncdm:
        if (ppw->approx[ppw->index_ap_ncdmfa] == (int)ncdmfa_off){
          /* reject inconsistent values of the number of mutipoles in ultra relativistic neutrino hierarchy */
          class_test(ppr->l_max_ncdm < 4,
                     ppt->error_message,
                     "ppr->l_max_ncdm=%d should be at least 4, i.e. we must integrate at least over first four momenta of non-cold dark matter perturbed phase-space distribution",n_ncdm);
          //Copy value from precision parameter:
          ppv->l_max_ncdm[n_ncdm] = ppr->l_max_ncdm;
          ppv->q_size_ncdm[n_ncdm] = pba->q_size_ncdm[n_ncdm];
        }
        else{
          // In the fluid approximation, hierarchy is cut at lmax = 2 and q dependence is integrated out:
          ppv->l_max_ncdm[n_ncdm] = 2;
          ppv->q_size_ncdm[n_ncdm] = 1;
        }
        index_pt += (ppv->l_max_ncdm[n_ncdm]+1)*ppv->q_size_ncdm[n_ncdm];
      }
    }

    /* metric (only quantities to be integrated, not those obeying constraint equations) */

    /* metric perturbation eta of synchronous gauge */
    class_define_index(ppv->index_pt_eta,ppt->gauge == synchronous,index_pt,1);
    if (ppt->get_h_from_trace == _TRUE_) // not only _smg
      class_define_index(ppv->index_pt_h_prime_from_trace,ppt->gauge == synchronous,index_pt,1);

    /* metric perturbation phi of newtonian gauge (we could fix it
       using Einstein equations as a constraint equation for phi, but
       integration is numerically more stable if we actually evolve
       phi) */
    class_define_index(ppv->index_pt_phi,ppt->gauge == newtonian,index_pt,1);

  }

  if (_vectors_) {

    /* Vector baryon velocity: v_b^{(1)}. */
    class_define_index(ppv->index_pt_theta_b,_TRUE_,index_pt,1);

    /* eventually reject inconsistent values of the number of mutipoles in photon temperature hierarchy and polarization*/

    if (ppw->approx[ppw->index_ap_rsa] == (int)rsa_off) { /* if radiation streaming approximation is off */
      if (ppw->approx[ppw->index_ap_tca] == (int)tca_off) { /* if tight-coupling approximation is off */

        ppv->l_max_g = ppr->l_max_g_ten;

        class_define_index(ppv->index_pt_delta_g,_TRUE_,index_pt,1); /* photon density */
        class_define_index(ppv->index_pt_theta_g,_TRUE_,index_pt,1); /* photon velocity */
        class_define_index(ppv->index_pt_shear_g,_TRUE_,index_pt,1); /* photon shear */
        class_define_index(ppv->index_pt_l3_g,_TRUE_,index_pt,ppv->l_max_g-2); /* photon l=3 */

        ppv->l_max_pol_g = ppr->l_max_pol_g_ten;

        class_define_index(ppv->index_pt_pol0_g,_TRUE_,index_pt,1); /* photon polarization, l=0 */
        class_define_index(ppv->index_pt_pol1_g,_TRUE_,index_pt,1); /* photon polarization, l=1 */
        class_define_index(ppv->index_pt_pol2_g,_TRUE_,index_pt,1); /* photon polarization, l=2 */
        class_define_index(ppv->index_pt_pol3_g,_TRUE_,index_pt,ppv->l_max_pol_g-2); /* photon polarization, l=3 */
      }
    }

    /** - (a) metric perturbations V or \f$ h_v \f$ depending on gauge */
    if (ppt->gauge == synchronous){
      class_define_index(ppv->index_pt_hv_prime,_TRUE_,index_pt,1);
    }
    if (ppt->gauge == newtonian){
      class_define_index(ppv->index_pt_V,_TRUE_,index_pt,1);
    }

  }

  if (_tensors_) {

    /* reject inconsistent values of the number of mutipoles in photon temperature hierarchy */
    class_test(ppr->l_max_g_ten < 4,
               ppt->error_message,
               "ppr->l_max_g_ten should be at least 4, i.e. we must integrate at least over photon density, velocity, shear, third momentum");

    /* reject inconsistent values of the number of mutipoles in photon polarization hierarchy */
    class_test(ppr->l_max_pol_g_ten < 4,
               ppt->error_message,
               "ppr->l_max_pol_g_ten should be at least 4");

    if (ppw->approx[ppw->index_ap_rsa] == (int)rsa_off) { /* if radiation streaming approximation is off */
      if (ppw->approx[ppw->index_ap_tca] == (int)tca_off) { /* if tight-coupling approximation is off */

        ppv->l_max_g = ppr->l_max_g_ten;

        class_define_index(ppv->index_pt_delta_g,_TRUE_,index_pt,1); /* photon density */
        class_define_index(ppv->index_pt_theta_g,_TRUE_,index_pt,1); /* photon velocity */
        class_define_index(ppv->index_pt_shear_g,_TRUE_,index_pt,1); /* photon shear */
        class_define_index(ppv->index_pt_l3_g,_TRUE_,index_pt,ppv->l_max_g-2); /* photon l=3 */

        ppv->l_max_pol_g = ppr->l_max_pol_g_ten;

        class_define_index(ppv->index_pt_pol0_g,_TRUE_,index_pt,1); /* photon polarization, l=0 */
        class_define_index(ppv->index_pt_pol1_g,_TRUE_,index_pt,1); /* photon polarization, l=1 */
        class_define_index(ppv->index_pt_pol2_g,_TRUE_,index_pt,1); /* photon polarization, l=2 */
        class_define_index(ppv->index_pt_pol3_g,_TRUE_,index_pt,ppv->l_max_pol_g-2); /* photon polarization, l=3 */
      }
    }

    /* ultra relativistic neutrinos */

    class_define_index(ppv->index_pt_delta_ur,ppt->evolve_tensor_ur,index_pt,1); /* ur density  */
    class_define_index(ppv->index_pt_theta_ur,ppt->evolve_tensor_ur,index_pt,1); /* ur velocity */
    class_define_index(ppv->index_pt_shear_ur,ppt->evolve_tensor_ur,index_pt,1); /* ur shear */
    ppv->l_max_ur = ppr->l_max_ur;
    class_define_index(ppv->index_pt_l3_ur,ppt->evolve_tensor_ur,index_pt,ppv->l_max_ur-2); /* additional momenta in Boltzmann hierarchy (beyond l=0,1,2,3) */

    if (ppt->evolve_tensor_ncdm == _TRUE_) {
      ppv->index_pt_psi0_ncdm1 = index_pt;
      ppv->N_ncdm = pba->N_ncdm;
      class_alloc(ppv->l_max_ncdm,ppv->N_ncdm*sizeof(double),ppt->error_message);
      class_alloc(ppv->q_size_ncdm,ppv->N_ncdm*sizeof(double),ppt->error_message);

      for (n_ncdm = 0; n_ncdm < pba->N_ncdm; n_ncdm++){
        // Set value of ppv->l_max_ncdm:
        class_test(ppr->l_max_ncdm < 4,
                   ppt->error_message,
                   "ppr->l_max_ncdm=%d should be at least 4, i.e. we must integrate at least over first four momenta of non-cold dark matter perturbed phase-space distribution",n_ncdm);
        //Copy value from precision parameter:
        ppv->l_max_ncdm[n_ncdm] = ppr->l_max_ncdm;
        ppv->q_size_ncdm[n_ncdm] = pba->q_size_ncdm[n_ncdm];

        index_pt += (ppv->l_max_ncdm[n_ncdm]+1)*ppv->q_size_ncdm[n_ncdm];
      }
    }


    /** - (b) metric perturbation h is a propagating degree of freedom, so h and hdot are included
        in the vector of ordinary perturbations, no in that of metric perturbations */

    class_define_index(ppv->index_pt_gw,_TRUE_,index_pt,1);     /* tensor metric perturbation h (gravitational waves) */
    class_define_index(ppv->index_pt_gwdot,_TRUE_,index_pt,1);  /* its time-derivative */

  }

  ppv->pt_size = index_pt;

  /** - allocate vectors for storing the values of all these
      quantities and their time-derivatives at a given time */

  class_calloc(ppv->y,ppv->pt_size,sizeof(double),ppt->error_message);
  class_alloc(ppv->dy,ppv->pt_size*sizeof(double),ppt->error_message);
  class_alloc(ppv->used_in_sources,ppv->pt_size*sizeof(int),ppt->error_message);

  /** - specify which perturbations are needed in the evaluation of source terms */

  /* take all of them by default */
  for (index_pt=0; index_pt<ppv->pt_size; index_pt++)
    ppv->used_in_sources[index_pt] = _TRUE_;

  /* indicate which ones are not needed (this is just for saving time,
     omitting perturbations in this list will not change the
     results!) */

  if (_scalars_) {

    if (ppw->approx[ppw->index_ap_rsa] == (int)rsa_off) {

      if (ppw->approx[ppw->index_ap_tca] == (int)tca_off) {

        /* we don't need temperature multipoles above l=2 (but they are
           defined only when rsa and tca are off) */

        for (index_pt=ppv->index_pt_l3_g; index_pt <= ppv->index_pt_delta_g+ppv->l_max_g; index_pt++)
          // ppv->used_in_sources[index_pt]=_FALSE_;
          ppv->used_in_sources[index_pt]=_TRUE_; // MC: used in smg QSA for stable_params parametrization

        /* for polarization, we only need l=0,2 (but l =1,3, ... are
           defined only when rsa and tca are off) */

        ppv->used_in_sources[ppv->index_pt_pol1_g]=_FALSE_;

        for (index_pt=ppv->index_pt_pol3_g; index_pt <= ppv->index_pt_pol0_g+ppv->l_max_pol_g; index_pt++)
          ppv->used_in_sources[index_pt]=_FALSE_;

      }

    }

    if (pba->has_ur == _TRUE_) {

      if (ppw->approx[ppw->index_ap_rsa] == (int)rsa_off) {

        if (ppw->approx[ppw->index_ap_ufa] == (int)ufa_off) {

          /* we don't need ur multipoles above l=2 (but they are
             defined only when rsa and ufa are off) */

          for (index_pt=ppv->index_pt_l3_ur; index_pt <= ppv->index_pt_delta_ur+ppv->l_max_ur; index_pt++)
            // ppv->used_in_sources[index_pt]=_FALSE_;
            ppv->used_in_sources[index_pt]=_TRUE_; // MC: used in smg QSA for stable_params parametrization

        }
      }
    }

    if (pba->has_idr == _TRUE_) {

      /* we don't need interacting dark radiation multipoles
         above l=2 (but they are defined only when rsa_idr
         and tca_idm_dr are off) */

      if (ppw->approx[ppw->index_ap_rsa_idr] == (int)rsa_idr_off){
        if (ppt->idr_nature == idr_free_streaming){
          if (ppw->approx[ppw->index_ap_tca_idm_dr] == (int)tca_idm_dr_off){
            for (index_pt=ppv->index_pt_l3_idr; index_pt <= ppv->index_pt_delta_idr+ppv->l_max_idr; index_pt++)
              ppv->used_in_sources[index_pt]=_FALSE_;
          }
        }
      }
    }

    if (pba->has_ncdm == _TRUE_) {

      /* we don't need ncdm multipoles above l=2 (but they are
         defined only when ncdmfa is off) */

      index_pt = ppv->index_pt_psi0_ncdm1;
      for (n_ncdm = 0; n_ncdm < ppv-> N_ncdm; n_ncdm++){
        for (index_q=0; index_q < ppv->q_size_ncdm[n_ncdm]; index_q++){
          for (l=0; l<=ppv->l_max_ncdm[n_ncdm]; l++){
            // if (l>2) ppv->used_in_sources[index_pt]=_FALSE_;
            /* MC --> changed to store l=3 multipoles used for shear prime calculations when smg QSA activated */
            if (l>3) ppv->used_in_sources[index_pt]=_FALSE_;
            index_pt++;
          }
        }
      }
    }
  }

  if (_tensors_) {

    if (ppw->approx[ppw->index_ap_rsa] == (int)rsa_off) { /* if radiation streaming approximation is off */
      if (ppw->approx[ppw->index_ap_tca] == (int)tca_off) {

        /* we don't need temperature multipoles above except l=0,2,4 */

        ppv->used_in_sources[ppv->index_pt_theta_g]=_FALSE_;
        ppv->used_in_sources[ppv->index_pt_l3_g]=_FALSE_;

        for (index_pt=ppv->index_pt_delta_g+5; index_pt <= ppv->index_pt_delta_g+ppv->l_max_g; index_pt++)
          ppv->used_in_sources[index_pt]=_FALSE_;

        /* same for polarization, we only need l=0,2,4 */

        ppv->used_in_sources[ppv->index_pt_pol1_g]=_FALSE_;
        ppv->used_in_sources[ppv->index_pt_pol3_g]=_FALSE_;

        for (index_pt=ppv->index_pt_pol0_g+5; index_pt <= ppv->index_pt_pol0_g+ppv->l_max_pol_g; index_pt++)
          ppv->used_in_sources[index_pt]=_FALSE_;
      }
    }

    /* we need h' but not h */
    ppv->used_in_sources[ppv->index_pt_gw]=_FALSE_;

  }

  /** - case of setting initial conditions for a new wavenumber */

  if (pa_old == NULL) {

    if (ppt->perturbations_verbose>2)
      fprintf(stdout,"Mode k=%e: initializing vector at tau=%e\n",k,tau);
    /* Uncomment this line to print tau_ini for each mode in terminal
     * (important for IC of smg models with early MG (eMG)
     * you can uncomment all the verbose and do
     * 	./class my_init_file.ini > output_file.dat
     * to save tau_ini(k) into a file
     */
    // printf(" %e \t %e \n",k,tau);

    if (_scalars_) {

      /** - --> (a) check that current approximation scheme is consistent
          with initial conditions */

      class_test(ppw->approx[ppw->index_ap_rsa] == (int)rsa_on,
                 ppt->error_message,
                 "scalar initial conditions assume radiation streaming approximation turned off");

      if (pba->has_idr == _TRUE_) {
        class_test(ppw->approx[ppw->index_ap_rsa_idr] == (int)rsa_idr_on,
                   ppt->error_message,
                   "scalar initial conditions assume dark radiation approximation turned off");

      }

      /* we do not need to do a check for tca_idm_dr, as the initial conditions are consistent with any tca_idm_dr */

      if (pba->has_ur == _TRUE_) {

        class_test(ppw->approx[ppw->index_ap_ufa] == (int)ufa_on,
                   ppt->error_message,
                   "scalar initial conditions assume ur fluid approximation turned off");

      }

      if (pba->has_ncdm == _TRUE_) {

        class_test(ppw->approx[ppw->index_ap_ncdmfa] == (int)ncdmfa_on,
                   ppt->error_message,
                   "scalar initial conditions assume ncdm fluid approximation turned off");

      }

      class_test(ppw->approx[ppw->index_ap_tca] == (int)tca_off,
                 ppt->error_message,
                 "scalar initial conditions assume tight-coupling approximation turned on");

    }

    if (_tensors_) {

      class_test(ppw->approx[ppw->index_ap_tca] == (int)tca_off,
                 ppt->error_message,
                 "tensor initial conditions assume tight-coupling approximation turned on");

      class_test(ppw->approx[ppw->index_ap_rsa] == (int)rsa_on,
                 ppt->error_message,
                 "tensor initial conditions assume radiation streaming approximation turned off");

    }

    /** - --> (b) let ppw-->pv points towards the perturbations_vector structure
        that we just created */

    ppw->pv = ppv;

    /** - --> (c) fill the vector ppw-->pv-->y with appropriate initial conditions */

    class_call(perturbations_initial_conditions(ppr,
                                                pba,
                                                ppt,
                                                index_md,
                                                index_ic,
                                                k,
                                                tau,
                                                ppw),
               ppt->error_message,
               ppt->error_message);

  }

  /** - case of switching approximation while a wavenumber is being integrated */

  else {

    /** - --> (a) for the scalar mode: */

    if (_scalars_) {

      /** - ---> (a.1.) check that the change of approximation scheme makes
          sense (note: before calling this routine there is already a
          check that we wish to change only one approximation flag at
          a time) */

      class_test((pa_old[ppw->index_ap_tca] == (int)tca_off) && (ppw->approx[ppw->index_ap_tca] == (int)tca_on),
                 ppt->error_message,
                 "at tau=%g: the tight-coupling approximation can be switched off, not on",tau);

      if (pth->has_idm_dr == _TRUE_){
        class_test((pa_old[ppw->index_ap_tca_idm_dr] == (int)tca_idm_dr_off) && (ppw->approx[ppw->index_ap_tca_idm_dr] == (int)tca_idm_dr_on),
                   ppt->error_message,
                   "at tau=%g: the dark tight-coupling approximation can be switched off, not on",tau);
      }

      /** - ---> (a.2.) some variables (b, cdm, fld, ...) are not affected by
          any approximation. They need to be reconducted whatever
          the approximation switching is. We treat them here. Below
          we will treat other variables case by case. */

      ppv->y[ppv->index_pt_delta_b] =
        ppw->pv->y[ppw->pv->index_pt_delta_b];

      ppv->y[ppv->index_pt_theta_b] =
        ppw->pv->y[ppw->pv->index_pt_theta_b];

      if (pba->has_cdm == _TRUE_) {

        ppv->y[ppv->index_pt_delta_cdm] =
          ppw->pv->y[ppw->pv->index_pt_delta_cdm];

        if (ppt->gauge == newtonian) {
          ppv->y[ppv->index_pt_theta_cdm] =
            ppw->pv->y[ppw->pv->index_pt_theta_cdm];
        }
      }

      if (pba->has_idm == _TRUE_) {

        ppv->y[ppv->index_pt_delta_idm] =
          ppw->pv->y[ppw->pv->index_pt_delta_idm];

        ppv->y[ppv->index_pt_theta_idm] =
          ppw->pv->y[ppw->pv->index_pt_theta_idm];
      }

      if (pba->has_dcdm == _TRUE_) {

        ppv->y[ppv->index_pt_delta_dcdm] =
          ppw->pv->y[ppw->pv->index_pt_delta_dcdm];

        ppv->y[ppv->index_pt_theta_dcdm] =
          ppw->pv->y[ppw->pv->index_pt_theta_dcdm];
      }

      if (pba->has_dr == _TRUE_){
        for (l=0; l <= ppv->l_max_dr; l++)
          ppv->y[ppv->index_pt_F0_dr+l] =
            ppw->pv->y[ppw->pv->index_pt_F0_dr+l];
      }

      if (pba->has_fld == _TRUE_) {

        if (pba->use_ppf == _FALSE_) {
          ppv->y[ppv->index_pt_delta_fld] =
            ppw->pv->y[ppw->pv->index_pt_delta_fld];

          ppv->y[ppv->index_pt_theta_fld] =
            ppw->pv->y[ppw->pv->index_pt_theta_fld];
        }
        else {
          ppv->y[ppv->index_pt_Gamma_fld] =
            ppw->pv->y[ppw->pv->index_pt_Gamma_fld];
        }
      }

      if (pba->has_scf == _TRUE_) {

        ppv->y[ppv->index_pt_phi_scf] =
          ppw->pv->y[ppw->pv->index_pt_phi_scf];

        ppv->y[ppv->index_pt_phi_prime_scf] =
          ppw->pv->y[ppw->pv->index_pt_phi_prime_scf];
      }

      if (pba->has_smg == _TRUE_) {
        class_call(
          perturbations_vector_init_qs_smg(ppw, ppv, pa_old),
          ppt->error_message,
          ppt->error_message
        );

        if (ppw->approx[ppw->index_ap_qs_smg] != pa_old[ppw->index_ap_qs_smg]) {
          if ((pa_old[ppw->index_ap_qs_smg] == _TRUE_) && (ppw->approx[ppw->index_ap_qs_smg] == _FALSE_)) {
            if (ppt->perturbations_verbose>2)
              fprintf(stdout,"Mode k=%e: switch off quasi_static approximation at tau=%e\n",k,tau);
          }
          else if ((pa_old[ppw->index_ap_qs_smg] == _FALSE_) && (ppw->approx[ppw->index_ap_qs_smg] == _TRUE_)) {
            if (ppt->perturbations_verbose>2)
              fprintf(stdout,"Mode k=%e: switch on quasi_static approximation at tau=%e\n",k,tau);
          }

          /* photons */

          if (ppw->approx[ppw->index_ap_rsa] == (int)rsa_off) { /* if radiation streaming approximation is off */

            /* temperature */
            ppv->y[ppv->index_pt_delta_g] = ppw->pv->y[ppw->pv->index_pt_delta_g]; 
            ppv->y[ppv->index_pt_theta_g] = ppw->pv->y[ppw->pv->index_pt_theta_g]; 

            /* Differently from all other approximation schemes, we start with TCA on. Therefore the integration variables must first be allocated and initialised. 
            Enter here only if TCA has been switched off for at least two time steps. If TCA has just been switched off, ICs will be set below */
            if ((pa_old[ppw->index_ap_tca] == (int)tca_off) && (ppw->approx[ppw->index_ap_tca] == (int)tca_off)) {

              ppv->y[ppv->index_pt_shear_g] = ppw->pv->y[ppw->pv->index_pt_shear_g]; 
              ppv->y[ppv->index_pt_l3_g] = ppw->pv->y[ppw->pv->index_pt_l3_g]; 

              for (l = 4; l <= ppw->pv->l_max_g; l++) {

                ppv->y[ppv->index_pt_delta_g+l] =
                  ppw->pv->y[ppw->pv->index_pt_delta_g+l];
              }

              /* polarization */
              ppv->y[ppv->index_pt_pol0_g] = ppw->pv->y[ppw->pv->index_pt_pol0_g]; 
              ppv->y[ppv->index_pt_pol1_g] = ppw->pv->y[ppw->pv->index_pt_pol1_g]; 
              ppv->y[ppv->index_pt_pol2_g] = ppw->pv->y[ppw->pv->index_pt_pol2_g]; 
              ppv->y[ppv->index_pt_pol3_g] = ppw->pv->y[ppw->pv->index_pt_pol3_g]; 

              for (l = 4; l <= ppw->pv->l_max_pol_g; l++) {

                ppv->y[ppv->index_pt_pol0_g+l] =
                  ppw->pv->y[ppw->pv->index_pt_pol0_g+l];
              }

            }
          
          }

          /* perturbed recombination: the indices are defined once tca is off. */

          if ( (ppt->has_perturbed_recombination == _TRUE_) && (ppw->approx[ppw->index_ap_tca] == (int)tca_off) ){
            ppv->y[ppv->index_pt_perturbed_recombination_delta_temp] = ppw->pv->y[ppw->pv->index_pt_perturbed_recombination_delta_temp];
            ppv->y[ppv->index_pt_perturbed_recombination_delta_chi] = ppw->pv->y[ppw->pv->index_pt_perturbed_recombination_delta_chi]; 
          }

          /* ultra relativistic neutrinos */

          if (pba->has_ur && (ppw->approx[ppw->index_ap_rsa] == (int)rsa_off)) {

            ppv->y[ppv->index_pt_delta_ur] = ppw->pv->y[ppw->pv->index_pt_delta_ur]; 
            ppv->y[ppv->index_pt_theta_ur] = ppw->pv->y[ppw->pv->index_pt_theta_ur]; 
            ppv->y[ppv->index_pt_shear_ur] = ppw->pv->y[ppw->pv->index_pt_shear_ur]; 

            if (ppw->approx[ppw->index_ap_ufa] == (int)ufa_off) {
              ppv->y[ppv->index_pt_l3_ur] = ppw->pv->y[ppw->pv->index_pt_l3_ur]; 

              for (l=4; l <= ppv->l_max_ur; l++)
                  ppv->y[ppv->index_pt_delta_ur+l] =
                    ppw->pv->y[ppw->pv->index_pt_delta_ur+l];
            }
          }

          /* interacting dark radiation */

          if (pba->has_idr == _TRUE_){
            if(ppw->approx[ppw->index_ap_rsa_idr]==(int)rsa_idr_off) {
              ppv->y[ppv->index_pt_delta_idr] = ppw->pv->y[ppw->pv->index_pt_delta_idr];
              ppv->y[ppv->index_pt_theta_idr] = ppw->pv->y[ppw->pv->index_pt_theta_idr];
              if (ppt->idr_nature == idr_free_streaming){
                if ((pth->has_idm_dr == _FALSE_)||((pth->has_idm_dr == _TRUE_)&&(ppw->approx[ppw->index_ap_tca_idm_dr] == (int)tca_idm_dr_off))){
                  ppv->y[ppv->index_pt_shear_idr] = ppw->pv->y[ppw->pv->index_pt_shear_idr];
                  ppv->y[ppv->index_pt_l3_idr] = ppw->pv->y[ppw->pv->index_pt_l3_idr];
                }
              }
            }
          }

          /* non-cold dark matter, e.g. massive neutrinos, sterile neutrinos, warm dark matter etc. */
          if (pba->has_ncdm == _TRUE_) {
              index_pt = 0;
              for(n_ncdm = 0; n_ncdm < ppv->N_ncdm; n_ncdm++){
                for(index_q=0; index_q < ppv->q_size_ncdm[n_ncdm]; index_q++){
                  for(l=0; l<=ppv->l_max_ncdm[n_ncdm]; l++){
                    /* This is correct even when ncdmfa == off, since ppv->l_max_ncdm and
                      ppv->q_size_ncdm is updated.*/
                    ppv->y[ppv->index_pt_psi0_ncdm1+index_pt] =
                      ppw->pv->y[ppw->pv->index_pt_psi0_ncdm1+index_pt];

                    // printf("perturbations_vector_init has_smg: n_ncdm=%d \t index_q=%d \t l=%d \t y[%d]=%e \n",n_ncdm,index_q,l,ppw->pv->index_pt_psi0_ncdm1+index_pt,ppv->y[ppv->index_pt_psi0_ncdm1+index_pt]);

                    index_pt++;
                  }
                }
              }
            }

        }

        //   /* Switching off GR approximation */
        if ((pa_old[ppw->index_ap_gr_smg] == (int)gr_smg_on) && (ppw->approx[ppw->index_ap_gr_smg] == (int)gr_smg_off)) {

          if (ppt->perturbations_verbose>2)
              fprintf(stdout,"Mode k=%e: switch off gr approximation at tau=%e\n",k,tau);

          /** -  QS ICs at z_gr_smg */
          class_call(
            get_x_x_prime_qs_smg(
              ppr, pba, ppt, ppw, k,
              &ppv->y[ppv->index_pt_x_smg],
              &ppv->y[ppv->index_pt_x_prime_smg]
            ),
          ppt->error_message,
          ppt->error_message);

          /* photons */

          if (ppw->approx[ppw->index_ap_rsa] == (int)rsa_off) { /* if radiation streaming approximation is off */

            /* temperature */
            ppv->y[ppv->index_pt_delta_g] = ppw->pv->y[ppw->pv->index_pt_delta_g]; 
            ppv->y[ppv->index_pt_theta_g] = ppw->pv->y[ppw->pv->index_pt_theta_g]; 

            /* Differently from all other approximation schemes, we start with TCA on. Therefore the integration variables must first be allocated and initialised. 
            Enter here only if TCA has been switched off for at least two time steps. If TCA has just been switched off, ICs will be set below */
            if ((pa_old[ppw->index_ap_tca] == (int)tca_off) && (ppw->approx[ppw->index_ap_tca] == (int)tca_off)) {

              ppv->y[ppv->index_pt_shear_g] = ppw->pv->y[ppw->pv->index_pt_shear_g]; 
              ppv->y[ppv->index_pt_l3_g] = ppw->pv->y[ppw->pv->index_pt_l3_g]; 

              for (l = 4; l <= ppw->pv->l_max_g; l++) {

                ppv->y[ppv->index_pt_delta_g+l] =
                  ppw->pv->y[ppw->pv->index_pt_delta_g+l];
              }

              /* polarization */
              ppv->y[ppv->index_pt_pol0_g] = ppw->pv->y[ppw->pv->index_pt_pol0_g]; 
              ppv->y[ppv->index_pt_pol1_g] = ppw->pv->y[ppw->pv->index_pt_pol1_g]; 
              ppv->y[ppv->index_pt_pol2_g] = ppw->pv->y[ppw->pv->index_pt_pol2_g]; 
              ppv->y[ppv->index_pt_pol3_g] = ppw->pv->y[ppw->pv->index_pt_pol3_g]; 

              for (l = 4; l <= ppw->pv->l_max_pol_g; l++) {

                ppv->y[ppv->index_pt_pol0_g+l] =
                  ppw->pv->y[ppw->pv->index_pt_pol0_g+l];
              }

            }
        
          }

          /* perturbed recombination: the indices are defined once tca is off. */

          if ( (ppt->has_perturbed_recombination == _TRUE_) && (ppw->approx[ppw->index_ap_tca] == (int)tca_off) ){
            ppv->y[ppv->index_pt_perturbed_recombination_delta_temp] = ppw->pv->y[ppw->pv->index_pt_perturbed_recombination_delta_temp];
            ppv->y[ppv->index_pt_perturbed_recombination_delta_chi] = ppw->pv->y[ppw->pv->index_pt_perturbed_recombination_delta_chi]; 
          }

          /* ultra relativistic neutrinos */

          if (pba->has_ur && (ppw->approx[ppw->index_ap_rsa] == (int)rsa_off)) {

            ppv->y[ppv->index_pt_delta_ur] = ppw->pv->y[ppw->pv->index_pt_delta_ur]; 
            ppv->y[ppv->index_pt_theta_ur] = ppw->pv->y[ppw->pv->index_pt_theta_ur]; 
            ppv->y[ppv->index_pt_shear_ur] = ppw->pv->y[ppw->pv->index_pt_shear_ur]; 

            if (ppw->approx[ppw->index_ap_ufa] == (int)ufa_off) {
              ppv->y[ppv->index_pt_l3_ur] = ppw->pv->y[ppw->pv->index_pt_l3_ur]; 

              for (l=4; l <= ppv->l_max_ur; l++)
                  ppv->y[ppv->index_pt_delta_ur+l] =
                    ppw->pv->y[ppw->pv->index_pt_delta_ur+l];
            }
          }

          /* interacting dark radiation */

          if (pba->has_idr == _TRUE_){
            if(ppw->approx[ppw->index_ap_rsa_idr]==(int)rsa_idr_off) {
              ppv->y[ppv->index_pt_delta_idr] = ppw->pv->y[ppw->pv->index_pt_delta_idr];
              ppv->y[ppv->index_pt_theta_idr] = ppw->pv->y[ppw->pv->index_pt_theta_idr];
              if (ppt->idr_nature == idr_free_streaming){
                if ((pth->has_idm_dr == _FALSE_)||((pth->has_idm_dr == _TRUE_)&&(ppw->approx[ppw->index_ap_tca_idm_dr] == (int)tca_idm_dr_off))){
                  ppv->y[ppv->index_pt_shear_idr] = ppw->pv->y[ppw->pv->index_pt_shear_idr];
                  ppv->y[ppv->index_pt_l3_idr] = ppw->pv->y[ppw->pv->index_pt_l3_idr];
                }
              }
            }
          }

          /* non-cold dark matter, e.g. massive neutrinos, sterile neutrinos, warm dark matter etc. */
          if (pba->has_ncdm == _TRUE_) {
            index_pt = 0;
            for(n_ncdm = 0; n_ncdm < ppv->N_ncdm; n_ncdm++){
              for(index_q=0; index_q < ppv->q_size_ncdm[n_ncdm]; index_q++){
                for(l=0; l<=ppv->l_max_ncdm[n_ncdm]; l++){
                  /* This is correct even when ncdmfa == off, since ppv->l_max_ncdm and
                    ppv->q_size_ncdm is updated.*/
                  ppv->y[ppv->index_pt_psi0_ncdm1+index_pt] =
                    ppw->pv->y[ppw->pv->index_pt_psi0_ncdm1+index_pt];

                  // printf("perturbations_vector_init has_smg: n_ncdm=%d \t index_q=%d \t l=%d \t y[%d]=%e \n",n_ncdm,index_q,l,ppw->pv->index_pt_psi0_ncdm1+index_pt,ppv->y[ppv->index_pt_psi0_ncdm1+index_pt]);

                  index_pt++;
                }
              }
            }
          }

        }

      }

      if (ppt->gauge == synchronous)
        ppv->y[ppv->index_pt_eta] =
          ppw->pv->y[ppw->pv->index_pt_eta];

      if ((ppt->gauge == synchronous) && (ppt->get_h_from_trace == _TRUE_)) { // not only _smg
        ppv->y[ppv->index_pt_h_prime_from_trace] =
          ppw->pv->y[ppw->pv->index_pt_h_prime_from_trace];
      }

      if (ppt->gauge == newtonian)
        ppv->y[ppv->index_pt_phi] =
          ppw->pv->y[ppw->pv->index_pt_phi];

      /* -- case of switching off tight coupling
         approximation. Provide correct initial conditions to new set
         of variables */

      if ((pa_old[ppw->index_ap_tca] == (int)tca_on) && (ppw->approx[ppw->index_ap_tca] == (int)tca_off)) {

        if (ppt->perturbations_verbose>2)
          fprintf(stdout,"Mode k=%e: switch off tight-coupling approximation at tau=%e\n",k,tau);

        ppv->y[ppv->index_pt_delta_g] =
          ppw->pv->y[ppw->pv->index_pt_delta_g];

        ppv->y[ppv->index_pt_theta_g] =
          ppw->pv->y[ppw->pv->index_pt_theta_g];

        /* tight-coupling approximation for shear_g (previously
           computed in perturbations_derivs: perturbations_derivs is always
           called at the end of generic_evolver, in order to update
           all quantities in ppw to the time at which the
           approximation is switched off) */
        ppv->y[ppv->index_pt_shear_g] = ppw->tca_shear_g;

        ppv->y[ppv->index_pt_l3_g] = 6./7.*k/ppw->pvecthermo[pth->index_th_dkappa]*ppw->s_l[3]*ppv->y[ppv->index_pt_shear_g];        /* second-order tight-coupling approximation for l=3 */
        ppv->y[ppv->index_pt_pol0_g] = 2.5*ppv->y[ppv->index_pt_shear_g];                                                            /* first-order tight-coupling approximation for polarization, l=0 */
        ppv->y[ppv->index_pt_pol1_g] = k/ppw->pvecthermo[pth->index_th_dkappa]*(5.-2.*ppw->s_l[2])/6.*ppv->y[ppv->index_pt_shear_g]; /* second-order tight-coupling approximation for polarization, l=1 */
        ppv->y[ppv->index_pt_pol2_g] = 0.5*ppv->y[ppv->index_pt_shear_g];                                                            /* first-order tight-coupling approximation for polarization, l=2 */
        ppv->y[ppv->index_pt_pol3_g] = k/ppw->pvecthermo[pth->index_th_dkappa]*3.*ppw->s_l[3]/14.*ppv->y[ppv->index_pt_shear_g];     /* second-order tight-coupling approximation for polarization, l=3 */

        if (pba->has_ur == _TRUE_) {

          ppv->y[ppv->index_pt_delta_ur] =
            ppw->pv->y[ppw->pv->index_pt_delta_ur];

          ppv->y[ppv->index_pt_theta_ur] =
            ppw->pv->y[ppw->pv->index_pt_theta_ur];

          ppv->y[ppv->index_pt_shear_ur] =
            ppw->pv->y[ppw->pv->index_pt_shear_ur];

          if (ppw->approx[ppw->index_ap_ufa] == (int)ufa_off) {

            ppv->y[ppv->index_pt_l3_ur] =
              ppw->pv->y[ppw->pv->index_pt_l3_ur];

            for (l=4; l <= ppv->l_max_ur; l++)
              ppv->y[ppv->index_pt_delta_ur+l] =
                ppw->pv->y[ppw->pv->index_pt_delta_ur+l];

          }
        }

        if (pba->has_idr == _TRUE_){

          if (ppw->approx[ppw->index_ap_rsa_idr]==(int)rsa_idr_off){

            ppv->y[ppv->index_pt_delta_idr] =
              ppw->pv->y[ppw->pv->index_pt_delta_idr];

            ppv->y[ppv->index_pt_theta_idr] =
              ppw->pv->y[ppw->pv->index_pt_theta_idr];

            if (ppt->idr_nature == idr_free_streaming){

              if (ppw->approx[ppw->index_ap_tca_idm_dr] == (int)tca_idm_dr_off){

                ppv->y[ppv->index_pt_shear_idr] =
                  ppw->pv->y[ppw->pv->index_pt_shear_idr];

                ppv->y[ppv->index_pt_l3_idr] =
                  ppw->pv->y[ppw->pv->index_pt_l3_idr];

                for (l=4; l <= ppv->l_max_idr; l++)
                  ppv->y[ppv->index_pt_delta_idr+l] =
                    ppw->pv->y[ppw->pv->index_pt_delta_idr+l];
              }
            }
          }
        }

        if (pba->has_ncdm == _TRUE_) {
          index_pt = 0;
          for (n_ncdm = 0; n_ncdm < ppv->N_ncdm; n_ncdm++){
            for (index_q=0; index_q < ppv->q_size_ncdm[n_ncdm]; index_q++){
              for (l=0; l<=ppv->l_max_ncdm[n_ncdm];l++){
                // This is correct with or without ncdmfa, since ppv->lmax_ncdm is set accordingly.
                ppv->y[ppv->index_pt_psi0_ncdm1+index_pt] =
                  ppw->pv->y[ppw->pv->index_pt_psi0_ncdm1+index_pt];
                index_pt++;
              }
            }
          }
        }

        /* perturbed recombination */
        /* the initial conditions are set when tca is switched off (current block) */
        if (ppt->has_perturbed_recombination == _TRUE_){
          ppv->y[ppv->index_pt_perturbed_recombination_delta_temp] = 1./3.*ppv->y[ppw->pv->index_pt_delta_b];
          ppv->y[ppv->index_pt_perturbed_recombination_delta_chi] =0.;
        }

      }  // end of block tca ON -> tca OFF

      /* perturbed recombination */
      /* For any other transition in the approximation scheme, we should just copy the value of the perturbations, provided tca is already off (otherwise the indices are not yet allocated). For instance, we do not want to copy the values in the (k,tau) region where both UFA and TCA are engaged.*/

      if ((ppt->has_perturbed_recombination == _TRUE_)&&(pa_old[ppw->index_ap_tca]==(int)tca_off)){
        ppv->y[ppv->index_pt_perturbed_recombination_delta_temp] =
          ppw->pv->y[ppw->pv->index_pt_perturbed_recombination_delta_temp];
        ppv->y[ppv->index_pt_perturbed_recombination_delta_chi] =
          ppw->pv->y[ppw->pv->index_pt_perturbed_recombination_delta_chi];
      }

      /* -- case of switching on radiation streaming
         approximation. Provide correct initial conditions to new set
         of variables */

      if ((pa_old[ppw->index_ap_rsa] == (int)rsa_off) && (ppw->approx[ppw->index_ap_rsa] == (int)rsa_on)) {

        if (ppt->perturbations_verbose>2)
          fprintf(stdout,"Mode k=%e: switch on radiation streaming approximation at tau=%e with Omega_r=%g\n",k,tau,ppw->pvecback[pba->index_bg_Omega_r]);

        if (pba->has_idr == _TRUE_){

          if (ppw->approx[ppw->index_ap_rsa_idr]==(int)rsa_idr_off){

            ppv->y[ppv->index_pt_delta_idr] =
              ppw->pv->y[ppw->pv->index_pt_delta_idr];

            ppv->y[ppv->index_pt_theta_idr] =
              ppw->pv->y[ppw->pv->index_pt_theta_idr];

            if (ppt->idr_nature == idr_free_streaming){

              if (ppw->approx[ppw->index_ap_tca_idm_dr] == (int)tca_idm_dr_off){

                ppv->y[ppv->index_pt_shear_idr] =
                  ppw->pv->y[ppw->pv->index_pt_shear_idr];

                ppv->y[ppv->index_pt_l3_idr] =
                  ppw->pv->y[ppw->pv->index_pt_l3_idr];

                for (l=4; l <= ppv->l_max_idr; l++)
                  ppv->y[ppv->index_pt_delta_idr+l] =
                    ppw->pv->y[ppw->pv->index_pt_delta_idr+l];
              }
            }
          }
        }

        if (pba->has_ncdm == _TRUE_) {
          index_pt = 0;
          for (n_ncdm = 0; n_ncdm < ppv->N_ncdm; n_ncdm++){
            for (index_q=0; index_q < ppv->q_size_ncdm[n_ncdm]; index_q++){
              for (l=0; l<=ppv->l_max_ncdm[n_ncdm]; l++){
                ppv->y[ppv->index_pt_psi0_ncdm1+index_pt] =
                  ppw->pv->y[ppw->pv->index_pt_psi0_ncdm1+index_pt];
                index_pt++;
              }
            }
          }
        }
      }

      /* -- case of switching on ur fluid
         approximation. Provide correct initial conditions to new set
         of variables */

      if (pba->has_ur == _TRUE_) {

        if ((pa_old[ppw->index_ap_ufa] == (int)ufa_off) && (ppw->approx[ppw->index_ap_ufa] == (int)ufa_on)) {

          if (ppt->perturbations_verbose>2)
            fprintf(stdout,"Mode k=%e: switch on ur fluid approximation at tau=%e\n",k,tau);

          if (ppw->approx[ppw->index_ap_rsa] == (int)rsa_off) {

            ppv->y[ppv->index_pt_delta_g] =
              ppw->pv->y[ppw->pv->index_pt_delta_g];

            ppv->y[ppv->index_pt_theta_g] =
              ppw->pv->y[ppw->pv->index_pt_theta_g];
          }

          if ((ppw->approx[ppw->index_ap_tca] == (int)tca_off) && (ppw->approx[ppw->index_ap_rsa] == (int)rsa_off)) {

            ppv->y[ppv->index_pt_shear_g] =
              ppw->pv->y[ppw->pv->index_pt_shear_g];

            ppv->y[ppv->index_pt_l3_g] =
              ppw->pv->y[ppw->pv->index_pt_l3_g];

            for (l = 4; l <= ppw->pv->l_max_g; l++) {

              ppv->y[ppv->index_pt_delta_g+l] =
                ppw->pv->y[ppw->pv->index_pt_delta_g+l];
            }

            ppv->y[ppv->index_pt_pol0_g] =
              ppw->pv->y[ppw->pv->index_pt_pol0_g];

            ppv->y[ppv->index_pt_pol1_g] =
              ppw->pv->y[ppw->pv->index_pt_pol1_g];

            ppv->y[ppv->index_pt_pol2_g] =
              ppw->pv->y[ppw->pv->index_pt_pol2_g];

            ppv->y[ppv->index_pt_pol3_g] =
              ppw->pv->y[ppw->pv->index_pt_pol3_g];

            for (l = 4; l <= ppw->pv->l_max_pol_g; l++) {

              ppv->y[ppv->index_pt_pol0_g+l] =
                ppw->pv->y[ppw->pv->index_pt_pol0_g+l];
            }

          }

          if (ppw->approx[ppw->index_ap_rsa] == (int)rsa_off) {

            ppv->y[ppv->index_pt_delta_ur] =
              ppw->pv->y[ppw->pv->index_pt_delta_ur];

            ppv->y[ppv->index_pt_theta_ur] =
              ppw->pv->y[ppw->pv->index_pt_theta_ur];

            ppv->y[ppv->index_pt_shear_ur] =
              ppw->pv->y[ppw->pv->index_pt_shear_ur];
          }

          if (pba->has_idr == _TRUE_){

            if (ppw->approx[ppw->index_ap_rsa_idr]==(int)rsa_idr_off){

              ppv->y[ppv->index_pt_delta_idr] =
                ppw->pv->y[ppw->pv->index_pt_delta_idr];

              ppv->y[ppv->index_pt_theta_idr] =
                ppw->pv->y[ppw->pv->index_pt_theta_idr];

              if (ppt->idr_nature == idr_free_streaming){

                if (ppw->approx[ppw->index_ap_tca_idm_dr] == (int)tca_idm_dr_off){

                  ppv->y[ppv->index_pt_shear_idr] =
                    ppw->pv->y[ppw->pv->index_pt_shear_idr];

                  ppv->y[ppv->index_pt_l3_idr] =
                    ppw->pv->y[ppw->pv->index_pt_l3_idr];

                  for (l=4; l <= ppv->l_max_idr; l++)
                    ppv->y[ppv->index_pt_delta_idr+l] =
                      ppw->pv->y[ppw->pv->index_pt_delta_idr+l];
                }
              }
            }
          }

          if (pba->has_ncdm == _TRUE_) {
            index_pt = 0;
            for (n_ncdm = 0; n_ncdm < ppv->N_ncdm; n_ncdm++){
              for (index_q=0; index_q < ppv->q_size_ncdm[n_ncdm]; index_q++){
                for (l=0; l<=ppv->l_max_ncdm[n_ncdm]; l++){
                  /* This is correct even when ncdmfa == off, since ppv->l_max_ncdm and
                     ppv->q_size_ncdm is updated.*/
                  ppv->y[ppv->index_pt_psi0_ncdm1+index_pt] =
                    ppw->pv->y[ppw->pv->index_pt_psi0_ncdm1+index_pt];
                  index_pt++;
                }
              }
            }
          }
        }
      }

      /* Case of switching on rsa for interacting dark radiation */
      if (pba->has_idr == _TRUE_) {
        if ((pa_old[ppw->index_ap_rsa_idr] == (int)rsa_idr_off) && (ppw->approx[ppw->index_ap_rsa_idr] == (int)rsa_idr_on)) {

          if (ppt->perturbations_verbose>2)
            fprintf(stdout,"Mode k=%e: switch on dark radiation approximation at tau=%e\n",k,tau);

          if (ppw->approx[ppw->index_ap_rsa] == (int)rsa_off) {

            ppv->y[ppv->index_pt_delta_g] =
              ppw->pv->y[ppw->pv->index_pt_delta_g];

            ppv->y[ppv->index_pt_theta_g] =
              ppw->pv->y[ppw->pv->index_pt_theta_g];
          }

          if ((ppw->approx[ppw->index_ap_tca] == (int)tca_off) && (ppw->approx[ppw->index_ap_rsa] == (int)rsa_off)) {

            ppv->y[ppv->index_pt_shear_g] =
              ppw->pv->y[ppw->pv->index_pt_shear_g];

            ppv->y[ppv->index_pt_l3_g] =
              ppw->pv->y[ppw->pv->index_pt_l3_g];

            for (l = 4; l <= ppw->pv->l_max_g; l++) {

              ppv->y[ppv->index_pt_delta_g+l] =
                ppw->pv->y[ppw->pv->index_pt_delta_g+l];
            }

            ppv->y[ppv->index_pt_pol0_g] =
              ppw->pv->y[ppw->pv->index_pt_pol0_g];

            ppv->y[ppv->index_pt_pol1_g] =
              ppw->pv->y[ppw->pv->index_pt_pol1_g];

            ppv->y[ppv->index_pt_pol2_g] =
              ppw->pv->y[ppw->pv->index_pt_pol2_g];

            ppv->y[ppv->index_pt_pol3_g] =
              ppw->pv->y[ppw->pv->index_pt_pol3_g];

            for (l = 4; l <= ppw->pv->l_max_pol_g; l++) {

              ppv->y[ppv->index_pt_pol0_g+l] =
                ppw->pv->y[ppw->pv->index_pt_pol0_g+l];
            }

          }

          if (pba->has_ur == _TRUE_) {

            if (ppw->approx[ppw->index_ap_rsa] == (int)rsa_off) {


              ppv->y[ppv->index_pt_delta_ur] =
                ppw->pv->y[ppw->pv->index_pt_delta_ur];

              ppv->y[ppv->index_pt_theta_ur] =
                ppw->pv->y[ppw->pv->index_pt_theta_ur];

              ppv->y[ppv->index_pt_shear_ur] =
                ppw->pv->y[ppw->pv->index_pt_shear_ur];

              if (ppw->approx[ppw->index_ap_ufa] == (int)ufa_off) {

                ppv->y[ppv->index_pt_l3_ur] =
                  ppw->pv->y[ppw->pv->index_pt_l3_ur];

                for (l=4; l <= ppv->l_max_ur; l++)
                  ppv->y[ppv->index_pt_delta_ur+l] =
                    ppw->pv->y[ppw->pv->index_pt_delta_ur+l];

              }
            }
          }

          if (pba->has_ncdm == _TRUE_) {
            index_pt = 0;
            for (n_ncdm = 0; n_ncdm < ppv->N_ncdm; n_ncdm++){
              for (index_q=0; index_q < ppv->q_size_ncdm[n_ncdm]; index_q++){
                for (l=0; l<=ppv->l_max_ncdm[n_ncdm]; l++){
                  /* This is correct even when ncdmfa == off, since ppv->l_max_ncdm and
                     ppv->q_size_ncdm is updated.*/
                  ppv->y[ppv->index_pt_psi0_ncdm1+index_pt] =
                    ppw->pv->y[ppw->pv->index_pt_psi0_ncdm1+index_pt];
                  index_pt++;
                }
              }
            }
          }

        }
      }

      if (pth->has_idm_dr == _TRUE_) {

        /* Case of switching off interacting dark radiation tight coupling approximation */

        if ((pa_old[ppw->index_ap_tca_idm_dr] == (int)tca_idm_dr_on) && (ppw->approx[ppw->index_ap_tca_idm_dr] == (int)tca_idm_dr_off)) {

          if (ppt->perturbations_verbose>2)
            fprintf(stdout,"Mode k=%e: switch off dark tight coupling approximation at tau=%e\n",k,tau);

          if (ppw->approx[ppw->index_ap_rsa_idr] == (int)rsa_idr_off) {

            ppv->y[ppv->index_pt_delta_idr] =
              ppw->pv->y[ppw->pv->index_pt_delta_idr];

            ppv->y[ppv->index_pt_theta_idr] =
              ppw->pv->y[ppw->pv->index_pt_theta_idr];

            /* idr is always free streaming if tca_idm_dr is on */
            if (ppt->idr_nature == idr_free_streaming){
              ppv->y[ppv->index_pt_shear_idr] = ppw->tca_shear_idm_dr;
              ppv->y[ppv->index_pt_l3_idr] = 6./7.*k*ppv->y[ppv->index_pt_shear_idr]/ppw->pvecthermo[pth->index_th_dmu_idm_dr]/ppt->alpha_idm_dr[1];
            }
          }

          if (ppw->approx[ppw->index_ap_rsa] == (int)rsa_off) {

            ppv->y[ppv->index_pt_delta_g] =
              ppw->pv->y[ppw->pv->index_pt_delta_g];

            ppv->y[ppv->index_pt_theta_g] =
              ppw->pv->y[ppw->pv->index_pt_theta_g];
          }

          if ((ppw->approx[ppw->index_ap_tca] == (int)tca_off) && (ppw->approx[ppw->index_ap_rsa] == (int)rsa_off)) {

            ppv->y[ppv->index_pt_shear_g] =
              ppw->pv->y[ppw->pv->index_pt_shear_g];

            ppv->y[ppv->index_pt_l3_g] =
              ppw->pv->y[ppw->pv->index_pt_l3_g];

            for (l = 4; l <= ppw->pv->l_max_g; l++) {

              ppv->y[ppv->index_pt_delta_g+l] =
                ppw->pv->y[ppw->pv->index_pt_delta_g+l];
            }

            ppv->y[ppv->index_pt_pol0_g] =
              ppw->pv->y[ppw->pv->index_pt_pol0_g];

            ppv->y[ppv->index_pt_pol1_g] =
              ppw->pv->y[ppw->pv->index_pt_pol1_g];

            ppv->y[ppv->index_pt_pol2_g] =
              ppw->pv->y[ppw->pv->index_pt_pol2_g];

            ppv->y[ppv->index_pt_pol3_g] =
              ppw->pv->y[ppw->pv->index_pt_pol3_g];

            for (l = 4; l <= ppw->pv->l_max_pol_g; l++) {

              ppv->y[ppv->index_pt_pol0_g+l] =
                ppw->pv->y[ppw->pv->index_pt_pol0_g+l];
            }

          }

          if (pba->has_ur == _TRUE_) {

            if (ppw->approx[ppw->index_ap_rsa] == (int)rsa_off) {


              ppv->y[ppv->index_pt_delta_ur] =
                ppw->pv->y[ppw->pv->index_pt_delta_ur];

              ppv->y[ppv->index_pt_theta_ur] =
                ppw->pv->y[ppw->pv->index_pt_theta_ur];

              ppv->y[ppv->index_pt_shear_ur] =
                ppw->pv->y[ppw->pv->index_pt_shear_ur];

              if (ppw->approx[ppw->index_ap_ufa] == (int)ufa_off) {

                ppv->y[ppv->index_pt_l3_ur] =
                  ppw->pv->y[ppw->pv->index_pt_l3_ur];

                for (l=4; l <= ppv->l_max_ur; l++)
                  ppv->y[ppv->index_pt_delta_ur+l] =
                    ppw->pv->y[ppw->pv->index_pt_delta_ur+l];

              }
            }
          }

          if (pba->has_ncdm == _TRUE_) {
            index_pt = 0;
            for (n_ncdm = 0; n_ncdm < ppv->N_ncdm; n_ncdm++){
              for (index_q=0; index_q < ppv->q_size_ncdm[n_ncdm]; index_q++){
                for (l=0; l<=ppv->l_max_ncdm[n_ncdm]; l++){
                  /* This is correct even when ncdmfa == off, since ppv->l_max_ncdm and
                     ppv->q_size_ncdm is updated. */
                  ppv->y[ppv->index_pt_psi0_ncdm1+index_pt] =
                    ppw->pv->y[ppw->pv->index_pt_psi0_ncdm1+index_pt];
                  index_pt++;
                }
              }
            }
          }
        }
      }

      /* -- case of switching on ncdm fluid
         approximation. Provide correct initial conditions to new set
         of variables */

      if (pba->has_ncdm == _TRUE_) {

        if ((pa_old[ppw->index_ap_ncdmfa] == (int)ncdmfa_off) && (ppw->approx[ppw->index_ap_ncdmfa] == (int)ncdmfa_on)) {

          if (ppt->perturbations_verbose>2)
            fprintf(stdout,"Mode k=%e: switch on ncdm fluid approximation at tau=%e\n",k,tau);

          if (ppw->approx[ppw->index_ap_rsa] == (int)rsa_off) {

            ppv->y[ppv->index_pt_delta_g] =
              ppw->pv->y[ppw->pv->index_pt_delta_g];

            ppv->y[ppv->index_pt_theta_g] =
              ppw->pv->y[ppw->pv->index_pt_theta_g];
          }

          if ((ppw->approx[ppw->index_ap_tca] == (int)tca_off) && (ppw->approx[ppw->index_ap_rsa] == (int)rsa_off)) {

            ppv->y[ppv->index_pt_shear_g] =
              ppw->pv->y[ppw->pv->index_pt_shear_g];

            ppv->y[ppv->index_pt_l3_g] =
              ppw->pv->y[ppw->pv->index_pt_l3_g];

            for (l = 4; l <= ppw->pv->l_max_g; l++) {

              ppv->y[ppv->index_pt_delta_g+l] =
                ppw->pv->y[ppw->pv->index_pt_delta_g+l];
            }

            ppv->y[ppv->index_pt_pol0_g] =
              ppw->pv->y[ppw->pv->index_pt_pol0_g];

            ppv->y[ppv->index_pt_pol1_g] =
              ppw->pv->y[ppw->pv->index_pt_pol1_g];

            ppv->y[ppv->index_pt_pol2_g] =
              ppw->pv->y[ppw->pv->index_pt_pol2_g];

            ppv->y[ppv->index_pt_pol3_g] =
              ppw->pv->y[ppw->pv->index_pt_pol3_g];

            for (l = 4; l <= ppw->pv->l_max_pol_g; l++) {

              ppv->y[ppv->index_pt_pol0_g+l] =
                ppw->pv->y[ppw->pv->index_pt_pol0_g+l];
            }

          }

          if (pba->has_ur == _TRUE_) {

            if (ppw->approx[ppw->index_ap_rsa] == (int)rsa_off) {


              ppv->y[ppv->index_pt_delta_ur] =
                ppw->pv->y[ppw->pv->index_pt_delta_ur];

              ppv->y[ppv->index_pt_theta_ur] =
                ppw->pv->y[ppw->pv->index_pt_theta_ur];

              ppv->y[ppv->index_pt_shear_ur] =
                ppw->pv->y[ppw->pv->index_pt_shear_ur];

              if (ppw->approx[ppw->index_ap_ufa] == (int)ufa_off) {

                ppv->y[ppv->index_pt_l3_ur] =
                  ppw->pv->y[ppw->pv->index_pt_l3_ur];

                for (l=4; l <= ppv->l_max_ur; l++)
                  ppv->y[ppv->index_pt_delta_ur+l] =
                    ppw->pv->y[ppw->pv->index_pt_delta_ur+l];

              }
            }
          }

          if (pba->has_idr == _TRUE_){
            if (ppw->approx[ppw->index_ap_rsa_idr] == (int)rsa_idr_off){

              ppv->y[ppv->index_pt_delta_idr] =
                ppw->pv->y[ppw->pv->index_pt_delta_idr];

              ppv->y[ppv->index_pt_theta_idr] =
                ppw->pv->y[ppw->pv->index_pt_theta_idr];

              if (ppt->idr_nature == idr_free_streaming){

                if (ppw->approx[ppw->index_ap_tca_idm_dr] == (int)tca_idm_dr_off){

                  ppv->y[ppv->index_pt_shear_idr] =
                    ppw->pv->y[ppw->pv->index_pt_shear_idr];

                  ppv->y[ppv->index_pt_l3_idr] =
                    ppw->pv->y[ppw->pv->index_pt_l3_idr];

                  for (l=4; l <= ppv->l_max_idr; l++)
                    ppv->y[ppv->index_pt_delta_idr+l] =
                      ppw->pv->y[ppw->pv->index_pt_delta_idr+l];
                }
              }
            }
          }


          a = ppw->pvecback[pba->index_bg_a];
          index_pt = ppw->pv->index_pt_psi0_ncdm1;
          for (n_ncdm = 0; n_ncdm < ppv->N_ncdm; n_ncdm++){
            // We are in the fluid approximation, so ncdm_l_size is always 3.
            ncdm_l_size = ppv->l_max_ncdm[n_ncdm]+1;
            rho_plus_p_ncdm = ppw->pvecback[pba->index_bg_rho_ncdm1+n_ncdm]+
              ppw->pvecback[pba->index_bg_p_ncdm1+n_ncdm];
            for (l=0; l<=2; l++){
              ppv->y[ppv->index_pt_psi0_ncdm1+ncdm_l_size*n_ncdm+l] = 0.0;
            }
            factor = pba->factor_ncdm[n_ncdm]/pow(a,4);
            for (index_q=0; index_q < ppw->pv->q_size_ncdm[n_ncdm]; index_q++){
              // Integrate over distributions:
              q = pba->q_ncdm[n_ncdm][index_q];
              q2 = q*q;
              epsilon = sqrt(q2+a*a*pba->M_ncdm[n_ncdm]*pba->M_ncdm[n_ncdm]);
              ppv->y[ppv->index_pt_psi0_ncdm1+ncdm_l_size*n_ncdm] +=
                pba->w_ncdm[n_ncdm][index_q]*q2*epsilon*
                ppw->pv->y[index_pt];

              ppv->y[ppv->index_pt_psi0_ncdm1+ncdm_l_size*n_ncdm+1] +=
                pba->w_ncdm[n_ncdm][index_q]*q2*q*
                ppw->pv->y[index_pt+1];

              ppv->y[ppv->index_pt_psi0_ncdm1+ncdm_l_size*n_ncdm+2] +=
                pba->w_ncdm[n_ncdm][index_q]*q2*q2/epsilon*
                ppw->pv->y[index_pt+2];

              //Jump to next momentum bin in ppw->pv->y:
              index_pt += (ppw->pv->l_max_ncdm[n_ncdm]+1);
            }
            ppv->y[ppv->index_pt_psi0_ncdm1+ncdm_l_size*n_ncdm] *=factor/ppw->pvecback[pba->index_bg_rho_ncdm1+n_ncdm];
            ppv->y[ppv->index_pt_psi0_ncdm1+ncdm_l_size*n_ncdm+1] *=k*factor/rho_plus_p_ncdm;
            ppv->y[ppv->index_pt_psi0_ncdm1+ncdm_l_size*n_ncdm+2] *=2.0/3.0*factor/rho_plus_p_ncdm;
          }
        }
      }
    }

    /** - --> (b) for the vector mode */

    if (_vectors_) {

      /** - ---> (b.1.) check that the change of approximation scheme makes
          sense (note: before calling this routine there is already a
          check that we wish to change only one approximation flag at
          a time) */

      class_test((pa_old[ppw->index_ap_tca] == (int)tca_off) && (ppw->approx[ppw->index_ap_tca] == (int)tca_on),
                 ppt->error_message,
                 "at tau=%g: the tight-coupling approximation can be switched off, not on",tau);

      /** - ---> (b.2.) some variables (gw, gwdot, ...) are not affected by
          any approximation. They need to be reconducted whatever
          the approximation switching is. We treat them here. Below
          we will treat other variables case by case. */

      if (ppt->gauge == synchronous){

        ppv->y[ppv->index_pt_hv_prime] =
          ppw->pv->y[ppw->pv->index_pt_hv_prime];

      }
      if (ppt->gauge == newtonian){

        ppv->y[ppv->index_pt_V] =
          ppw->pv->y[ppw->pv->index_pt_V];

      }

      ppv->y[ppv->index_pt_theta_b] =
        ppw->pv->y[ppw->pv->index_pt_theta_b];


      /* -- case of switching off tight coupling
         approximation. Provide correct initial conditions to new set
         of variables */

      if ((pa_old[ppw->index_ap_tca] == (int)tca_on) && (ppw->approx[ppw->index_ap_tca] == (int)tca_off)) {

        if (ppt->perturbations_verbose>2)
          fprintf(stdout,"Mode k=%e: switch off tight-coupling approximation at tau=%e\n",k,tau);

        ppv->y[ppv->index_pt_delta_g] = 0.0; //TBC
        //-4./3.*ppw->pv->y[ppw->pv->index_pt_gwdot]/ppw->pvecthermo[pth->index_th_dkappa];

        ppv->y[ppv->index_pt_pol0_g] = 0.0; //TBC
        //1./3.*ppw->pv->y[ppw->pv->index_pt_gwdot]/ppw->pvecthermo[pth->index_th_dkappa];
      }

      /* -- case of switching on radiation streaming
         approximation. Provide correct initial conditions to new set
         of variables */

      if ((pa_old[ppw->index_ap_rsa] == (int)rsa_off) && (ppw->approx[ppw->index_ap_rsa] == (int)rsa_on)) {

        if (ppt->perturbations_verbose>2)
          fprintf(stdout,"Mode k=%e: switch on radiation streaming approximation at tau=%e with Omega_r=%g\n",k,tau,ppw->pvecback[pba->index_bg_Omega_r]);

      }

    }

    /** - --> (c) for the tensor mode */

    if (_tensors_) {

      /** - ---> (c.1.) check that the change of approximation scheme makes
          sense (note: before calling this routine there is already a
          check that we wish to change only one approximation flag at
          a time) */

      class_test((pa_old[ppw->index_ap_tca] == (int)tca_off) && (ppw->approx[ppw->index_ap_tca] == (int)tca_on),
                 ppt->error_message,
                 "at tau=%g: the tight-coupling approximation can be switched off, not on",tau);

      /** - ---> (c.2.) some variables (gw, gwdot, ...) are not affected by
          any approximation. They need to be reconducted whatever
          the approximation switching is. We treat them here. Below
          we will treat other variables case by case. */


      ppv->y[ppv->index_pt_gw] =
        ppw->pv->y[ppw->pv->index_pt_gw];

      ppv->y[ppv->index_pt_gwdot] =
        ppw->pv->y[ppw->pv->index_pt_gwdot];

      if (ppt->evolve_tensor_ur == _TRUE_){

        /* For now, neutrinos go here. */
        ppv->y[ppv->index_pt_delta_ur] =
          ppw->pv->y[ppw->pv->index_pt_delta_ur];

        ppv->y[ppv->index_pt_theta_ur] =
          ppw->pv->y[ppw->pv->index_pt_theta_ur];

        ppv->y[ppv->index_pt_shear_ur] =
          ppw->pv->y[ppw->pv->index_pt_shear_ur];

        ppv->y[ppv->index_pt_l3_ur] =
          ppw->pv->y[ppw->pv->index_pt_l3_ur];

        for (l=4; l <= ppv->l_max_ur; l++)
          ppv->y[ppv->index_pt_delta_ur+l] =
            ppw->pv->y[ppw->pv->index_pt_delta_ur+l];

      }

      if (ppt->evolve_tensor_ncdm == _TRUE_){

        index_pt = 0;
        for (n_ncdm = 0; n_ncdm < ppv->N_ncdm; n_ncdm++){
          for (index_q=0; index_q < ppv->q_size_ncdm[n_ncdm]; index_q++){
            for (l=0; l<=ppv->l_max_ncdm[n_ncdm];l++){
              // This is correct with or without ncdmfa, since ppv->lmax_ncdm is set accordingly.
              ppv->y[ppv->index_pt_psi0_ncdm1+index_pt] =
                ppw->pv->y[ppw->pv->index_pt_psi0_ncdm1+index_pt];
              index_pt++;
            }
          }
        }
      }

      /* -- case of switching off tight coupling
         approximation. Provide correct initial conditions to new set
         of variables */

      if ((pa_old[ppw->index_ap_tca] == (int)tca_on) && (ppw->approx[ppw->index_ap_tca] == (int)tca_off)) {

        if (ppt->perturbations_verbose>2)
          fprintf(stdout,"Mode k=%e: switch off tight-coupling approximation at tau=%e\n",k,tau);

        /* Use tight-coupling relation F_0^(2) = sqrt(6)*4/3* H'/kappa' (Credits C. Pitrou v3.3.0) */
        ppv->y[ppv->index_pt_delta_g] = _SQRT6_*4./3.*ppw->pv->y[ppw->pv->index_pt_gwdot]/ppw->pvecthermo[pth->index_th_dkappa];

        /* Use tight-coupling relation G_0^(2) = -sqrt(2/3)* H'/kappa' (Credits C. Pitrou v3.3.0) */
        ppv->y[ppv->index_pt_pol0_g] = -_SQRT6_/3.*ppw->pv->y[ppw->pv->index_pt_gwdot]/ppw->pvecthermo[pth->index_th_dkappa];
      }

      /* -- case of switching on radiation streaming
         approximation. Provide correct initial conditions to new set
         of variables */

      if ((pa_old[ppw->index_ap_rsa] == (int)rsa_off) && (ppw->approx[ppw->index_ap_rsa] == (int)rsa_on)) {

        if (ppt->perturbations_verbose>2)
          fprintf(stdout,"Mode k=%e: switch on radiation streaming approximation at tau=%e with Omega_r=%g\n",k,tau,ppw->pvecback[pba->index_bg_Omega_r]);

      }
    }

    /** - --> (d) free the previous vector of perturbations */

    class_call(perturbations_vector_free(ppw->pv),
               ppt->error_message,
               ppt->error_message);

    /** - --> (e) let ppw-->pv points towards the perturbations_vector structure
        that we just created */

    ppw->pv = ppv;

  }

  return _SUCCESS_;
}

/**
 * Free the perturbations_vector structure.
 *
 * @param pv        Input: pointer to perturbations_vector structure to be freed
 * @return the error status
 */

int perturbations_vector_free(
                              struct perturbations_vector * pv
                              ) {

  if (pv->l_max_ncdm != NULL) free(pv->l_max_ncdm);
  if (pv->q_size_ncdm != NULL) free(pv->q_size_ncdm);
  free(pv->y);
  free(pv->dy);
  free(pv->used_in_sources);
  free(pv);

  return _SUCCESS_;
}

/**
 * For each mode, wavenumber and initial condition, this function
 * initializes in the vector all values of perturbed variables (in a
 * given gauge). It is assumed here that all values have previously been
 * set to zero, only non-zero values are set here.
 *
 * @param ppr        Input: pointer to precision structure
 * @param pba        Input: pointer to background structure
 * @param ppt        Input: pointer to the perturbation structure
 * @param index_md   Input: index of mode under consideration (scalar/.../tensor)
 * @param index_ic   Input: index of initial condition under consideration (ad, iso...)
 * @param k          Input: wavenumber
 * @param tau        Input: conformal time
 * @param ppw        Input/Output: workspace containing in input the approximation scheme, the background/thermodynamics/metric quantities, and eventually the previous vector y; and in output the new vector y.
 * @return the error status
 */

int perturbations_initial_conditions(struct precision * ppr,
                                     struct background * pba,
                                     struct perturbations * ppt,
                                     int index_md,
                                     int index_ic,
                                     double k,
                                     double tau,
                                     struct perturbations_workspace * ppw
                                     ) {
  /** Summary: */

  /** --> Declare local variables */

  double a,a_prime_over_a;
  double w_fld,dw_over_da_fld,integral_fld;
  double delta_ur=0.,theta_ur=0.,shear_ur=0.,l3_ur=0.,eta=0.,delta_cdm=0.,alpha, alpha_prime;
  double delta_dr=0;
  double q,epsilon,k2;
  int index_q,n_ncdm,idx;
  double rho_r,rho_m,rho_nu,rho_m_over_rho_r, rho_cdm =0.;
  double fracnu,fracg,fracb,fraccdm = 0.,fracidm = 0.;
  double om;
  double ktau_two,ktau_three;
  double f_dr;

  double delta_tot;
  double velocity_tot;
  double s2_squared;
  double h_corr_2,rho_fs; //For corrections to initial conditions to tensor modes


  /** - (a) compute relevant background quantities: compute rho_r,
      rho_m, rho_nu (= all relativistic except photons), and their
      ratio. rho_r is needed for both scalars and tensors */

  class_call(background_at_tau(pba,
                               tau,
                               normal_info,
                               inter_normal,
                               &(ppw->last_index_back),
                               ppw->pvecback),
             pba->error_message,
             ppt->error_message);

  /* 8piG/3 rho_r(t_i) */
  rho_r = ppw->pvecback[pba->index_bg_rho_g];

  /* 8piG/3 rho_m(t_i) */
  rho_m = ppw->pvecback[pba->index_bg_rho_b];

  /* 8piG/3 rho_nu(t_i) (all neutrinos and collisionless relics being relativistic at that time) */
  rho_nu = 0.;

  if (pba->has_cdm == _TRUE_) {
    rho_m += ppw->pvecback[pba->index_bg_rho_cdm];
  }

  if (pba->has_idm == _TRUE_) {
    rho_m += ppw->pvecback[pba->index_bg_rho_idm];
  }

  if (pba->has_dcdm == _TRUE_) {
    rho_m += ppw->pvecback[pba->index_bg_rho_dcdm];
  }

  if (pba->has_dr == _TRUE_) {
    rho_r += ppw->pvecback[pba->index_bg_rho_dr];
    rho_nu += ppw->pvecback[pba->index_bg_rho_dr];
  }

  if (pba->has_ur == _TRUE_) {
    rho_r += ppw->pvecback[pba->index_bg_rho_ur];
    rho_nu += ppw->pvecback[pba->index_bg_rho_ur];
  }

  if (pba->has_idr == _TRUE_) {
    rho_r += ppw->pvecback[pba->index_bg_rho_idr];
    rho_nu += ppw->pvecback[pba->index_bg_rho_idr];
  }

  if (pba->has_ncdm == _TRUE_) {
    for (n_ncdm=0; n_ncdm<pba->N_ncdm; n_ncdm++){
      rho_r += ppw->pvecback[pba->index_bg_rho_ncdm1 + n_ncdm];
      rho_nu += ppw->pvecback[pba->index_bg_rho_ncdm1 + n_ncdm];
    }
  }

  class_test(rho_r == 0.,
             ppt->error_message,
             "stop to avoid division by zero");

  a = ppw->pvecback[pba->index_bg_a];

  a_prime_over_a = ppw->pvecback[pba->index_bg_H]*a;

  /** --> For scalars */

  if (_scalars_) {

    /* f_nu = Omega_nu(t_i) / Omega_r(t_i) */
    fracnu = rho_nu/rho_r;

    /* f_g = Omega_g(t_i) / Omega_r(t_i) */
    fracg = ppw->pvecback[pba->index_bg_rho_g]/rho_r;

    /* f_b = Omega_b(t_i) / Omega_m(t_i) */
    fracb = ppw->pvecback[pba->index_bg_rho_b]/rho_m;

    /* f_cdm = Omega_cdm(t_i) / Omega_m(t_i) */
    if (pba->has_cdm == _TRUE_)
      fraccdm = ppw->pvecback[pba->index_bg_rho_cdm]/rho_m;

    /* f_idm = Omega_idm(t_i) / Omega_m(t_i) */
    if (pba->has_idm == _TRUE_){
      fracidm =  ppw->pvecback[pba->index_bg_rho_idm]/rho_m;
    }

    /* Omega_m(t_i) / Omega_r(t_i) */
    rho_m_over_rho_r = rho_m/rho_r;

    /* omega = Omega_m(t_i) a(t_i) H(t_i) / sqrt(Omega_r(t_i))
       = Omega_m(t_0) a(t_0) H(t_0) / sqrt(Omega_r(t_0)) assuming rho_m in a-3 and rho_r in a^-4
       = (8piG/3 rho_m(t_i)) a(t_i) / sqrt(8piG/3 rho_r(t_i))  in Mpc-1
       This (a priori strange) parameter is the relevant one for expressing a
       as a function of tau during radiation and matter domination (but not DE domination).
       Indeed the exact solution of Friedmann when there is only radiation and matter in
       the universe is
       a = [H(t_0)^2 Omega_m(t_0) a(t_0)^3 / 4] x [tau^2 + 4 tau / omega]
    */
    /* Add smg to radiation to correct om: if have early dark energy, it will take that
       into account the changed mat-red equality. If not -> it doesn't matter in any case
       We do not want to change the value of rho_r, since afterwards, it is assumed
       to be just the radiation fluid.
    */
    om = a*rho_m/sqrt(rho_r);
    if (pba->has_smg == _TRUE_)
      om = a*rho_m/sqrt(rho_r + ppw->pvecback[pba->index_bg_rho_smg]);

    /* (k tau)^2, (k tau)^3 */
    ktau_two=k*k*tau*tau;
    ktau_three=k*tau*ktau_two;


    /* curvature-dependent factors */

    s2_squared = 1.-3.*pba->K/k/k;

    /** - (b) starts by setting everything in synchronous gauge. If
        another gauge is needed, we will perform a gauge
        transformation below. */

    /** - --> (b.1.) adiabatic */

    if ((ppt->has_ad == _TRUE_) && (index_ic == ppt->index_ic_ad)) {

      /* The following formulas are valid at leading order in
         (k*tau) and (om*tau), and order zero in
         tight-coupling. Identical to first order terms in CRS,
         except for normalization (when ppr->curvature_ini=1, tau=1:
         leads to factor 1/2 difference between CRS formulas with
         beta1=0). Identical to CAMB when om set to zero in theta_g,
         theta_ur, shear_ur, tau

         In the non-flat case the relation R=eta is still valid
         outside the horizon for adiabatic IC. Hence eta is still
         set to ppr->curvature_ini at leading order.  Factors s2
         appear through the solution of Einstein equations and
         equations of motion. */

      /* photon density */
      ppw->pv->y[ppw->pv->index_pt_delta_g] = - ktau_two/3. * (1.-om*tau/5.)
        * ppr->curvature_ini * s2_squared;

      /* photon velocity */
      ppw->pv->y[ppw->pv->index_pt_theta_g] = - k*ktau_three/36. * (1.-3.*(1.+5.*fracb-fracnu)/20./(1.-fracnu)*om*tau)
        * ppr->curvature_ini * s2_squared;

      /* tighly-coupled baryons */
      ppw->pv->y[ppw->pv->index_pt_delta_b] = 3./4.*ppw->pv->y[ppw->pv->index_pt_delta_g]; /* baryon density */
      ppw->pv->y[ppw->pv->index_pt_theta_b] = ppw->pv->y[ppw->pv->index_pt_theta_g]; /* baryon velocity */

      if (pba->has_cdm == _TRUE_) {
        ppw->pv->y[ppw->pv->index_pt_delta_cdm] = 3./4.*ppw->pv->y[ppw->pv->index_pt_delta_g]; /* cdm density */
        /* cdm velocity vanishes in the synchronous gauge */
      }

      /* interacting dark matter */
      if (pba->has_idm == _TRUE_) {
        ppw->pv->y[ppw->pv->index_pt_delta_idm] = 3./4.*ppw->pv->y[ppw->pv->index_pt_delta_g]; /* idm density */
        ppw->pv->y[ppw->pv->index_pt_theta_idm] = ppw->pv->y[ppw->pv->index_pt_theta_g];
      }

      if (pba->has_dcdm == _TRUE_) {
        ppw->pv->y[ppw->pv->index_pt_delta_dcdm] = 3./4.*ppw->pv->y[ppw->pv->index_pt_delta_g]; /* dcdm density */
        /* dcdm velocity velocity vanishes initially in the synchronous gauge */

      }

      /* fluid (assumes wa=0, if this is not the case the
         fluid will catch anyway the attractor solution) */
      if (pba->has_fld == _TRUE_) {

        class_call(background_w_fld(pba,a,&w_fld,&dw_over_da_fld,&integral_fld), pba->error_message, ppt->error_message);

        if (pba->use_ppf == _FALSE_) {
          ppw->pv->y[ppw->pv->index_pt_delta_fld] = - ktau_two/4.*(1.+w_fld)*(4.-3.*pba->cs2_fld)/(4.-6.*w_fld+3.*pba->cs2_fld) * ppr->curvature_ini * s2_squared; /* from 1004.5509 */ //TBC: curvature

          ppw->pv->y[ppw->pv->index_pt_theta_fld] = - k*ktau_three/4.*pba->cs2_fld/(4.-6.*w_fld+3.*pba->cs2_fld) * ppr->curvature_ini * s2_squared; /* from 1004.5509 */ //TBC:curvature
        }
        /* if use_ppf == _TRUE_, y[ppw->pv->index_pt_Gamma_fld] will be automatically set to zero, and this is what we want (although one could probably work out some small nonzero initial conditions: TODO) */
      }

      if (pba->has_scf == _TRUE_) {
        /** - ---> Canonical field (solving for the perturbations):
         *  initial perturbations set to zero, they should reach the attractor soon enough.
         *  - --->  TODO: Incorporate the attractor IC from 1004.5509.
         *  delta_phi \f$ = -(a/k)^2/\phi'(\rho + p)\theta \f$,
         *  delta_phi_prime \f$ = a^2/\phi' \f$ (delta_rho_phi + V'delta_phi),
         *  and assume theta, delta_rho as for perfect fluid
         *  with \f$ c_s^2 = 1 \f$ and w = 1/3 (ASSUMES radiation TRACKING)
         */

        ppw->pv->y[ppw->pv->index_pt_phi_scf] = 0.;
        /*  a*a/k/k/ppw->pvecback[pba->index_bg_phi_prime_scf]*k*ktau_three/4.*1./(4.-6.*(1./3.)+3.*1.) * (ppw->pvecback[pba->index_bg_rho_scf] + ppw->pvecback[pba->index_bg_p_scf])* ppr->curvature_ini * s2_squared; */

        ppw->pv->y[ppw->pv->index_pt_phi_prime_scf] = 0.;
        /* delta_fld expression * rho_scf with the w = 1/3, c_s = 1
           a*a/ppw->pvecback[pba->index_bg_phi_prime_scf]*( - ktau_two/4.*(1.+1./3.)*(4.-3.*1.)/(4.-6.*(1/3.)+3.*1.)*ppw->pvecback[pba->index_bg_rho_scf] - ppw->pvecback[pba->index_bg_dV_scf]*ppw->pv->y[ppw->pv->index_pt_phi_scf])* ppr->curvature_ini * s2_squared; */
      }

      /* all relativistic relics: ur, early ncdm, dr */

      if ((pba->has_ur == _TRUE_) || (pba->has_ncdm == _TRUE_) || (pba->has_dr == _TRUE_) || (pba->has_idr == _TRUE_)) {

        delta_ur = ppw->pv->y[ppw->pv->index_pt_delta_g]; /* density of ultra-relativistic neutrinos/relics */

        /* velocity of ultra-relativistic neutrinos/relics */ //TBC
        theta_ur = - k*ktau_three/36./(4.*fracnu+15.) * (4.*fracnu+11.+12.*s2_squared-3.*(8.*fracnu*fracnu+50.*fracnu+275.)/20./(2.*fracnu+15.)*tau*om) * ppr->curvature_ini * s2_squared;

        shear_ur = ktau_two/(45.+12.*fracnu) * (3.*s2_squared-1.) * (1.+(4.*fracnu-5.)/4./(2.*fracnu+15.)*tau*om) * ppr->curvature_ini;//TBC /s2_squared; /* shear of ultra-relativistic neutrinos/relics */  //TBC:0

        l3_ur = ktau_three*2./7./(12.*fracnu+45.)* ppr->curvature_ini;//TBC

        if (pba->has_dr == _TRUE_) delta_dr = delta_ur;
      }

      /* synchronous metric perturbation eta */
      //eta = ppr->curvature_ini * (1.-ktau_two/12./(15.+4.*fracnu)*(5.+4.*fracnu - (16.*fracnu*fracnu+280.*fracnu+325)/10./(2.*fracnu+15.)*tau*om)) /  s2_squared;
      //eta = ppr->curvature_ini * s2_squared * (1.-ktau_two/12./(15.+4.*fracnu)*(15.*s2_squared-10.+4.*s2_squared*fracnu - (16.*fracnu*fracnu+280.*fracnu+325)/10./(2.*fracnu+15.)*tau*om));
      eta = ppr->curvature_ini * (1.-ktau_two/12./(15.+4.*fracnu)*(5.+4.*s2_squared*fracnu - (16.*fracnu*fracnu+280.*fracnu+325)/10./(2.*fracnu+15.)*tau*om));

      if (pba->has_smg == _TRUE_) {
        class_call(
          perturbations_adiabatic_ic_smg(ppr, pba, ppt, ppw, &eta, &delta_ur, &theta_ur, &shear_ur, &l3_ur, &delta_dr, tau, k, fracnu, om, rho_r),
          ppt->error_message,
          ppt->error_message
        );
      }
    }

    /* isocurvature initial conditions taken from Bucher, Moodely,
       Turok 99, with just a different normalization convention for
       tau and the scale factor. [k tau] from BMT99 is left invariant
       because it is the ratio [k/aH]. But [Omega_i,0 tau] from BMT99
       must be replaced by [frac_i*om*tau/4]. Some doubts remain about
       the niv formulas, that should be recheked at some point. We
       also checked that for bi,cdi,nid, everything coincides exactly
       with the CAMB formulas. */

    /** - --> (b.2.) Cold dark matter Isocurvature */

    if ((ppt->has_cdi == _TRUE_) && (index_ic == ppt->index_ic_cdi)) {

      class_test((pba->has_idr == _TRUE_),
                 ppt->error_message,
                 "only adiabatic ic in presence of interacting dark radiation");

      class_test(pba->has_cdm == _FALSE_,
                 ppt->error_message,
                 "not consistent to ask for CDI in absence of CDM!");

      class_test((pba->has_idm == _TRUE_),
                 ppt->error_message,
                 "only adiabatic ic in presence of interacting dark matter");
      ppw->pv->y[ppw->pv->index_pt_delta_g] = ppr->entropy_ini*fraccdm*om*tau*(-2./3.+om*tau/4.);
      ppw->pv->y[ppw->pv->index_pt_theta_g] = -ppr->entropy_ini*fraccdm*om*ktau_two/12.;

      ppw->pv->y[ppw->pv->index_pt_delta_b] = 3./4.*ppw->pv->y[ppw->pv->index_pt_delta_g];
      ppw->pv->y[ppw->pv->index_pt_theta_b] = ppw->pv->y[ppw->pv->index_pt_theta_g];

      ppw->pv->y[ppw->pv->index_pt_delta_cdm] = ppr->entropy_ini+3./4.*ppw->pv->y[ppw->pv->index_pt_delta_g];

      if ((pba->has_ur == _TRUE_) || (pba->has_ncdm == _TRUE_)) {

        delta_ur = ppw->pv->y[ppw->pv->index_pt_delta_g];
        theta_ur = ppw->pv->y[ppw->pv->index_pt_theta_g];
        shear_ur = -ppr->entropy_ini*fraccdm*ktau_two*tau*om/6./(2.*fracnu+15.);

      }

      eta = -ppr->entropy_ini*fraccdm*om*tau*(1./6.-om*tau/16.);

      if (pba->has_smg == _TRUE_) {
        class_call(
          perturbations_isocurvature_cdm_ic_smg(ppr, pba, ppt, ppw, tau, k, fraccdm, om),
          ppt->error_message,
          ppt->error_message
        );
      }

    }

    /** - --> (b.3.) Baryon Isocurvature */

    if ((ppt->has_bi == _TRUE_) && (index_ic == ppt->index_ic_bi)) {

      class_test((pba->has_idr == _TRUE_),
                 ppt->error_message,
                 "only adiabatic ic in presence of interacting dark radiation");

      ppw->pv->y[ppw->pv->index_pt_delta_g] = ppr->entropy_ini*fracb*om*tau*(-2./3.+om*tau/4.);
      ppw->pv->y[ppw->pv->index_pt_theta_g] = -ppr->entropy_ini*fracb*om*ktau_two/12.;

      ppw->pv->y[ppw->pv->index_pt_delta_b] = ppr->entropy_ini+3./4.*ppw->pv->y[ppw->pv->index_pt_delta_g];
      ppw->pv->y[ppw->pv->index_pt_theta_b] = ppw->pv->y[ppw->pv->index_pt_theta_g];

      if (pba->has_cdm == _TRUE_) {

        ppw->pv->y[ppw->pv->index_pt_delta_cdm] = 3./4.*ppw->pv->y[ppw->pv->index_pt_delta_g];

      }

      if ((pba->has_ur == _TRUE_) || (pba->has_ncdm == _TRUE_)) {

        delta_ur = ppw->pv->y[ppw->pv->index_pt_delta_g];
        theta_ur = ppw->pv->y[ppw->pv->index_pt_theta_g];
        shear_ur = -ppr->entropy_ini*fracb*ktau_two*tau*om/6./(2.*fracnu+15.);

      }

      eta = -ppr->entropy_ini*fracb*om*tau*(1./6.-om*tau/16.);

      if (pba->has_smg == _TRUE_) {
        class_call(
          perturbations_isocurvature_b_ic_smg(ppr, pba, ppt, ppw, tau, k, fracb, om),
          ppt->error_message,
          ppt->error_message
        );
      }

    }

    /** - --> (b.4.) Neutrino density Isocurvature */

    if ((ppt->has_nid == _TRUE_) && (index_ic == ppt->index_ic_nid)) {

      class_test((pba->has_ur == _FALSE_) && (pba->has_ncdm == _FALSE_),
                 ppt->error_message,
                 "not consistent to ask for NID in absence of ur or ncdm species!");

      class_test((pba->has_idr == _TRUE_),
                 ppt->error_message,
                 "only adiabatic ic in presence of interacting dark radiation");

      ppw->pv->y[ppw->pv->index_pt_delta_g] = ppr->entropy_ini*fracnu/fracg*(-1.+ktau_two/6.);
      ppw->pv->y[ppw->pv->index_pt_theta_g] = -ppr->entropy_ini*fracnu/fracg*k*k*tau*(1./4.-fracb/fracg*3./16.*om*tau);

      ppw->pv->y[ppw->pv->index_pt_delta_b] = ppr->entropy_ini*fracnu/fracg/8.*ktau_two;
      ppw->pv->y[ppw->pv->index_pt_theta_b] = ppw->pv->y[ppw->pv->index_pt_theta_g];

      if (pba->has_cdm == _TRUE_) {

        ppw->pv->y[ppw->pv->index_pt_delta_cdm] = -ppr->entropy_ini*fracnu*fracb/fracg/80.*ktau_two*om*tau;

      }

      delta_ur = ppr->entropy_ini*(1.-ktau_two/6.);
      theta_ur = ppr->entropy_ini*k*k*tau/4.;
      shear_ur = ppr->entropy_ini*ktau_two/(4.*fracnu+15.)/2.;

      eta = -ppr->entropy_ini*fracnu/(4.*fracnu+15.)/6.*ktau_two;

      if (pba->has_smg == _TRUE_) {
        class_call(
          perturbations_isocurvature_urd_ic_smg(ppr, pba, ppt, ppw, tau, k, fracnu, fracg, fracb, om),
          ppt->error_message,
          ppt->error_message
        );
      }

    }

    /** - --> (b.5.) Neutrino velocity Isocurvature */

    if ((ppt->has_niv == _TRUE_) && (index_ic == ppt->index_ic_niv)) {

      class_test((pba->has_ur == _FALSE_) && (pba->has_ncdm == _FALSE_),
                 ppt->error_message,
                 "not consistent to ask for NIV in absence of ur or ncdm species!");

      class_test((pba->has_idr == _TRUE_),
                 ppt->error_message,
                 "only adiabatic ic in presence of interacting dark radiation");

      ppw->pv->y[ppw->pv->index_pt_delta_g] = ppr->entropy_ini*k*tau*fracnu/fracg*
        (1. - 3./16.*fracb*(2.+fracg)/fracg*om*tau); /* small diff wrt camb */

      ppw->pv->y[ppw->pv->index_pt_theta_g] = ppr->entropy_ini*fracnu/fracg*3./4.*k*
        (-1.+3./4.*fracb/fracg*om*tau+3./16.*om*om*tau*tau*fracb/fracg/fracg*(fracg-3.*fracb)+ktau_two/6.);

      ppw->pv->y[ppw->pv->index_pt_delta_b] = 3./4.*ppw->pv->y[ppw->pv->index_pt_delta_g]; /* small diff wrt camb */
      ppw->pv->y[ppw->pv->index_pt_theta_b] = ppw->pv->y[ppw->pv->index_pt_theta_g];

      if (pba->has_cdm == _TRUE_) {

        ppw->pv->y[ppw->pv->index_pt_delta_cdm] = -ppr->entropy_ini*9./64.*fracnu*fracb/fracg*k*tau*om*tau;

      }

      delta_ur = -ppr->entropy_ini*k*tau*(1.+3./16.*fracb*fracnu/fracg*om*tau);  /* small diff wrt camb */
      theta_ur = ppr->entropy_ini*3./4.*k*(1. - 1./6.*ktau_two*(4.*fracnu+9.)/(4.*fracnu+5.));
      shear_ur = ppr->entropy_ini/(4.*fracnu+15.)*k*tau*(1. + 3.*om*tau*fracnu/(4.*fracnu+15.)); /* small diff wrt camb */

      eta = ppr->entropy_ini*fracnu*k*tau*(-1./(4.*fracnu+5.) + (-3./64.*fracb/fracg+15./4./(4.*fracnu+15.)/(4.*fracnu+5.)*om*tau)); /* small diff wrt camb */

      if (pba->has_smg == _TRUE_) {
        class_call(
          perturbations_isocurvature_urv_ic_smg(ppr, pba, ppt, ppw, tau, k, fracnu, fracg, fracb, om),
          ppt->error_message,
          ppt->error_message
        );
      }

    }

    /** - (c) If the needed gauge is really the synchronous gauge, we need to affect the previously computed value of eta to the actual variable eta */

    if (ppt->gauge == synchronous) {

      ppw->pv->y[ppw->pv->index_pt_eta] = eta;

      if(ppt->get_h_from_trace == _TRUE_) { // not only smg
        // Define initial condition for h^\prime evolved from the Einstein trace equation
        // We should take into account also matter density otherwise we get percent differences
        /* TODO: think of adding all species in a more sysyematic way */
        double delta_rho_tot =
          + rho_r * ppw->pv->y[ppw->pv->index_pt_delta_g]
          + ppw->pvecback[pba->index_bg_rho_b]*ppw->pv->y[ppw->pv->index_pt_delta_b]
          + ppw->pvecback[pba->index_bg_rho_cdm]*ppw->pv->y[ppw->pv->index_pt_delta_cdm];
        if(pba->has_smg == _TRUE_) {
          if(ppw->approx[ppw->index_ap_gr_smg] == (int)gr_smg_off){
            perturbations_get_h_prime_ic_from_00_smg(pba, ppw, k, eta, delta_rho_tot);
          }
        }
        else {
          ppw->pv->y[ppw->pv->index_pt_h_prime_from_trace] = (2.*pow(k, 2)*eta + 3.*a*a*delta_rho_tot)/a/ppw->pvecback[pba->index_bg_H];
        }
      }
    }


    /** - (d) If the needed gauge is the newtonian gauge, we must compute alpha and then perform a gauge transformation for each variable */

    if (ppt->gauge == newtonian) {

      /* alpha is like in Ma & Bertschinger: (h'+6 eta')/(2k^2). We obtain it from the first two Einstein equations:

         alpha = [eta + 3/2 (a'/a)^2 (delta_rho/rho_c) / k^2 /s_2^2 + 3/2 (a'/a)^3 3 ((rho+p)theta/rho_c) / k^4 / s_2^2] / (a'/a)
         = [eta + 3/2 (a'/a)^2 / k^2 /s_2^2 {delta_tot + 3 (a'/a) /k^2 velocity_tot}] / (a'/a)

         with

         delta_tot = (delta_rho/rho_c)
         = [rho_r delta_r + rho_m delta_m] / (rho_r + rho_m)
         = [delta_r + (rho_m/rho_r) delta_m] / (1 + rho_m/rho_r)
         = [(f_g delta_g + f_nu delta_nu) + (rho_m/rho_r) (f_b delta_b + f_cdm delta_cdm)] / (1 + rho_m/rho_r)

         velocity_tot = ((rho+p)theta/rho_c)
         = [(4/3) rho_r theta_r + rho_m theta_m] / (rho_r + rho_m)
         = [(4/3) theta_r + (rho_m/rho_r) theta_m] / (1 + rho_m/rho_r)
         = [(4/3) (f_g theta_g + f_nu theta_nu) + (rho_m/rho_r) (f_b delta_b + f_cdm 0)] / (1 + rho_m/rho_r)
      */

      if (pba->has_cdm == _TRUE_) {
        delta_cdm += ppw->pvecback[pba->index_bg_rho_cdm] * ppw->pv->y[ppw->pv->index_pt_delta_cdm];
        rho_cdm += ppw->pvecback[pba->index_bg_rho_cdm];
      }
      if (pba->has_idm == _TRUE_) {
        delta_cdm += ppw->pvecback[pba->index_bg_rho_idm] * ppw->pv->y[ppw->pv->index_pt_delta_idm];
        rho_cdm += ppw->pvecback[pba->index_bg_rho_idm];
      }
      if (pba->has_dcdm == _TRUE_){
        delta_cdm += ppw->pvecback[pba->index_bg_rho_dcdm] * ppw->pv->y[ppw->pv->index_pt_delta_dcdm];
        rho_cdm += ppw->pvecback[pba->index_bg_rho_dcdm];
      }


      if (rho_cdm > 0 ) {
        delta_cdm /= rho_cdm;
        fraccdm = rho_cdm/rho_m;
      }

      // note: if there are no neutrinos, fracnu, delta_ur and theta_ur below will consistently be zero.

      delta_tot = (fracg*ppw->pv->y[ppw->pv->index_pt_delta_g]+fracnu*delta_ur+rho_m_over_rho_r*(fracb*ppw->pv->y[ppw->pv->index_pt_delta_b]+fraccdm*delta_cdm))/(1.+rho_m_over_rho_r);

      velocity_tot = ((4./3.)*(fracg*ppw->pv->y[ppw->pv->index_pt_theta_g]+fracnu*theta_ur) + rho_m_over_rho_r*fracb*ppw->pv->y[ppw->pv->index_pt_theta_b])/(1.+rho_m_over_rho_r);

      if (ppt->has_idm_dr == _TRUE_ ) {
        delta_tot += rho_m_over_rho_r*fracidm*ppw->pv->y[ppw->pv->index_pt_delta_idm]/(1.+rho_m_over_rho_r);
        velocity_tot += rho_m_over_rho_r*fracidm*ppw->pv->y[ppw->pv->index_pt_theta_idm]/(1.+rho_m_over_rho_r);
      }

      alpha = (eta + 3./2.*a_prime_over_a*a_prime_over_a/k/k/s2_squared*(delta_tot + 3.*a_prime_over_a/k/k*velocity_tot))/a_prime_over_a;

      ppw->pv->y[ppw->pv->index_pt_phi] = eta - a_prime_over_a*alpha;

      ppw->pv->y[ppw->pv->index_pt_delta_g] -= 4.*a_prime_over_a*alpha;
      ppw->pv->y[ppw->pv->index_pt_theta_g] += k*k*alpha;

      ppw->pv->y[ppw->pv->index_pt_delta_b] -= 3.*a_prime_over_a*alpha;
      ppw->pv->y[ppw->pv->index_pt_theta_b] += k*k*alpha;

      if (pba->has_cdm == _TRUE_) {
        ppw->pv->y[ppw->pv->index_pt_delta_cdm] -= 3.*a_prime_over_a*alpha;
        ppw->pv->y[ppw->pv->index_pt_theta_cdm] = k*k*alpha;
      }

      if (pba->has_idm == _TRUE_){
        ppw->pv->y[ppw->pv->index_pt_delta_idm] -= 3.*a_prime_over_a*alpha;
        ppw->pv->y[ppw->pv->index_pt_theta_idm] += k*k*alpha;
      }

      if (pba->has_dcdm == _TRUE_) {
        ppw->pv->y[ppw->pv->index_pt_delta_dcdm] -= (3.*a_prime_over_a + a*pba->Gamma_dcdm)*alpha;
        ppw->pv->y[ppw->pv->index_pt_theta_dcdm] = k*k*alpha;
      }

      /* fluid */
      if ((pba->has_fld == _TRUE_) && (pba->use_ppf == _FALSE_)) {

        class_call(background_w_fld(pba,a,&w_fld,&dw_over_da_fld,&integral_fld), pba->error_message, ppt->error_message);

        ppw->pv->y[ppw->pv->index_pt_delta_fld] -= 3*(1.+w_fld)*a_prime_over_a*alpha;
        ppw->pv->y[ppw->pv->index_pt_theta_fld] += k*k*alpha;
      }

      /* scalar field: check */
      if (pba->has_scf == _TRUE_) {
        alpha_prime = 0.0;
        /* - 2. * a_prime_over_a * alpha + eta
           - 4.5 * (a2/k2) * ppw->rho_plus_p_shear; */

        ppw->pv->y[ppw->pv->index_pt_phi_scf] += alpha*ppw->pvecback[pba->index_bg_phi_prime_scf];
        ppw->pv->y[ppw->pv->index_pt_phi_prime_scf] +=
          (-2.*a_prime_over_a*alpha*ppw->pvecback[pba->index_bg_phi_prime_scf]
           -a*a* dV_scf(pba,ppw->pvecback[pba->index_bg_phi_scf])*alpha
           +ppw->pvecback[pba->index_bg_phi_prime_scf]*alpha_prime);
      }

      if (pba->has_smg == _TRUE_) {
        class_call(
          perturbations_get_x_x_prime_newtonian_smg(ppw),
          ppt->error_message,
          ppt->error_message
        );
      }

      if ((pba->has_ur == _TRUE_) || (pba->has_ncdm == _TRUE_) || (pba->has_dr == _TRUE_)  || (pba->has_idr == _TRUE_)) {

        delta_ur -= 4.*a_prime_over_a*alpha;
        theta_ur += k*k*alpha;
        /* shear and l3 are gauge invariant */

        if (pba->has_dr == _TRUE_)
          delta_dr += (-4.*a_prime_over_a + a*pba->Gamma_dcdm*ppw->pvecback[pba->index_bg_rho_dcdm]/ppw->pvecback[pba->index_bg_rho_dr])*alpha;

      }

    } /* end of gauge transformation to newtonian gauge */

      /** - (e) In any gauge, we should now implement the relativistic initial conditions in ur and ncdm variables */

    if (pba->has_ur == _TRUE_) {

      ppw->pv->y[ppw->pv->index_pt_delta_ur] = delta_ur;

      ppw->pv->y[ppw->pv->index_pt_theta_ur] = theta_ur;

      ppw->pv->y[ppw->pv->index_pt_shear_ur] = shear_ur;

      ppw->pv->y[ppw->pv->index_pt_l3_ur] = l3_ur;

    }

    if (pba->has_idr == _TRUE_){
      if (ppw->approx[ppw->index_ap_rsa_idr]==(int)rsa_idr_off) { // TODO: check if needed?
        ppw->pv->y[ppw->pv->index_pt_delta_idr] = delta_ur;
        ppw->pv->y[ppw->pv->index_pt_theta_idr] = theta_ur;
        if (ppt->idr_nature == idr_free_streaming){
          if (ppw->approx[ppw->index_ap_tca_idm_dr] == (int)tca_idm_dr_off){
            ppw->pv->y[ppw->pv->index_pt_shear_idr] = shear_ur;
            ppw->pv->y[ppw->pv->index_pt_l3_idr] = l3_ur;
          }
        }
      }
    }

    if (pba->has_ncdm == _TRUE_) {
      idx = ppw->pv->index_pt_psi0_ncdm1;
      for (n_ncdm=0; n_ncdm < pba->N_ncdm; n_ncdm++){

        for (index_q=0; index_q < ppw->pv->q_size_ncdm[n_ncdm]; index_q++) {

          q = pba->q_ncdm[n_ncdm][index_q];

          epsilon = sqrt(q*q+a*a*pba->M_ncdm[n_ncdm]*pba->M_ncdm[n_ncdm]);

          ppw->pv->y[idx] = -0.25 * delta_ur * pba->dlnf0_dlnq_ncdm[n_ncdm][index_q];

          ppw->pv->y[idx+1] =  -epsilon/3./q/k*theta_ur* pba->dlnf0_dlnq_ncdm[n_ncdm][index_q];

          ppw->pv->y[idx+2] = -0.5 * shear_ur * pba->dlnf0_dlnq_ncdm[n_ncdm][index_q];

          ppw->pv->y[idx+3] = -0.25 * l3_ur * pba->dlnf0_dlnq_ncdm[n_ncdm][index_q];

          //Jump to next momentum bin:
          idx += (ppw->pv->l_max_ncdm[n_ncdm]+1);

        }
      }
    }

    if (pba->has_dr == _TRUE_) {

      f_dr = pow(pow(a,2)/pba->H0,2)*ppw->pvecback[pba->index_bg_rho_dr];

      ppw->pv->y[ppw->pv->index_pt_F0_dr] = delta_dr*f_dr;

      ppw->pv->y[ppw->pv->index_pt_F0_dr+1] = 4./(3.*k)*theta_ur*f_dr;

      ppw->pv->y[ppw->pv->index_pt_F0_dr+2] = 2.*shear_ur*f_dr;

      ppw->pv->y[ppw->pv->index_pt_F0_dr+3] = l3_ur*f_dr;

    }

  }
  /** --> For tensors */

  if (_tensors_) {

    /** tensor initial conditions take into account the fact that
        scalar (resp. tensor) \f$ C_l\f$'s are related to the real space
        power spectrum of curvature (resp. of the tensor part of
        metric perturbations)

        \f[ <R(x) R(x)>  \ \  \sum_{ij} <h_{ij}(x) h^{ij}(x)> \f]

        In momentum space it is conventional to use the modes R(k)
        and h(k) where the quantity h obeying to the equation of
        propagation:

        \f[ h'' + \frac{2a'}{a} h + [k2+2K] h = 12\pi Ga2 (\rho+p) \sigma = 8\pi Ga2 p \pi \f]

        and the power spectra in real space and momentum space are related through:

        \f[ <R(x) R(x)> = \int \frac{dk}{k} \left[ \frac{k^3}{2\pi^2} <R(k)R(k)^*>\right] = \int \frac{dk}{k} \mathcal{P}_R(k) \f]
        \f[\sum_{ij} <h_{ij}(x) h^{ij}(x)> = \frac{dk}{k} \left[ \frac{k^3}{2\pi^2} F\left(\frac{k^2}{K}\right) <h(k)h(k)^*>\right] = \int \frac{dk}{k} F\left(\frac{k^2}{K}\right) \mathcal{P}_h(k) \f]

        where \f$ \mathcal{P}_R\f$ and \f$ \mathcal{P}_h\f$ are the dimensionless spectrum of
        curvature R, and F is a function of k2/K, where K is the curvature
        parameter. F is equal to one in flat space (K=0), and coming
        from the contraction of the laplacian eigentensor \f$ Q_{ij}\f$ with
        itself. We will give F explicitly below.

        Similarly the scalar (S) and tensor (T) \f$ C_l\f$'s are given by

        \f[ C_l^S = 4\pi \int \frac{dk}{k} [\Delta_l^S(q)]^2 \mathcal{P}_R(k) \f]
        \f[ C_l^T = 4\pi \int \frac{dk}{k} [\Delta_l^T(q)]^2 F\left(\frac{k^2}{K}\right) \mathcal{P}_h(k) \f]

        The usual convention for the tensor-to-scalar ratio
        \f$ r = A_t / A_s \f$ at pivot scale
        = 16 epsilon in single-field inflation
        is such that for constant \f$ \mathcal{P}_R(k)\f$ and \f$ \mathcal{P}_h(k)\f$,

        \f[ r = 6 \frac{\mathcal{P}_h(k)}{\mathcal{P}_R(k)} \f]

        so

        \f[ \mathcal{P}_h(k) = \frac{\mathcal{P}_R(k) r}{6} = \frac{A_s r}{6} = \frac{A_t}{6} \f]

        A priori it would make sense to say that for a power-law
        primordial spectrum there is an extra factor \f$ (k/k_{pivot})^{n_t} \f$
        (and eventually running and so on and so forth...)

        However it has been shown that the minimal models of
        inflation in a negatively curved bubble lead to
        \f$ \mathcal{P}_h(k)=\tanh(\pi*\nu/2)\f$. In open models it is customary to
        define the tensor tilt in a non-flat universe as a deviation
        from this behavior rather than from true scale-invariance in
        the above sense.

        Hence we should have

        \f[ \mathcal{P}_h(k) = \frac{A_t}{6} [ \tanh(\pi*\frac{\nu}{2})]  (k/k_{pivot})^{(n_t+...)}\f]

        where the brackets \f[ [...] \f] mean "if K<0"

        Then

        \f[ C_l^T = 4\pi \int \frac{dk}{k} [\Delta_l^T(q)]^2 F\left(\frac{k^2}{K}\right) \frac{A_t}{6} [\tanh(\pi*\frac{\nu}{2})] (k/k_{pivot})^{(n_t+...)} \f]

        In the code, it is then a matter of choice to write:

        - In the primordial module: \f$ \mathcal{P}_h(k) = \frac{A_t}{6} \tanh{(\pi*\frac{\nu}{2})} (k/k^*)^{n_T}\f$
        - In the perturbation initial conditions: \f$ h = 1\f$
        - In the harmonic module: \f$ C_l^T = \frac{4}{\pi} \int \frac{dk}{k} [\Delta_l^T(q)]^2 F\left(\frac{k^2}{K}\right) \mathcal{P}_h(k) \f$

        or:

        - In the primordial module: \f$ \mathcal{P}_h(k) = A_t (k/k^*)^{n_T} \f$
        - In the perturbation initial conditions: \f$ h = \sqrt{[F\left(\frac{k^2}{K}\right) / 6] \tanh{(\pi*\frac{\nu}{2})}} \f$
        - In the harmonic module: \f$ C_l^T = \frac{4}{\pi} \int \frac{dk}{k} [\Delta_l^T(q)]^2 \mathcal{P}_h(k) \f$

        We choose this last option, such that the primordial and
        harmonic module differ minimally in flat and non-flat space. Then we must impose

        \f[ h = \sqrt{\left(\frac{F}{6}\right) \tanh{(\pi*\frac{\nu}{2})}} \f]

        The factor F is found to be given by:

        \f[ \sum_{ij}<h_{ij}(x) h^{ij}(x)> = \int \frac{dk}{k}  \frac{k2(k2-K)}{(k2+3K)(k2+2K)} \mathcal{P}_h(k) \f]

        Introducing as usual \f$ q2 = k2 - 3K \f$  and using qdq = kdk this gives

        \f[ \sum_{ij}<h_{ij}(x) h^{ij}(x)> = \int \frac{dk}{k} \frac{(q2-3K)(q2-4K)}{q2(q2-K)} \mathcal{P}_h(k) \f]

        Using qdq = kdk this is equivalent to

        \f[ \sum_{ij}<h_{ij}(x) h^{ij}(x)> = \int \frac{dq}{q} \frac{q2-4K}{q2-K} \mathcal{P}_h(k(q)) \f]

        Finally, introducing \f$ \nu=q/\sqrt{|K|}\f$ and sgnK=SIGN(k)\f$=\pm 1\f$, this could also be written

        \f[ \sum_{ij}<h_{ij}(x) h^{ij}(x)> = \int \frac{d\nu}{\nu} \frac{(\nu2-4sgnK)}{(\nu2-sgnK)} \mathcal{P}_h(k(\nu)) \f]

        Equation (43,44) of Hu, Seljak, White, Zaldarriaga is
        equivalent to absorbing the above factor
        \f$ (\nu2-4sgnK)/(\nu2-sgnK)\f$ in the definition of the primordial
        spectrum. Since the initial condition should be written in terms of k rather than nu, they should read

        \f[ h = \sqrt{ [k2(k2-K)]/[(k2+3K)(k2+2K)] / 6 * \tanh{(\pi*\frac{\nu}{2})} } \f]

        We leave the freedom to multiply by an arbitrary number
        ppr->gw_ini. The standard convention corresponding to
        standard definitions of r, \f$ A_T\f$, \f$ n_T\f$ is however ppr->gw_ini=1.
        *
        */

    if (index_ic == ppt->index_ic_ten) {
      ppw->pv->y[ppw->pv->index_pt_gw] = ppr->gw_ini/_SQRT6_;
    }

    k2 = k*k;

    if (pba->sgnK != 0) {
      ppw->pv->y[ppw->pv->index_pt_gw] *= sqrt(k2*(k2-pba->K)/(k2+3.*pba->K)/(k2+2.*pba->K));
    }

    if (pba->sgnK == -1) {
      if (k*k+3*pba->K >= 0.) {
        ppw->pv->y[ppw->pv->index_pt_gw] *= sqrt(tanh(_PI_/2.*sqrt(k2+3*pba->K)/sqrt(-pba->K)));
      }
      else {
        ppw->pv->y[ppw->pv->index_pt_gw] = 0.;
      }
    }

    /**
        Corrections which are of order (k*tau)^2 for h, but order (k*tau) for h' (Credits C. Pitrou v3.3.0)
        Not including them results in 0.2-0.3% differences, which remain till final values and
        are not washed away after initial transition to the correct attractor. They read:

        \f[ h = h0 + const*(k*tau)^2 \f]

        with:

        \f[ const = -(1+2K/k^2)/(6 + \sum 8/5 \sum_s Omega_s/Omega_r ) * h0 \f]

        or more precisely:

        \f[ const = -(1+2K/k^2)/(6 + \sum 8/5 \sum_fs (3*P_fs)/rho_r ) * h0 \f]

        where the sum is over free-streaming particles and P_fs means the background pressure of a free-streaming species.
        Photons are not free-streaming initially, but ur and ncdm are.
    */

    /** - We first build the energy density of free-streaming particles (in fact 3*Pressure of free-streaming species) */

    rho_fs = 0.;

    /** - --> ur contribution to 3*P_fs .  */
    if (pba->has_ur == _TRUE_)
      rho_fs += ppw->pvecback[pba->index_bg_rho_ur];

    /** - --> ncdm contribution to 3*P_fs */
    if (pba->has_ncdm == _TRUE_) {
      for (n_ncdm = 0; n_ncdm < pba->N_ncdm; n_ncdm++) {
        rho_fs += 3.*ppw->pvecback[pba->index_bg_p_ncdm1+n_ncdm];
      }
    }

    /** - We then correct the initial condition for h and h'. It is crucial for h' since it is of order tau.
          We could however omit the correction in h. */

    h_corr_2 = - ppw->pv->y[ppw->pv->index_pt_gw] *(k2+2.*pba->K)/(6. + 8./5.*rho_fs/rho_r) *tau*tau;
    ppw->pv->y[ppw->pv->index_pt_gw] += h_corr_2;
    ppw->pv->y[ppw->pv->index_pt_gwdot] = 2.*h_corr_2/tau;

    /** - We also set the quadrupoles (aka F_0^(2) in optimal hierarchy) to their order tau^2 value so that the equation
          starts being correct.
          We use the fact that F_0^(2)' = sqrt(6)*h' +... as seen in Eq 2.35 of 1305.3261
          If one wishes to use the TAM hierarchy, we shall use here Theta_2^(2) = -1/sqrt(6) F_0^(2) since the F_2^(2) and
          F_4^(2) are subdominant for initial conditions. */

    if (ppt->evolve_tensor_ur == _TRUE_)
      ppw->pv->y[ppw->pv->index_pt_delta_ur] = _SQRT6_*h_corr_2;

    /** - Same for non-cold dark matter. */

    if (ppt->evolve_tensor_ncdm == _TRUE_){
      idx = ppw->pv->index_pt_psi0_ncdm1;
      for (n_ncdm=0; n_ncdm < pba->N_ncdm; n_ncdm++){
        for (index_q=0; index_q < ppw->pv->q_size_ncdm[n_ncdm]; index_q ++) {

          // C. Pitrou: TBC ! I have guessed this condition from the hierarchy by asking it is the same as for ur species.
          ppw->pv->y[idx] = _SQRT6_*h_corr_2* (-0.25 * pba->dlnf0_dlnq_ncdm[n_ncdm][index_q]);
          // jump to next momentum
          idx+=(ppw->pv->l_max_ncdm[n_ncdm]+1);
        }
      }
    }

  }

  return _SUCCESS_;
}

/**
 * Evaluate background/thermodynamics at \f$ \tau \f$, infer useful flags / time scales for integrating perturbations.
 *
 * Evaluate background quantities at \f$ \tau \f$, as well as thermodynamics for scalar mode; infer useful flags and time scales for integrating the perturbations:
 * - check whether tight-coupling approximation is needed.
 * - check whether radiation (photons, massless neutrinos...) perturbations are needed.
 * - choose step of integration: step = ppr->perturbations_integration_stepsize * min_time_scale, where min_time_scale = smallest time scale involved in the equations. There are three time scales to compare:
 *     -# that of recombination, \f$ \tau_c = 1/\kappa' \f$
 *     -# Hubble time scale, \f$ \tau_h = a/a' \f$
 *     -# Fourier mode, \f$ \tau_k = 1/k \f$
 *
 * So, in general, min_time_scale = \f$ \min(\tau_c, \tau_b, \tau_h, \tau_k) \f$.
 *
 * However, if \f$ \tau_c \ll \tau_h \f$ and \f$ \tau_c
 * \ll \tau_k \f$, we can use the tight-coupling regime for photons
 * and write equations in such way that the time scale \f$
 * \tau_c \f$ becomes irrelevant (no effective mass term in \f$
 * 1/\tau_c \f$).  Then, the smallest
 * scale in the equations is only \f$ \min(\tau_h, \tau_k) \f$.
 * In practise, it is sufficient to use only the condition \f$ \tau_c \ll \tau_h \f$.
 *
 * Also, if \f$ \rho_{matter} \gg \rho_{radiation} \f$ and \f$ k \gg
 * aH \f$, we can switch off radiation perturbations (i.e. switch on
 * the free-streaming approximation) and then the smallest scale is
 * simply \f$ \tau_h \f$.
 *
 * @param ppr        Input: pointer to precision structure
 * @param pba        Input: pointer to background structure
 * @param pth        Input: pointer to thermodynamics structure
 * @param ppt        Input: pointer to the perturbation structure
 * @param index_md   Input: index of mode under consideration (scalar/.../tensor)
 * @param k          Input: wavenumber
 * @param tau        Input: conformal time
 * @param ppw        Input/Output: in output contains the approximation to be used at this time
 * @return the error status
 */

int perturbations_approximations(
                                 struct precision * ppr,
                                 struct background * pba,
                                 struct thermodynamics * pth,
                                 struct perturbations * ppt,
                                 int index_md,
                                 double k,
                                 double tau,
                                 struct perturbations_workspace * ppw
                                 ) {
  /** Summary: */

  /** - define local variables */

  /* (a) time scale of Fourier mode, \f$ \tau_k = 1/k \f$ */
  double tau_k;
  /* (b) time scale of expansion, \f$ \tau_h = a/a' \f$ */
  double tau_h;
  /* (c) time scale of recombination, \f$ \tau_{\gamma} = 1/\kappa' \f$ */
  double tau_c = 0.;

  /* in case of idm_g there is a third condition for the tca, tau_c * dmu_idm_g << 1 which we need to take into account - see 1802.06589 */
  double tau_dmu_idm_g = 0., tau_dmu_idm_dr = 0.;
  /* in case of idm_b there is a fourth condition */
  double tau_R_idm_b;
  /** - compute Fourier mode time scale = \f$ \tau_k = 1/k \f$ */


  class_test(k == 0.,
             ppt->error_message,
             "stop to avoid division by zero");

  tau_k = 1./k;

  /** - evaluate background quantities with background_at_tau() and
      Hubble time scale \f$ \tau_h = a/a' \f$ */

  class_call(background_at_tau(pba,tau, normal_info, (interpolation_method)ppw->inter_mode, &(ppw->last_index_back), ppw->pvecback),
             pba->error_message,
             ppt->error_message);

  class_test(ppw->pvecback[pba->index_bg_H]*ppw->pvecback[pba->index_bg_a] == 0.,
             ppt->error_message,
             "aH=0, stop to avoid division by zero");

  tau_h = 1./(ppw->pvecback[pba->index_bg_H]*ppw->pvecback[pba->index_bg_a]);

  /** - for scalar modes: */

  if (_scalars_) {

    /** - --> (a) evaluate thermodynamical quantities with thermodynamics_at_z() */

    class_call(thermodynamics_at_z(pba,
                                   pth,
                                   1./ppw->pvecback[pba->index_bg_a]-1.,  /* redshift z=1/a-1 */
                                   (interpolation_method)ppw->inter_mode,
                                   &(ppw->last_index_thermo),
                                   ppw->pvecback,
                                   ppw->pvecthermo),
               pth->error_message,
               ppt->error_message);

    /* in case of idm_g, calculate relevant quantities */
    if (pth->has_idm_g == _TRUE_) {
      class_test(ppw->pvecthermo[pth->index_th_dmu_idm_g] == 0.,
                 ppt->error_message,
                 "dmu_idm_g = 0 - stop to avoid division by 0")
        tau_dmu_idm_g = 1./ppw->pvecthermo[pth->index_th_dmu_idm_g];
    }

    /** - ---> (b.1.) if \f$ \kappa'=0 \f$, recombination is finished; tight-coupling approximation must be off */

    if (ppw->pvecthermo[pth->index_th_dkappa] == 0.) {

      ppw->approx[ppw->index_ap_tca] = (int)tca_off;

    }

    /** - ---> (b.2.) if \f$ \kappa' \neq 0 \f$, recombination is not finished: check tight-coupling approximation */

    else {

      /** - ----> (b.2.a) compute recombination time scale for photons, \f$ \tau_{\gamma} = 1/ \kappa' \f$ */
      tau_c = 1./ppw->pvecthermo[pth->index_th_dkappa];

      class_test(tau_c < 0.,
                 ppt->error_message,
                 "tau_c = 1/kappa' should always be positive unless there is something wrong in the thermodynamics module. However you have here tau_c=%e at z=%e, conformal time=%e x_e=%e. (This could come from the interpolation of a too poorly sampled reionisation history?).\n",
                 tau_c,
                 1./ppw->pvecback[pba->index_bg_a]-1.,
                 tau,
                 ppw->pvecthermo[pth->index_th_xe]);

      /** - ----> (b.2.b) check whether tight-coupling approximation should be on */

      if ((tau_c/tau_h < ppr->tight_coupling_trigger_tau_c_over_tau_h) &&
          (tau_c/tau_k < ppr->tight_coupling_trigger_tau_c_over_tau_k)) {
        ppw->approx[ppw->index_ap_tca] = (int)tca_on;
      }
      else {
        ppw->approx[ppw->index_ap_tca] = (int)tca_off;
      }


      /* for idm_g there is a third condition for the tca */
      if (pth->has_idm_g == _TRUE_) {
        if (tau_c/tau_dmu_idm_g >= ppr->tight_coupling_trigger_tau_c_over_tau_dmu_idm_g) {
          if (ppw->approx[ppw->index_ap_tca] == (int)tca_on && ppt->perturbations_verbose > 2)   {
            printf("switched off tca for k = %5.e because of idm_g at tau = %5.e\n", k, tau);
          }
          ppw->approx[ppw->index_ap_tca] = (int)tca_off;
        }
      }
    }
    /* for idm_b there is a fourth condition for the tca */
    if (pth->has_idm_b == _TRUE_) {
      tau_R_idm_b = 1./ppw->pvecthermo[pth->index_th_R_idm_b];
      if (tau_c/tau_R_idm_b >= ppr->tight_coupling_trigger_tau_c_over_tau_R_idm_b) {
        if (ppw->approx[ppw->index_ap_tca] == (int)tca_on && ppt->perturbations_verbose > 2)   {
          printf("switched off tca for k = %5.e because of idm_b at tau = %5.e\n", k, tau);
        }
        ppw->approx[ppw->index_ap_tca] = (int)tca_off;
      }
    }

    if (pth->has_idm_dr == _TRUE_){
      if (ppw->pvecthermo[pth->index_th_dmu_idm_dr] == 0.){
        ppw->approx[ppw->index_ap_tca_idm_dr] = (int)tca_idm_dr_off;
      }
      else{
        tau_dmu_idm_dr = 1./ppw->pvecthermo[pth->index_th_dmu_idm_dr];

        class_test(tau_dmu_idm_dr < 0.,
                   ppt->error_message,
                   "negative tau_idm_dr=1/dmu_idm_dr=%e at z=%e, conformal time=%e.\n",
                   tau_dmu_idm_dr,
                   1./ppw->pvecback[pba->index_bg_a]-1.,
                   tau);

        if ((tau_dmu_idm_dr / tau_h < ppr->idm_dr_tight_coupling_trigger_tau_c_over_tau_h) &&
            (tau_dmu_idm_dr / tau_k < ppr->idm_dr_tight_coupling_trigger_tau_c_over_tau_k) &&
            (pth->n_index_idm_dr>=2) && (ppt->idr_nature == idr_free_streaming)) {
          ppw->approx[ppw->index_ap_tca_idm_dr] = (int)tca_idm_dr_on;
        }
        else{
          ppw->approx[ppw->index_ap_tca_idm_dr] = (int)tca_idm_dr_off;
        }
      }
    }

    /** - --> (c) free-streaming approximations */

    if ((tau/tau_k > ppr->radiation_streaming_trigger_tau_over_tau_k) &&
        (tau > pth->tau_free_streaming) &&
        (ppr->radiation_streaming_approximation != rsa_none)) {

      ppw->approx[ppw->index_ap_rsa] = (int)rsa_on;
    }
    else {
      ppw->approx[ppw->index_ap_rsa] = (int)rsa_off;
    }

    /* interacting dark radiation free streaming approximation*/
    if (pba->has_idr == _TRUE_){

      if ((tau/tau_k > ppr->idr_streaming_trigger_tau_over_tau_k) &&
          (tau > pth->tau_idr_free_streaming) &&
          (pth->has_idm_dr == _FALSE_ || pth->n_index_idm_dr >= 2) &&
          (ppr->idr_streaming_approximation != rsa_idr_none)){

        ppw->approx[ppw->index_ap_rsa_idr] = (int)rsa_idr_on;
      }
      else{
        ppw->approx[ppw->index_ap_rsa_idr] = (int)rsa_idr_off;
      }
    }

    if (pba->has_ur == _TRUE_) {

      if ((tau/tau_k > ppr->ur_fluid_trigger_tau_over_tau_k) &&
          (ppr->ur_fluid_approximation != ufa_none)) {

        ppw->approx[ppw->index_ap_ufa] = (int)ufa_on;
      }
      else {
        ppw->approx[ppw->index_ap_ufa] = (int)ufa_off;
      }
    }

    if (pba->has_ncdm == _TRUE_) {

      if ((tau/tau_k > ppr->ncdm_fluid_trigger_tau_over_tau_k) &&
          (ppr->ncdm_fluid_approximation != ncdmfa_none)) {

        ppw->approx[ppw->index_ap_ncdmfa] = (int)ncdmfa_on;
      }
      else {
        ppw->approx[ppw->index_ap_ncdmfa] = (int)ncdmfa_off;
      }
    }

    if (pba->has_smg == _TRUE_) {
      if (ppt->method_gr_smg == switch_on_gr_smg) {
        double z = 1./ppw->pvecback[pba->index_bg_a]-1.;
        if (z > pba->z_gr_smg) {
          ppw->approx[ppw->index_ap_gr_smg] = (int)gr_smg_on;
          /** impose FD evolution for smg so that zero ICs and GR evolution are enforced before z_gr_smg. 
          This is done to avoid NAN QS ICs for smg and ensure the code doesn't crash */
          ppw->approx[ppw->index_ap_qs_smg] = 0;
        }
        else {
          ppw->approx[ppw->index_ap_gr_smg] = (int)gr_smg_off;
          class_call(
            perturbations_switch_approximation_qs_smg(ppt, ppw, tau),
            ppt->error_message,
            ppt->error_message
          );  
        }
      }
      else {
        class_call(
          perturbations_switch_approximation_qs_smg(ppt, ppw, tau),
          ppt->error_message,
          ppt->error_message
        );
      }
    }
  }

  /** - for tensor modes: */

  if (_tensors_) {

    /** - --> (a) evaluate thermodynamical quantities with thermodynamics_at_z() */

    class_call(thermodynamics_at_z(pba,
                                   pth,
                                   1./ppw->pvecback[pba->index_bg_a]-1.,  /* redshift z=1/a-1 */
                                   (interpolation_method)ppw->inter_mode,
                                   &(ppw->last_index_thermo),
                                   ppw->pvecback,
                                   ppw->pvecthermo),
               pth->error_message,
               ppt->error_message);

    /** - ---> (b.1.) if \f$ \kappa'=0 \f$, recombination is finished; tight-coupling approximation must be off */

    if (ppw->pvecthermo[pth->index_th_dkappa] == 0.) {

      ppw->approx[ppw->index_ap_tca] = (int)tca_off;

    }

    /** - ---> (b.2.) if \f$ \kappa' \neq 0 \f$, recombination is not finished: check tight-coupling approximation */

    else {

      /** - ----> (b.2.a) compute recombination time scale for photons, \f$ \tau_{\gamma} = 1/ \kappa' \f$ */
      tau_c = 1./ppw->pvecthermo[pth->index_th_dkappa];

      /** - ----> (b.2.b) check whether tight-coupling approximation should be on */
      if ((tau_c/tau_h < ppr->tight_coupling_trigger_tau_c_over_tau_h) &&
          (tau_c/tau_k < ppr->tight_coupling_trigger_tau_c_over_tau_k)) {
        ppw->approx[ppw->index_ap_tca] = (int)tca_on;
      }
      else {
        ppw->approx[ppw->index_ap_tca] = (int)tca_off;
      }
    }

    if ((tau/tau_k > ppr->radiation_streaming_trigger_tau_over_tau_k) &&
        (tau > pth->tau_free_streaming) &&
        (ppr->radiation_streaming_approximation != rsa_none)) {

      ppw->approx[ppw->index_ap_rsa] = (int)rsa_on;
    }
    else {
      ppw->approx[ppw->index_ap_rsa] = (int)rsa_off;
    }
  }

  return _SUCCESS_;
}

/**
 * Compute typical timescale over which the perturbation equations
 * vary. Some integrators (e.g. Runge-Kunta) benefit from calling this
 * routine at each step in order to adapt the next step.
 *
 * This is one of the few functions in the code which is passed to the generic_integrator() routine.
 * Since generic_integrator() should work with functions passed from various modules, the format of the arguments
 * is a bit special:
 * - fixed parameters and workspaces are passed through a generic pointer.
 *   generic_integrator() doesn't know the content of this pointer.
 * - the error management is a bit special: errors are not written as usual to pth->error_message, but to a generic
 *   error_message passed in the list of arguments.
 *
 * @param tau                      Input: conformal time
 * @param parameters_and_workspace Input: fixed parameters (e.g. indices), workspace, approximation used, etc.
 * @param timescale                Output: perturbation variation timescale (given the approximation used)
 * @param error_message            Output: error message
 */

int perturbations_timescale(
                            double tau,
                            void * parameters_and_workspace,
                            double * timescale,
                            ErrorMsg error_message
                            ) {
  /** Summary: */

  /** - define local variables */

  /* (a) time scale of Fourier mode, \f$ \tau_k = 1/k \f$ */
  double tau_k;
  /* (b) time scale of expansion, \f$ \tau_h = a/a' \f$ */
  double tau_h;
  /* (c) time scale of recombination, \f$ \tau_{\gamma} = 1/\kappa' \f$ */
  double tau_c;

  /* various pointers allowing to extract the fields of the
     parameter_and_workspace input structure */
  struct perturbations_parameters_and_workspace * pppaw;
  struct background * pba;
  struct thermodynamics * pth;
  struct perturbations * ppt;
  struct perturbations_workspace * ppw;
  double * pvecback;
  double * pvecthermo;

  /** - extract the fields of the parameter_and_workspace input structure */
  pppaw = (struct perturbations_parameters_and_workspace *)parameters_and_workspace;
  pba = pppaw->pba;
  pth = pppaw->pth;
  ppt = pppaw->ppt;
  ppw = pppaw->ppw;
  pvecback = ppw->pvecback;
  pvecthermo = ppw->pvecthermo;

  /** - compute Fourier mode time scale = \f$ \tau_k = 1/k \f$ */

  class_test(pppaw->k == 0.,
             ppt->error_message,
             "stop to avoid division by zero");

  tau_k = 1./pppaw->k;

  /** - evaluate background quantities with background_at_tau() and
      Hubble time scale \f$ \tau_h = a/a' \f$ */

  class_call(background_at_tau(pba,tau, normal_info, (interpolation_method)ppw->inter_mode, &(ppw->last_index_back), pvecback),
             pba->error_message,
             error_message);

  class_test(pvecback[pba->index_bg_H]*pvecback[pba->index_bg_a] == 0.,
             error_message,
             "aH=0, stop to avoid division by zero");

  tau_h = 1./(pvecback[pba->index_bg_H]*pvecback[pba->index_bg_a]);

  /** - for scalars modes: */

  if ((ppt->has_scalars == _TRUE_) && (pppaw->index_md == ppt->index_md_scalars)) {

    *timescale = tau_h;

    if ((ppw->approx[ppw->index_ap_rsa] == (int)rsa_off) || (pba->has_ncdm == _TRUE_))
      *timescale = MIN(tau_k,*timescale);

    if (ppw->approx[ppw->index_ap_tca] == (int)tca_off) {

      class_call(thermodynamics_at_z(pba,
                                     pth,
                                     1./pvecback[pba->index_bg_a]-1.,  /* redshift z=1/a-1 */
                                     (interpolation_method)ppw->inter_mode,
                                     &(ppw->last_index_thermo),
                                     pvecback,
                                     pvecthermo),
                 pth->error_message,
                 error_message);

      if (pvecthermo[pth->index_th_dkappa] != 0.) {

        /** - -->  compute recombination time scale for photons, \f$ \tau_{\gamma} = 1/ \kappa' \f$ */

        tau_c = 1./pvecthermo[pth->index_th_dkappa];

        *timescale = MIN(tau_c,*timescale);

      }
    }

  }

  /** - for vector modes: */

  if ((ppt->has_vectors == _TRUE_) && (pppaw->index_md == ppt->index_md_vectors)) {

    *timescale = MIN(tau_h,tau_k);

    if (ppw->approx[ppw->index_ap_tca] == (int)tca_off) {

      class_call(thermodynamics_at_z(pba,
                                     pth,
                                     1./pvecback[pba->index_bg_a]-1.,  /* redshift z=1/a-1 */
                                     (interpolation_method)ppw->inter_mode,
                                     &(ppw->last_index_thermo),
                                     pvecback,
                                     pvecthermo),
                 pth->error_message,
                 error_message);

      if (pvecthermo[pth->index_th_dkappa] != 0.) {

        /** - -->  compute recombination time scale for photons, \f$ \tau_{\gamma} = 1/ \kappa' \f$ */

        tau_c = 1./pvecthermo[pth->index_th_dkappa];

        *timescale = MIN(tau_c,*timescale);

      }
    }
  }

  /** - for tensor modes: */

  if ((ppt->has_tensors == _TRUE_) && (pppaw->index_md == ppt->index_md_tensors)) {

    *timescale = MIN(tau_h,tau_k);

    if (ppw->approx[ppw->index_ap_tca] == (int)tca_off) {

      class_call(thermodynamics_at_z(pba,
                                     pth,
                                     1./pvecback[pba->index_bg_a]-1.,  /* redshift z=1/a-1 */
                                     (interpolation_method)ppw->inter_mode,
                                     &(ppw->last_index_thermo),
                                     pvecback,
                                     pvecthermo),
                 pth->error_message,
                 error_message);

      if (pvecthermo[pth->index_th_dkappa] != 0.) {

        /** - --> compute recombination time scale for photons, \f$ \tau_{\gamma} = 1/ \kappa' \f$ */

        tau_c = 1./pvecthermo[pth->index_th_dkappa];

        *timescale = MIN(tau_c,*timescale);

      }
    }
  }

  return _SUCCESS_;
}


/**
 * Compute metric perturbations (those not integrated over time) using Einstein equations
 *
 * @param ppr        Input: pointer to precision structure
 * @param pba        Input: pointer to background structure
 * @param pth        Input: pointer to thermodynamics structure
 * @param ppt        Input: pointer to the perturbation structure
 * @param index_md   Input: index of mode under consideration (scalar/.../tensor)
 * @param k          Input: wavenumber
 * @param tau        Input: conformal time
 * @param y          Input: vector of perturbations (those integrated over time) (already allocated)
 * @param ppw        Input/Output: in output contains the updated metric perturbations
 * @return the error status
 */

int perturbations_einstein(
                           struct precision * ppr,
                           struct background * pba,
                           struct thermodynamics * pth,
                           struct perturbations * ppt,
                           int index_md,
                           double k,
                           double tau,
                           double * y,
                           struct perturbations_workspace * ppw
                           ) {
  /** Summary: */

  /** - define local variables */

  double k2,a,a2,a_prime_over_a;
  double s2_squared;
  double shear_g = 0.;
  double shear_idr = 0.;

  /** - define wavenumber and scale factor related quantities */

  k2 = k*k;
  a = ppw->pvecback[pba->index_bg_a];
  a2 = a * a;
  a_prime_over_a = ppw->pvecback[pba->index_bg_H]*a;
  s2_squared = 1.-3.*pba->K/k2;

  // int qs_array_smg[] = _VALUES_QS_SMG_FLAGS_;

  /** - sum up perturbations from all species */
  class_call(perturbations_total_stress_energy(ppr,pba,pth,ppt,index_md,k,y,ppw),
             ppt->error_message,
             ppt->error_message);

  /** - for scalar modes: */

  if (_scalars_) {

    /** - --> infer metric perturbations from Einstein equations */

    /* newtonian gauge */
    if (ppt->gauge == newtonian) {

      /* in principle we could get phi from the constrain equation:

         ppw->pvecmetric[ppw->index_mt_phi] = -1.5 * (a2/k2/k2/s2/s2) * (k2 * delta_rho + 3.*a_prime_over_a * rho_plus_p_theta);

         with s2_squared = sqrt(1-3K/k2) = ppw->s_l[2]*ppw->s_l[2]

         This was the case in class v1.3. However the integration is
         more stable is we treat phi as a dynamical variable
         y[ppw->pv->index_pt_phi], which derivative is given by the
         second equation below (credits to Guido Walter Pettinari). */

      /* equation for psi */
      ppw->pvecmetric[ppw->index_mt_psi] = y[ppw->pv->index_pt_phi] - 4.5 * (a2/k2) * ppw->rho_plus_p_shear;

      /* equation for phi' */
      ppw->pvecmetric[ppw->index_mt_phi_prime] = -a_prime_over_a * ppw->pvecmetric[ppw->index_mt_psi] + 1.5 * (a2/k2) * ppw->rho_plus_p_theta;

      /* eventually, infer radiation streaming approximation for
         gamma and ur (this is exactly the right place to do it
         because the result depends on h_prime) */

      if (ppw->approx[ppw->index_ap_rsa] == (int)rsa_on) {

        class_call(perturbations_rsa_delta_and_theta(ppr,pba,pth,ppt,k,y,a_prime_over_a,ppw->pvecthermo,ppw,ppt->error_message),
                   ppt->error_message,
                   ppt->error_message);
      }

      if ((pba->has_idr)&&(ppw->approx[ppw->index_ap_rsa_idr] == (int)rsa_idr_on)){

        class_call(perturbations_rsa_idr_delta_and_theta(ppr,pba,pth,ppt,k,y,a_prime_over_a,ppw->pvecthermo,ppw,ppt->error_message),
                   ppt->error_message,
                   ppt->error_message);
      }
    }

    /* synchronous gauge */
    if (ppt->gauge == synchronous) {

      if(pba->has_smg == _TRUE_) {

        // if (1/a-1 > 48. && 1/a-1 < 50.)
        //   printf("perturbations_einstein 3: delta_rho=%e \t delta_p=%e \n",ppw->delta_rho,ppw->delta_p);

        perturbations_einstein_scalar_smg(ppr, pba, pth, ppt, ppw, k, tau, y);

      }
      else { // Standard equations

        /* Get eta from the integrator */
        ppw->pvecmetric[ppw->index_mt_eta] = y[ppw->pv->index_pt_eta];

        /* first equation involving total density fluctuation (not only _smg) */
        if (ppt->get_h_from_trace == _TRUE_) {
          ppw->pvecmetric[ppw->index_mt_h_prime] = y[ppw->pv->index_pt_h_prime_from_trace];
        }
        else {
          ppw->pvecmetric[ppw->index_mt_h_prime] =
        	  ( k2 * s2_squared * y[ppw->pv->index_pt_eta] + 1.5 * a2 * ppw->delta_rho)/(0.5*a_prime_over_a);  /* h' */
        }

        /* eventually, infer radiation streaming approximation for
           gamma and ur (this is exactly the right place to do it
           because the result depends on h_prime) */

        if (ppw->approx[ppw->index_ap_rsa] == (int)rsa_on) {

          class_call(perturbations_rsa_delta_and_theta(ppr,pba,pth,ppt,k,y,a_prime_over_a,ppw->pvecthermo,ppw,ppt->error_message),
                     ppt->error_message,
                     ppt->error_message);
        }

        if ((pba->has_idr==_TRUE_)&&(ppw->approx[ppw->index_ap_rsa_idr] == (int)rsa_idr_on)) {

          class_call(perturbations_rsa_idr_delta_and_theta(ppr,pba,pth,ppt,k,y,a_prime_over_a,ppw->pvecthermo,ppw,ppt->error_message),
                     ppt->error_message,
                     ppt->error_message);

          ppw->rho_plus_p_theta += 4./3.*ppw->pvecback[pba->index_bg_rho_idr]*ppw->rsa_theta_idr;

        }

        /* second equation involving total velocity */
        ppw->pvecmetric[ppw->index_mt_eta_prime] = (1.5 * a2 * ppw->rho_plus_p_theta + 0.5 * pba->K * ppw->pvecmetric[ppw->index_mt_h_prime])/k2/s2_squared;  /* eta' */

        /* Here we are storing deviations from the first (00) einstein equation.
        This is to check that h' and the other variables are being properly
        integrated and as a friction term for the third einstein equation (h'') */
        ppw->pvecmetric[ppw->index_mt_einstein00] =
          - a_prime_over_a/a2*ppw->pvecmetric[ppw->index_mt_h_prime]
          + 2.*k2/a2 * s2_squared * y[ppw->pv->index_pt_eta]
          + 3. * ppw->delta_rho;  /* not only _smg */

        /* third equation involving total pressure */
        ppw->pvecmetric[ppw->index_mt_h_prime_prime] =
          - 2. * a_prime_over_a * ppw->pvecmetric[ppw->index_mt_h_prime]
          + 2. * k2 * s2_squared * y[ppw->pv->index_pt_eta]
          - 9. * a2 * ppw->delta_p;

        /* This corrects the third equation using the Einstein 00. It has to be
        read as a friction term that vanishes whenever the Hamiltonian constraint
        is satisfied. */
        if (ppt->get_h_from_trace == _TRUE_) { // not only _smg
          ppw->pvecmetric[ppw->index_mt_h_prime_prime] +=
            a*a*ppr->einstein00_friction*ppw->pvecmetric[ppw->index_mt_einstein00];
        }

        /* alpha = (h'+6eta')/2k^2 */
        ppw->pvecmetric[ppw->index_mt_alpha] = (ppw->pvecmetric[ppw->index_mt_h_prime] + 6.*ppw->pvecmetric[ppw->index_mt_eta_prime])/2./k2;

        /* eventually, infer first-order tight-coupling approximation for photon
           shear, then correct the total shear */
        if (ppw->approx[ppw->index_ap_tca] == (int)tca_on) {

          if (pth->has_idm_g == _TRUE_) {
            shear_g = 16./45./(ppw->pvecthermo[pth->index_th_dkappa] + ppw->pvecthermo[pth->index_th_dmu_idm_g])*(y[ppw->pv->index_pt_theta_g]+k2*ppw->pvecmetric[ppw->index_mt_alpha]);
          }
          else {
            shear_g = 16./45./ppw->pvecthermo[pth->index_th_dkappa]*(y[ppw->pv->index_pt_theta_g]+k2*ppw->pvecmetric[ppw->index_mt_alpha]);
          }

          ppw->rho_plus_p_shear += 4./3.*ppw->pvecback[pba->index_bg_rho_g]*shear_g;

        }

        if (pth->has_idm_dr == _TRUE_) {
          if (ppw->approx[ppw->index_ap_tca_idm_dr] == (int)tca_idm_dr_on){

            shear_idr = 0.5*8./15./ppw->pvecthermo[pth->index_th_dmu_idm_dr]/ppt->alpha_idm_dr[0]*(y[ppw->pv->index_pt_theta_idr]+k2*ppw->pvecmetric[ppw->index_mt_alpha]);

            ppw->rho_plus_p_shear += 4./3.*ppw->pvecback[pba->index_bg_rho_idr]*shear_idr;
          }
        }

        /* fourth equation involving total shear */
        ppw->pvecmetric[ppw->index_mt_alpha_prime] =  //TBC
          - 2. * a_prime_over_a * ppw->pvecmetric[ppw->index_mt_alpha]
          + y[ppw->pv->index_pt_eta]
          - 4.5 * (a2/k2) * ppw->rho_plus_p_shear;
      }

    }

    /* transform (delta_m, theta_m) of the current gauge into
       gauge-independent variables (you could comment this out if you
       really want gauge-dependent results) */

    if (ppt->has_matter_source_in_current_gauge == _FALSE_) {
      if (ppt->has_source_delta_m == _TRUE_) {
        ppw->delta_m += 3. *ppw->pvecback[pba->index_bg_a]*ppw->pvecback[pba->index_bg_H] * ppw->theta_m/k2;
        // note: until 2.4.3 there was a typo, the factor was (-2 H'/H) instead
        // of (3 aH). There is the same typo in the CLASSgal paper
        // 1307.1459v1,v2,v3. It came from a confusion between (1+w_total)
        // and (1+w_matter)=1 [the latter is the relevant one here].
        //
        // note2: at this point this gauge-invariant variable is only
        // valid if all matter components are pressureless and
        // stable. This relation will be generalized soon to the case
        // of decaying dark matter.
      }

      if (ppt->has_source_delta_cb == _TRUE_) {
        ppw->delta_cb += 3. *ppw->pvecback[pba->index_bg_a]*ppw->pvecback[pba->index_bg_H] * ppw->theta_cb/k2;//check gauge transformation
      }

      if (ppt->has_source_theta_m == _TRUE_) {
        if  (ppt->gauge == synchronous) {
          ppw->theta_m += ppw->pvecmetric[ppw->index_mt_alpha]*k2;
        }
      }
      if (ppt->has_source_theta_cb == _TRUE_){
        if  (ppt->gauge == synchronous) {
          ppw->theta_cb += ppw->pvecmetric[ppw->index_mt_alpha]*k2; //check gauge transformation
        }
      }
    }
  }
  /** - for vector modes */

  if (_vectors_) {

    if (ppt->gauge == newtonian) {

      ppw->pvecmetric[ppw->index_mt_V_prime] = -2.*a_prime_over_a*y[ppw->pv->index_pt_V] - 3.*ppw->vector_source_pi/k;

    }

    if (ppt->gauge == synchronous) {

      // assuming    vector_source_pi = p_class a^2 pi_T^{(1)} and  vector_source_v = (rho_class+p_class)a^2 v^{(1)}

      // from Hu and White:
      ppw->pvecmetric[ppw->index_mt_hv_prime_prime] = -2.*a_prime_over_a*y[ppw->pv->index_pt_hv_prime] - 3.*ppw->vector_source_pi/k2;

      // what we suspect:
      //ppw->pvecmetric[ppw->index_mt_hv_prime_prime] = -2.*a_prime_over_a*y[ppw->pv->index_pt_hv_prime] - 3.*ppw->vector_source_pi;

      // if we use the other equation:
      //ppw->pvecmetric[ppw->index_mt_hv_prime] = -2./k/ (1.-2.*pba->K/k2) * 3. * ppw->vector_source_v;

    }

  }

  /** - for tensor modes */

  if (_tensors_) {

    /* single einstein equation for tensor perturbations */
    if (pba->has_smg == _TRUE_) {
      perturbations_einstein_tensor_smg(pba, ppw, k, tau, y);
    }
    else {
      ppw->pvecmetric[ppw->index_mt_gw_prime_prime] = -2.*a_prime_over_a*y[ppw->pv->index_pt_gwdot]-(k2+2.*pba->K)*y[ppw->pv->index_pt_gw]+ppw->gw_source;
    }

  }

  return _SUCCESS_;

}

int perturbations_total_stress_energy(
                                      struct precision * ppr,
                                      struct background * pba,
                                      struct thermodynamics * pth,
                                      struct perturbations * ppt,
                                      int index_md,
                                      double k,
                                      double * y,
                                      struct perturbations_workspace * ppw
                                      ) {
  /** Summary: */

  /** - define local variables */

  double a,a2,a_prime_over_a,k2,tau;
  double rho_m=0.;
  double delta_rho_m=0.;
  double rho_plus_p_m=0.;
  double rho_plus_p_theta_m=0.;
  double delta_g=0.;
  double theta_g=0.;
  double shear_g=0.;
  double l3_g=0.;
  double shear_g_prime=0.;
  double P0;
  double tau_c_inv=0.;
  double delta_ur=0.;
  double theta_ur=0.;
  double shear_ur=0.;
  double shear_ur_prime=0.;
  double delta_idr=0.;
  double theta_idr=0.;
  double shear_idr=0.;
  double rho_delta_ncdm=0.;
  double rho_plus_p_theta_ncdm=0.;
  double rho_plus_p_shear_ncdm=0.;
  double rho_plus_p_shear_prime_ncdm=0.;
  double shear_ncdm_prime=0.;
  double psi2_prime_ncdm=0.;
  double delta_p_ncdm=0.;
  double factor;
  double rho_plus_p_ncdm;
  int index_q,n_ncdm,idx;
  double epsilon,q,q2,dlnf0_dlnq,qk_div_epsilon,cg2_ncdm,w_ncdm,rho_ncdm_bg,p_ncdm_bg,pseudo_p_ncdm,cvis2_ncdm;
  double w_fld,dw_over_da_fld,integral_fld;
  double gwncdm;
  double rho_relativistic;
  double rho_dr_over_f;
  double delta_rho_scf, delta_p_scf, psi;
  /** Variables used for FLD and PPF */
  double c_gamma_k_H_square;
  double Gamma_prime_plus_a_prime_over_a_Gamma, s2sq=1.;
  double w_prime_fld, ca2_fld;
  double alpha, alpha_prime, metric_euler;
  double rho_t, p_t, rho_t_prime, p_t_prime;
  double rho_fld, p_fld, rho_fld_prime, p_fld_prime;
  double X, Y, Z, X_prime, Y_prime, Z_prime;
  double Gamma_fld, S, S_prime, theta_t, theta_t_prime, rho_plus_p_theta_fld_prime;
  double delta_p_b_over_rho_b;

  /** For QSA when smg and stable_params are on*/
  int qs_array_smg[] = _VALUES_QS_SMG_FLAGS_;
  ppw->rho_shear_w_prime = 0.;
  double rho_Delta=0.; // gauge-invariant density fluctuations
  double mu_smg, gamma_smg;

  /** - wavenumber and scale factor related quantities */

  a = ppw->pvecback[pba->index_bg_a];
  a2 = a * a;
  a_prime_over_a = ppw->pvecback[pba->index_bg_H]*a;
  k2 = k*k;

  class_call(background_tau_of_z(pba,
                                 1./a-1.,
                                 &tau),
             pba->error_message,
             ppt->error_message);

  /** - for scalar modes */

  if (_scalars_) {

    /** - --> (a) deal with approximation schemes */

    /** - ---> (a.1.) photons */

    if (ppw->approx[ppw->index_ap_tca] == (int)tca_off) {

      if (ppw->approx[ppw->index_ap_rsa] == (int)rsa_off) {

        /** - ----> (a.1.1.) no approximation */

        delta_g = y[ppw->pv->index_pt_delta_g];
        theta_g = y[ppw->pv->index_pt_theta_g];
        shear_g = y[ppw->pv->index_pt_shear_g];
        l3_g = y[ppw->pv->index_pt_l3_g];

      }
      else {

        /** - ----> (a.1.2.) radiation streaming approximation */
        if(pba->has_smg == _TRUE_ && pba->gravity_model_smg == stable_params && qs_array_smg[ppw->approx[ppw->index_ap_qs_smg]] == _TRUE_){
          /* MGCAMB implementation taken from old CAMB, doesn't depend on metric perturbations */
          delta_g = 2/k2*a2*(ppw->pvecback[pba->index_bg_rho_cdm]*y[ppw->pv->index_pt_delta_cdm] + ppw->pvecback[pba->index_bg_rho_b]*y[ppw->pv->index_pt_delta_b]); 
          theta_g = k2/2*delta_g/(a*sqrt(ppw->pvecback[pba->index_bg_rho_cdm] + ppw->pvecback[pba->index_bg_rho_b]));
          ppw->rsa_delta_g = delta_g;
          ppw->rsa_theta_g = theta_g;
        } else {
          delta_g = 0.; /* actual free streaming approximation imposed after evaluation of einstein equations */
          theta_g = 0.; /* actual free streaming approximation imposed after evaluation of einstein equations */
        }
        shear_g = 0.; /* shear always neglected in radiation streaming approximation */

      }
    }
    else {

      /** - ----> (a.1.3.) tight coupling approximation */

      delta_g = y[ppw->pv->index_pt_delta_g];
      theta_g = y[ppw->pv->index_pt_theta_g];

      /* first-order tight-coupling approximation for photon shear */
      if (ppt->gauge == newtonian) {
        if (pth->has_idm_g == _TRUE_) {
          shear_g = 16./45./(ppw->pvecthermo[pth->index_th_dkappa] + ppw->pvecthermo[pth->index_th_dmu_idm_g])*y[ppw->pv->index_pt_theta_g];
        }
        else {
          shear_g = 16./45./ppw->pvecthermo[pth->index_th_dkappa]*y[ppw->pv->index_pt_theta_g];
        }

      }
      else {
        shear_g = 0.; /* in the synchronous gauge, the expression of
                         shear_g (at first-order in a tight-coupling
                         expansion) is a function of h' and eta'; but h'
                         and eta' are calculated in perturbations_einstein()
                         as a function of delta_g and theta_g.  Hence,
                         we set shear_g temporarily to zero, and set it
                         to the right first-order value in
                         perturbations_einstein(), just before using the
                         Einstein equation for the shear. */
      }
    }

    /** - ---> (a.2.) ur */

    if (pba->has_ur == _TRUE_) {

      if (ppw->approx[ppw->index_ap_rsa] == (int)rsa_off) {

        delta_ur = y[ppw->pv->index_pt_delta_ur];
        theta_ur = y[ppw->pv->index_pt_theta_ur];
        shear_ur = y[ppw->pv->index_pt_shear_ur];

      }

      else {

        if(pba->has_smg == _TRUE_ && pba->gravity_model_smg == stable_params && qs_array_smg[ppw->approx[ppw->index_ap_qs_smg]] == _TRUE_){
          /* MGCAMB implementation taken from old CAMB, doesn't depend on metric perturbations */
          delta_ur = 2/k2*a2*(ppw->pvecback[pba->index_bg_rho_cdm]*y[ppw->pv->index_pt_delta_cdm] + ppw->pvecback[pba->index_bg_rho_b]*y[ppw->pv->index_pt_delta_b]);
          theta_ur = k2/2*delta_ur/(a*sqrt(ppw->pvecback[pba->index_bg_rho_cdm] + ppw->pvecback[pba->index_bg_rho_b]));
          ppw->rsa_delta_ur = delta_ur;
          ppw->rsa_theta_ur = theta_ur;
        } else {
          delta_ur = 0.; /* actual free streaming approximation imposed after evaluation of 1st einstein equation */
          theta_ur = 0.; /* actual free streaming approximation imposed after evaluation of 1st einstein equation */
        }
        shear_ur = 0.; /* shear always neglected in free streaming approximation */

      }

    }

    /** - ---> (a.3.) baryon pressure perturbation */

    if ((ppt->has_perturbed_recombination == _TRUE_) &&(ppw->approx[ppw->index_ap_tca] == (int)tca_off)) {
      delta_p_b_over_rho_b = ppw->pvecthermo[pth->index_th_wb]*(y[ppw->pv->index_pt_delta_b]+ y[ppw->pv->index_pt_perturbed_recombination_delta_temp]);
    }
    else {
      delta_p_b_over_rho_b = ppw->pvecthermo[pth->index_th_cb2]*y[ppw->pv->index_pt_delta_b];
    }

    /** - ---> (a.4.) interacting dark radiation */

    if (pba->has_idr == _TRUE_) {
      if (ppw->approx[ppw->index_ap_rsa_idr] == (int)rsa_idr_off) {
        delta_idr = y[ppw->pv->index_pt_delta_idr];
        theta_idr = y[ppw->pv->index_pt_theta_idr];

        if (ppt->idr_nature == idr_free_streaming){
          if (ppw->approx[ppw->index_ap_tca_idm_dr] == (int)tca_idm_dr_on){
            if (ppt->gauge == newtonian)
              shear_idr = 0.5 *(8./15./ppw->pvecthermo[pth->index_th_dmu_idm_dr]/ppt->alpha_idm_dr[0]*(y[ppw->pv->index_pt_theta_idr])) ;
            else
              shear_idr = 0.; /* this is set in perturbations_einstein, so here it's set to 0 */
          }
          else{
            shear_idr = y[ppw->pv->index_pt_shear_idr];
          }
        }
      }
      else{
        // TODO_MC: change to same RSA used for photons and massless neutrinos?
        delta_idr = 0.;
        theta_idr = 0.;
        shear_idr = 0.;
      }
    }

    /** - --> (b) compute the total density, velocity and shear perturbations */

    /* photon and baryon contribution */
    ppw->delta_rho = ppw->pvecback[pba->index_bg_rho_g]*delta_g
      + ppw->pvecback[pba->index_bg_rho_b]*y[ppw->pv->index_pt_delta_b]; // contribution to total perturbed stress-energy
    ppw->rho_plus_p_theta = 4./3.*ppw->pvecback[pba->index_bg_rho_g]*theta_g
      + ppw->pvecback[pba->index_bg_rho_b]*y[ppw->pv->index_pt_theta_b]; // contribution to total perturbed stress-energy
    ppw->rho_plus_p_shear = 4./3.*ppw->pvecback[pba->index_bg_rho_g]*shear_g; // contribution to total perturbed stress-energy
    ppw->rho_plus_p_shear_eos_factor = 4.*ppw->pvecback[pba->index_bg_rho_g]*shear_g; // constribution to (rho+p)*sigma*(3w+2) used in MGCAMB eta'
    ppw->delta_p = 1./3.*ppw->pvecback[pba->index_bg_rho_g]*delta_g
      + ppw->pvecback[pba->index_bg_rho_b]*delta_p_b_over_rho_b; // contribution to total perturbed stress-energy
    ppw->rho_plus_p_tot = 4./3. * ppw->pvecback[pba->index_bg_rho_g] + ppw->pvecback[pba->index_bg_rho_b];
    ppw->delta_rho_r = ppw->pvecback[pba->index_bg_rho_g]*delta_g;
    ppw->rho_plus_p_theta_r = 4./3.*ppw->pvecback[pba->index_bg_rho_g]*theta_g;

    if (ppt->has_source_delta_m == _TRUE_) {
      delta_rho_m = ppw->pvecback[pba->index_bg_rho_b]*y[ppw->pv->index_pt_delta_b]; // contribution to delta rho_matter
      rho_m = ppw->pvecback[pba->index_bg_rho_b];
    }
    if ((ppt->has_source_delta_m == _TRUE_) || (ppt->has_source_theta_m == _TRUE_)) {
      rho_plus_p_theta_m = ppw->pvecback[pba->index_bg_rho_b]*y[ppw->pv->index_pt_theta_b]; // contribution to [(rho+p)theta]_matter
      rho_plus_p_m = ppw->pvecback[pba->index_bg_rho_b];
    }

    /* cdm contribution */
    if (pba->has_cdm == _TRUE_) {
      ppw->delta_rho += ppw->pvecback[pba->index_bg_rho_cdm]*y[ppw->pv->index_pt_delta_cdm]; // contribution to total perturbed stress-energy
      if (ppt->gauge == newtonian)
        ppw->rho_plus_p_theta = ppw->rho_plus_p_theta + ppw->pvecback[pba->index_bg_rho_cdm]*y[ppw->pv->index_pt_theta_cdm]; // contribution to total perturbed stress-energy

      ppw->rho_plus_p_tot += ppw->pvecback[pba->index_bg_rho_cdm];

      if (ppt->has_source_delta_m == _TRUE_) {
        delta_rho_m += ppw->pvecback[pba->index_bg_rho_cdm]*y[ppw->pv->index_pt_delta_cdm]; // contribution to delta rho_matter
        rho_m += ppw->pvecback[pba->index_bg_rho_cdm];
      }
      if ((ppt->has_source_delta_m == _TRUE_) || (ppt->has_source_theta_m == _TRUE_)) {
        if (ppt->gauge == newtonian)
          rho_plus_p_theta_m += ppw->pvecback[pba->index_bg_rho_cdm]*y[ppw->pv->index_pt_theta_cdm]; // contribution to [(rho+p)theta]_matter
        rho_plus_p_m += ppw->pvecback[pba->index_bg_rho_cdm];
      }
    }

    /* idm contribution */
    if (pba->has_idm == _TRUE_) {
      ppw->delta_rho += ppw->pvecback[pba->index_bg_rho_idm]*y[ppw->pv->index_pt_delta_idm];
      ppw->rho_plus_p_theta += ppw->pvecback[pba->index_bg_rho_idm]*y[ppw->pv->index_pt_theta_idm];
      ppw->rho_plus_p_tot += ppw->pvecback[pba->index_bg_rho_idm];

      if (ppt->has_source_delta_m == _TRUE_) {
        delta_rho_m += ppw->pvecback[pba->index_bg_rho_idm]*y[ppw->pv->index_pt_delta_idm]; // contribution to delta rho_matter
        rho_m += ppw->pvecback[pba->index_bg_rho_idm];
      }
      if ((ppt->has_source_delta_m == _TRUE_) || (ppt->has_source_theta_m == _TRUE_)) {
        rho_plus_p_theta_m += ppw->pvecback[pba->index_bg_rho_idm]*y[ppw->pv->index_pt_theta_idm]; // contribution to [(rho+p)theta]_matter
        rho_plus_p_m += ppw->pvecback[pba->index_bg_rho_idm];
      }
    }

    /* dcdm contribution */
    if (pba->has_dcdm == _TRUE_) {
      ppw->delta_rho += ppw->pvecback[pba->index_bg_rho_dcdm]*y[ppw->pv->index_pt_delta_dcdm];
      ppw->rho_plus_p_theta += ppw->pvecback[pba->index_bg_rho_dcdm]*y[ppw->pv->index_pt_theta_dcdm];

      ppw->rho_plus_p_tot += ppw->pvecback[pba->index_bg_rho_dcdm];

      if (ppt->has_source_delta_m == _TRUE_) {
        delta_rho_m += ppw->pvecback[pba->index_bg_rho_dcdm]*y[ppw->pv->index_pt_delta_dcdm]; // contribution to delta rho_matter
        rho_m += ppw->pvecback[pba->index_bg_rho_dcdm];
      }
      if ((ppt->has_source_delta_m == _TRUE_) || (ppt->has_source_theta_m == _TRUE_)) {
        rho_plus_p_theta_m += ppw->pvecback[pba->index_bg_rho_dcdm]*y[ppw->pv->index_pt_theta_dcdm]; // contribution to [(rho+p)theta]_matter
        rho_plus_p_m += ppw->pvecback[pba->index_bg_rho_dcdm];
      }
    }

    /* ultra-relativistic decay radiation */

    if (pba->has_dr == _TRUE_) {
      /* We have delta_rho_dr = rho_dr * F0_dr / f, where F follows the
         convention in astro-ph/9907388 and f is defined as
         f = rho_dr*a^4/rho_crit_today. In CLASS density units
         rho_crit_today = H0^2.
      */
     // TODO_MC: add contributions to smg QSA quantities
      rho_dr_over_f = pow(pba->H0/a2,2);
      ppw->delta_rho += rho_dr_over_f*y[ppw->pv->index_pt_F0_dr];
      ppw->rho_plus_p_theta += 4./3.*3./4*k*rho_dr_over_f*y[ppw->pv->index_pt_F0_dr+1];
      ppw->rho_plus_p_shear += 2./3.*rho_dr_over_f*y[ppw->pv->index_pt_F0_dr+2];
      ppw->delta_p += 1./3.*rho_dr_over_f*y[ppw->pv->index_pt_F0_dr];

      ppw->rho_plus_p_tot += 4./3. * ppw->pvecback[pba->index_bg_rho_dr];
    }

    /* ultra-relativistic neutrino/relics contribution */

    if (pba->has_ur == _TRUE_) {
      ppw->delta_rho = ppw->delta_rho + ppw->pvecback[pba->index_bg_rho_ur]*delta_ur;
      ppw->rho_plus_p_theta = ppw->rho_plus_p_theta + 4./3.*ppw->pvecback[pba->index_bg_rho_ur]*theta_ur;
      ppw->rho_plus_p_shear = ppw->rho_plus_p_shear + 4./3.*ppw->pvecback[pba->index_bg_rho_ur]*shear_ur;
      ppw->rho_plus_p_shear_eos_factor += 4.*ppw->pvecback[pba->index_bg_rho_ur]*shear_ur; // constribution to (rho+p)*sigma*(3w+2) used in MGCAMB eta'
      ppw->delta_p += 1./3.*ppw->pvecback[pba->index_bg_rho_ur]*delta_ur;

      ppw->rho_plus_p_tot += 4./3. * ppw->pvecback[pba->index_bg_rho_ur];
      ppw->delta_rho_r = ppw->delta_rho_r + ppw->pvecback[pba->index_bg_rho_ur]*delta_ur;
      ppw->rho_plus_p_theta_r = ppw->rho_plus_p_theta_r + 4./3.*ppw->pvecback[pba->index_bg_rho_ur]*theta_ur;
    }

    /* interacting dark radiation */
    // TODO_MC: add contributions to smg QSA quantities
    if (pba->has_idr == _TRUE_) {
      ppw->delta_rho += ppw->pvecback[pba->index_bg_rho_idr]*delta_idr;
      ppw->rho_plus_p_theta += 4./3.*ppw->pvecback[pba->index_bg_rho_idr]*theta_idr;
      if (ppt->idr_nature==idr_free_streaming)
        ppw->rho_plus_p_shear += 4./3.*ppw->pvecback[pba->index_bg_rho_idr]*shear_idr;
      ppw->delta_p += 1./3. * ppw->pvecback[pba->index_bg_rho_idr]*delta_idr;
      ppw->rho_plus_p_tot += 4./3. * ppw->pvecback[pba->index_bg_rho_idr];
    }

    /* infer delta_cb abd theta_cb (perturbations from CDM and baryons) before adding ncdm */
    if ((ppt->has_source_delta_m == _TRUE_) && (ppt->has_source_delta_cb == _TRUE_))
      ppw->delta_cb = delta_rho_m/rho_m;

    if (((ppt->has_source_delta_m == _TRUE_) || (ppt->has_source_theta_m == _TRUE_)) &&
        ((ppt->has_source_delta_cb == _TRUE_) || (ppt->has_source_theta_cb == _TRUE_)))
      ppw->theta_cb = rho_plus_p_theta_m/rho_plus_p_m;


    /* non-cold dark matter contribution */
    if (pba->has_ncdm == _TRUE_) {
      idx = ppw->pv->index_pt_psi0_ncdm1;
      if (ppw->approx[ppw->index_ap_ncdmfa] == (int)ncdmfa_on){
        // The perturbations are evolved integrated:
        for (n_ncdm=0; n_ncdm < pba->N_ncdm; n_ncdm++){
          rho_ncdm_bg = ppw->pvecback[pba->index_bg_rho_ncdm1+n_ncdm];
          p_ncdm_bg = ppw->pvecback[pba->index_bg_p_ncdm1+n_ncdm];
          pseudo_p_ncdm = ppw->pvecback[pba->index_bg_pseudo_p_ncdm1+n_ncdm];

          rho_plus_p_ncdm = rho_ncdm_bg + p_ncdm_bg;
          w_ncdm = p_ncdm_bg/rho_ncdm_bg;
          cg2_ncdm = w_ncdm*(1.0-1.0/(3.0+3.0*w_ncdm)*(3.0*w_ncdm-2.0+pseudo_p_ncdm/p_ncdm_bg));
          if ((ppt->has_source_delta_ncdm == _TRUE_) || (ppt->has_source_theta_ncdm == _TRUE_) || (ppt->has_source_delta_m == _TRUE_)) {
            ppw->delta_ncdm[n_ncdm] = y[idx];
            ppw->theta_ncdm[n_ncdm] = y[idx+1];
            ppw->shear_ncdm[n_ncdm] = y[idx+2];
          }

          ppw->delta_rho += rho_ncdm_bg*y[idx];
          ppw->rho_plus_p_theta += rho_plus_p_ncdm*y[idx+1];
          ppw->rho_plus_p_shear += rho_plus_p_ncdm*y[idx+2];
          ppw->rho_plus_p_shear_eos_factor += rho_plus_p_ncdm*y[idx+2]*(3.*w_ncdm + 2.); // constribution to (rho+p)*sigma*(3w+2) used in MGCAMB eta'
          ppw->rho_shear_w_prime += rho_plus_p_ncdm*y[idx+2]*3.*a_prime_over_a*(w_ncdm - cg2_ncdm); // ncdm contributions to rho*shear*w' used in MGCAMB eta'
          ppw->delta_p += cg2_ncdm*rho_ncdm_bg*y[idx];

          ppw->rho_plus_p_tot += rho_plus_p_ncdm;

          idx += ppw->pv->l_max_ncdm[n_ncdm]+1;
        }
      }
      else{
        // We must integrate to find perturbations:
        for (n_ncdm=0; n_ncdm < pba->N_ncdm; n_ncdm++){
          rho_ncdm_bg = ppw->pvecback[pba->index_bg_rho_ncdm1+n_ncdm];
          p_ncdm_bg = ppw->pvecback[pba->index_bg_p_ncdm1+n_ncdm];
          pseudo_p_ncdm = ppw->pvecback[pba->index_bg_pseudo_p_ncdm1+n_ncdm];

          w_ncdm = p_ncdm_bg/rho_ncdm_bg;
          cg2_ncdm = w_ncdm*(1.0-1.0/(3.0+3.0*w_ncdm)*(3.0*w_ncdm-2.0+pseudo_p_ncdm/p_ncdm_bg));
          
          rho_delta_ncdm = 0.0;
          rho_plus_p_theta_ncdm = 0.0;
          rho_plus_p_shear_ncdm = 0.0;
          delta_p_ncdm = 0.0;
          factor = pba->factor_ncdm[n_ncdm]/pow(a,4);

          for (index_q=0; index_q < ppw->pv->q_size_ncdm[n_ncdm]; index_q ++) {

            q = pba->q_ncdm[n_ncdm][index_q];
            q2 = q*q;
            epsilon = sqrt(q2+pba->M_ncdm[n_ncdm]*pba->M_ncdm[n_ncdm]*a2);

            rho_delta_ncdm += q2*epsilon*pba->w_ncdm[n_ncdm][index_q]*y[idx];
            rho_plus_p_theta_ncdm += q2*q*pba->w_ncdm[n_ncdm][index_q]*y[idx+1];
            rho_plus_p_shear_ncdm += q2*q2/epsilon*pba->w_ncdm[n_ncdm][index_q]*y[idx+2];
            delta_p_ncdm += q2*q2/epsilon*pba->w_ncdm[n_ncdm][index_q]*y[idx];

            //Jump to next momentum bin:
            idx+=(ppw->pv->l_max_ncdm[n_ncdm]+1);
          }

          rho_delta_ncdm *= factor;
          rho_plus_p_theta_ncdm *= k*factor;
          rho_plus_p_shear_ncdm *= 2.0/3.0*factor;
          delta_p_ncdm *= factor/3.;

          if ((ppt->has_source_delta_ncdm == _TRUE_) || (ppt->has_source_theta_ncdm == _TRUE_) || (ppt->has_source_delta_m == _TRUE_)) {
            ppw->delta_ncdm[n_ncdm] = rho_delta_ncdm/ppw->pvecback[pba->index_bg_rho_ncdm1+n_ncdm];
            ppw->theta_ncdm[n_ncdm] = rho_plus_p_theta_ncdm/
              (ppw->pvecback[pba->index_bg_rho_ncdm1+n_ncdm]+ppw->pvecback[pba->index_bg_p_ncdm1+n_ncdm]);
            ppw->shear_ncdm[n_ncdm] = rho_plus_p_shear_ncdm/
              (ppw->pvecback[pba->index_bg_rho_ncdm1+n_ncdm]+ppw->pvecback[pba->index_bg_p_ncdm1+n_ncdm]);
          }

          ppw->delta_rho += rho_delta_ncdm;
          ppw->rho_plus_p_theta += rho_plus_p_theta_ncdm;
          ppw->rho_plus_p_shear += rho_plus_p_shear_ncdm;
          ppw->rho_plus_p_shear_eos_factor += rho_plus_p_shear_ncdm*(3.*w_ncdm + 2.); // constribution to (rho+p)*sigma*(3w+2) used in MGCAMB eta'
          ppw->rho_shear_w_prime += rho_plus_p_shear_ncdm*3.*a_prime_over_a*(w_ncdm - cg2_ncdm); // ncdm contributions to rho*shear*w' used in MGCAMB eta'
          ppw->delta_p += delta_p_ncdm;

          ppw->rho_plus_p_tot += ppw->pvecback[pba->index_bg_rho_ncdm1+n_ncdm]+ppw->pvecback[pba->index_bg_p_ncdm1+n_ncdm];

        }
      }
      if (ppt->has_source_delta_m == _TRUE_) {
        for (n_ncdm=0; n_ncdm < pba->N_ncdm; n_ncdm++){
          delta_rho_m += ppw->pvecback[pba->index_bg_rho_ncdm1+n_ncdm]*ppw->delta_ncdm[n_ncdm]; // contribution to delta rho_matter
          rho_m += ppw->pvecback[pba->index_bg_rho_ncdm1+n_ncdm];
        }
      }
      if ((ppt->has_source_delta_m == _TRUE_) || (ppt->has_source_theta_m == _TRUE_)) {
        for (n_ncdm=0; n_ncdm < pba->N_ncdm; n_ncdm++){
          rho_plus_p_theta_m += (ppw->pvecback[pba->index_bg_rho_ncdm1+n_ncdm]+ppw->pvecback[pba->index_bg_p_ncdm1+n_ncdm])
            *ppw->theta_ncdm[n_ncdm]; // contribution to [(rho+p)theta]_matter
          rho_plus_p_m += (ppw->pvecback[pba->index_bg_rho_ncdm1+n_ncdm]+ppw->pvecback[pba->index_bg_p_ncdm1+n_ncdm]);
        }
      }
    }

    /* scalar field contribution.
       In Newtonian gauge, delta_scf depends on the metric perturbation psi which is inferred
       from rho_plus_p_shear. So the contribution from the scalar field must be below all
       species with non-zero shear.
    */
    if (pba->has_scf == _TRUE_) {

      if (ppt->gauge == synchronous){
        delta_rho_scf =  1./3.*
          (1./a2*ppw->pvecback[pba->index_bg_phi_prime_scf]*y[ppw->pv->index_pt_phi_prime_scf]
           + ppw->pvecback[pba->index_bg_dV_scf]*y[ppw->pv->index_pt_phi_scf]);
        delta_p_scf = 1./3.*
          (1./a2*ppw->pvecback[pba->index_bg_phi_prime_scf]*y[ppw->pv->index_pt_phi_prime_scf]
           - ppw->pvecback[pba->index_bg_dV_scf]*y[ppw->pv->index_pt_phi_scf]);
      }
      else{
        /* equation for psi */
        psi = y[ppw->pv->index_pt_phi] - 4.5 * (a2/k/k) * ppw->rho_plus_p_shear;

        delta_rho_scf =  1./3.*
          (1./a2*ppw->pvecback[pba->index_bg_phi_prime_scf]*y[ppw->pv->index_pt_phi_prime_scf]
           + ppw->pvecback[pba->index_bg_dV_scf]*y[ppw->pv->index_pt_phi_scf]
           - 1./a2*pow(ppw->pvecback[pba->index_bg_phi_prime_scf],2)*psi);
        delta_p_scf =  1./3.*
          (1./a2*ppw->pvecback[pba->index_bg_phi_prime_scf]*y[ppw->pv->index_pt_phi_prime_scf]
           - ppw->pvecback[pba->index_bg_dV_scf]*y[ppw->pv->index_pt_phi_scf]
           - 1./a2*pow(ppw->pvecback[pba->index_bg_phi_prime_scf],2)*psi);
      }

      ppw->delta_rho += delta_rho_scf;

      ppw->rho_plus_p_theta +=  1./3.*
        k*k/a2*ppw->pvecback[pba->index_bg_phi_prime_scf]*y[ppw->pv->index_pt_phi_scf];

      ppw->delta_p += delta_p_scf;

      ppw->rho_plus_p_tot += ppw->pvecback[pba->index_bg_rho_scf]+ppw->pvecback[pba->index_bg_p_scf];

    }

    /* add your extra species here */

    /* fluid contribution */
    if (pba->has_fld == _TRUE_) {

      class_call(background_w_fld(pba,a,&w_fld,&dw_over_da_fld,&integral_fld), pba->error_message, ppt->error_message);
      w_prime_fld = dw_over_da_fld * a_prime_over_a * a;

      if (pba->use_ppf == _FALSE_) {
        ppw->delta_rho_fld = ppw->pvecback[pba->index_bg_rho_fld]*y[ppw->pv->index_pt_delta_fld];
        ppw->rho_plus_p_theta_fld = (1.+w_fld)*ppw->pvecback[pba->index_bg_rho_fld]*y[ppw->pv->index_pt_theta_fld];
        ca2_fld = w_fld - w_prime_fld / 3. / (1.+w_fld) / a_prime_over_a;
        /** We must gauge transform the pressure perturbation from the fluid rest-frame to the gauge we are working in */
        ppw->delta_p_fld = pba->cs2_fld * ppw->delta_rho_fld + (pba->cs2_fld-ca2_fld)*(3*a_prime_over_a*ppw->rho_plus_p_theta_fld/k/k);
      }
      else {
        s2sq = ppw->s_l[2]*ppw->s_l[2];
        c_gamma_k_H_square = pow(pba->c_gamma_over_c_fld*k/a_prime_over_a,2)*pba->cs2_fld;
        /** The equation is too stiff for Runge-Kutta when c_gamma_k_H_square is large.
            Use the asymptotic solution Gamma=Gamma'=0 in that case.
        */
        if (c_gamma_k_H_square > ppr->c_gamma_k_H_square_max)
          Gamma_fld = 0.;
        else
          Gamma_fld = y[ppw->pv->index_pt_Gamma_fld];

        if (ppt->gauge == synchronous){
          alpha = (y[ppw->pv->index_pt_eta]+1.5*a2/k2/s2sq*(ppw->delta_rho+3*a_prime_over_a/k2*ppw->rho_plus_p_theta)-Gamma_fld)/a_prime_over_a;
          alpha_prime = -2. * a_prime_over_a * alpha + y[ppw->pv->index_pt_eta] - 4.5 * (a2/k2) * ppw->rho_plus_p_shear;
          metric_euler = 0.;
        }
        else{
          alpha = 0.;
          alpha_prime = 0.;
          metric_euler = k2*y[ppw->pv->index_pt_phi] - 4.5*a2*ppw->rho_plus_p_shear;
        }
        ppw->S_fld = ppw->pvecback[pba->index_bg_rho_fld]*(1.+w_fld)*1.5*a2/k2/a_prime_over_a*
          (ppw->rho_plus_p_theta/ppw->rho_plus_p_tot+k2*alpha);
        // note that the last terms in the ratio do not include fld, that's correct, it's the whole point of the PPF scheme
        /** We must now check the stiffness criterion again and set Gamma_prime_fld accordingly. */
        if (c_gamma_k_H_square > ppr->c_gamma_k_H_square_max){
          ppw->Gamma_prime_fld = 0.;
        }
        else{
          ppw->Gamma_prime_fld = a_prime_over_a*(ppw->S_fld/(1.+c_gamma_k_H_square) - (1.+c_gamma_k_H_square)*Gamma_fld);
        }
        Gamma_prime_plus_a_prime_over_a_Gamma = ppw->Gamma_prime_fld+a_prime_over_a*Gamma_fld;
        // delta and theta in both gauges gauge:
        ppw->rho_plus_p_theta_fld = ppw->pvecback[pba->index_bg_rho_fld]*(1.+w_fld)*ppw->rho_plus_p_theta/ppw->rho_plus_p_tot-
          k2*2./3.*a_prime_over_a/a2/(1+4.5*a2/k2/s2sq*ppw->rho_plus_p_tot)*
          (ppw->S_fld-Gamma_prime_plus_a_prime_over_a_Gamma/a_prime_over_a);
        ppw->delta_rho_fld = -2./3.*k2*s2sq/a2*Gamma_fld-3*a_prime_over_a/k2*ppw->rho_plus_p_theta_fld;

        /** Now construct the pressure perturbation, see 1903.xxxxx. */
        /** Construct energy density and pressure for DE (_fld) and the rest (_t).
            Also compute derivatives. */
        rho_fld = ppw->pvecback[pba->index_bg_rho_fld];
        p_fld = w_fld*rho_fld;
        rho_fld_prime = -3*a_prime_over_a*(rho_fld+p_fld);
        p_fld_prime = w_prime_fld*rho_fld-3*a_prime_over_a*(1+w_fld)*p_fld;
        rho_t = ppw->pvecback[pba->index_bg_rho_tot] - rho_fld;
        p_t = ppw->pvecback[pba->index_bg_p_tot] - p_fld;
        rho_t_prime = -3*a_prime_over_a*(rho_t+p_t);
        p_t_prime = ppw->pvecback[pba->index_bg_p_tot_prime]-p_fld_prime;
        /** Compute background quantities X,Y,Z and their derivatives. */
        X = c_gamma_k_H_square;
        X_prime = -2*X*(a_prime_over_a + ppw->pvecback[pba->index_bg_H_prime]/ppw->pvecback[pba->index_bg_H]);
        Y = 4.5*a2/k2/s2sq*(rho_t+p_t);
        Y_prime = Y*(2.*a_prime_over_a+(rho_t_prime+p_t_prime)/(rho_t+p_t));
        Z = 2./3.*k2*ppw->pvecback[pba->index_bg_H]/a;
        Z_prime = Z*(ppw->pvecback[pba->index_bg_H_prime]/ppw->pvecback[pba->index_bg_H] - a_prime_over_a);
        /** Construct theta_t and its derivative from the Euler equation */
        theta_t = ppw->rho_plus_p_theta/ppw->rho_plus_p_tot;
        theta_t_prime = -a_prime_over_a*theta_t-(p_t_prime*theta_t-k2*ppw->delta_p +k2*ppw->rho_plus_p_shear)/ppw->rho_plus_p_tot+metric_euler;
        S = ppw->S_fld;
        S_prime = -Z_prime/Z*S+1./Z*(rho_fld_prime+p_fld_prime)*(theta_t+k2*alpha)+1./Z*(rho_fld+p_fld)*(theta_t_prime+k2*alpha_prime);
        /** Analytic derivative of the equation for ppw->rho_plus_p_theta_fld above. */
        rho_plus_p_theta_fld_prime = Z_prime*(S-1./(1.+Y)*(S/(1.+1./X)+Gamma_fld*X)) +
          Z*(S_prime + Y_prime/(1.+Y*Y+2*Y)*(S/(1.+1./X)+Gamma_fld*X)-
             1./(1.+Y)*(S_prime/(1.+1./X)+S*X_prime/(1.+X*X+2*X)+ppw->Gamma_prime_fld*X+Gamma_fld*X_prime))-
          k2*alpha_prime*(rho_fld+p_fld)-k2*alpha*(rho_fld_prime+p_fld_prime);

        /** We can finally compute the pressure perturbation using the Euler equation for theta_fld */
        ppw->delta_p_fld = (rho_plus_p_theta_fld_prime+4*a_prime_over_a* ppw->rho_plus_p_theta_fld - (rho_fld+p_fld)*metric_euler)/k2;
      }

      ppw->delta_rho += ppw->delta_rho_fld;
      ppw->rho_plus_p_theta += ppw->rho_plus_p_theta_fld;
      ppw->delta_p += ppw->delta_p_fld;

      ppw->rho_plus_p_tot += (1.+w_fld)*ppw->pvecback[pba->index_bg_rho_fld];

    }

    /* don't add more species here, add them before the fluid contribution: because of the PPF scheme, the fluid must be the last one! */

    /* store delta_m in the current gauge. In perturbations_einstein, this
       will be transformed later on into the gauge-independent variable D
       = delta_m + 3 a H \theta_m/k^2 .  */

    if (ppt->has_source_delta_m == _TRUE_)
      ppw->delta_m = delta_rho_m/rho_m;

    /* store theta_m in the current gauge. In perturbations_einstein, this
       will be transformed later on into the gauge-independent variable
       Theta . Note that computing theta_m is necessary also if we want
       the delta_m source only, because the gauge-invariant delta_m
       involves theta_m in the current gauge. */

    if ((ppt->has_source_delta_m == _TRUE_) || (ppt->has_source_theta_m == _TRUE_))
      ppw->theta_m = rho_plus_p_theta_m/rho_plus_p_m;

    /* could include Lambda contribution to rho_tot (not done to match CMBFAST/CAMB definition) */

    /* Compute time dervative of shear (shear') for use in MGCAMB QSA with stable parametrization */
    if(pba->has_smg == _TRUE_ && pba->gravity_model_smg == stable_params && qs_array_smg[ppw->approx[ppw->index_ap_qs_smg]] == _TRUE_){
      
      class_call(
        get_qsa_mu_gamma_smg(
                pba,
                ppt,
                ppw,
                k,
                &mu_smg, 
                &gamma_smg
                ), 
        pba->error_message, ppt->error_message);

      /* get metric_shear (alpha) -- adapted to CLASS convention 3*rho_class = 8*pi*G*rho_physical*/
      rho_Delta = (ppw->delta_rho+3*a_prime_over_a/k2*ppw->rho_plus_p_theta);  
      alpha = (y[ppw->pv->index_pt_eta] + 3.*mu_smg*a2/(2.*k2)*(gamma_smg*rho_Delta + 3.*(gamma_smg - 1.)*ppw->rho_plus_p_shear))/a_prime_over_a; // Eq. 22 in 1901.05956

      /* get total (rho+p)*shear' used for MGCAMB-like QSA */
      /* photon contribution -- only when TCA and RSA both off. When TCA->on MG/DE is deactivated, i.e. our cosmology is always GR/LCDM and don't need shear' */
      if (ppw->approx[ppw->index_ap_tca] == (int)tca_off) {

        if(ppw->approx[ppw->index_ap_rsa] == (int)rsa_off){

          P0 = (y[ppw->pv->index_pt_pol0_g] + y[ppw->pv->index_pt_pol2_g] + 2.*shear_g)/8.;
          tau_c_inv = ppw->pvecthermo[pth->index_th_dkappa];
          shear_g_prime = 0.5*(8./15.*(theta_g + k2*alpha) - 3./5.*k*l3_g - tau_c_inv*(2.*shear_g - 4./5.*P0)); // Eq. 63 in Ma & Bertschinger
          // shear_g_prime = 0.; // neglect contribution from photons because l3_g occationally takes extremely large values or NaN, even in standard CLASS (fixed by using used_in_output=_TRUE_)

        } 
        else {

          shear_g_prime = 0.;

        }
        
      } 

      ppw->rho_plus_p_shear_prime = 4./3.*ppw->pvecback[pba->index_bg_rho_g]*shear_g_prime;

      /* ultra-relativistic neutrinos/relic contributions */ 
      if (pba->has_ur == _TRUE_) {

        if (ppw->approx[ppw->index_ap_rsa] == (int)rsa_off) {

          if(ppw->approx[ppw->index_ap_ufa] == (int)ufa_off) {

            shear_ur_prime = 0.5*(8./15.*(theta_ur + k2*alpha) - 3./5.*k*y[ppw->pv->index_pt_shear_ur + 1] // Eq. 49 in Ma & Bertschinger
                              - (1 - ppt->three_cvis2_ur)*(8./15.*(theta_ur + k2*alpha))); // non-standard term, non-zero if cvis2_ur not 1/3
            // shear_ur_prime = 0.; // neglect contribution from ultra-relativistic species because y[ppw->pv->index_pt_shear_ur + 1] occasionally takes extremely large values or NaN, even in standard CLASS (fixed by using used_in_output=_TRUE_)

          }
          else {

            /* a la Ma & Bertschinger */
            shear_ur_prime = -3./tau * shear_ur + 2./3.*(theta_ur + k2*alpha);

          }

        } 
        else {

          shear_ur_prime = 0.;

        }
        
      }

      ppw->rho_plus_p_shear_prime += 4./3.*ppw->pvecback[pba->index_bg_rho_ur]*shear_ur_prime;

      /* non-cold dark matter contributions */ 
      if (pba->has_ncdm == _TRUE_) {
        idx = ppw->pv->index_pt_psi0_ncdm1;
        if(ppw->approx[ppw->index_ap_ncdmfa] == (int)ncdmfa_on){
    
          for(n_ncdm=0; n_ncdm < pba->N_ncdm; n_ncdm++){
            rho_ncdm_bg = ppw->pvecback[pba->index_bg_rho_ncdm1+n_ncdm];
            p_ncdm_bg = ppw->pvecback[pba->index_bg_p_ncdm1+n_ncdm];
            pseudo_p_ncdm = ppw->pvecback[pba->index_bg_pseudo_p_ncdm1+n_ncdm];

            rho_plus_p_ncdm = rho_ncdm_bg + p_ncdm_bg;
            w_ncdm = p_ncdm_bg/rho_ncdm_bg;
            cg2_ncdm = w_ncdm*(1.0-1.0/(3.0+3.0*w_ncdm)*(3.0*w_ncdm-2.0+pseudo_p_ncdm/p_ncdm_bg));
            cvis2_ncdm = 3.*w_ncdm*cg2_ncdm; // a la Ma & Bertschinger
            if ((ppt->has_source_delta_ncdm == _TRUE_) || (ppt->has_source_theta_ncdm == _TRUE_) || (ppt->has_source_delta_m == _TRUE_)) {
              shear_ncdm_prime = -3.*(1/tau + a_prime_over_a*(2./3. - cg2_ncdm - pseudo_p_ncdm/p_ncdm_bg/3.))*ppw->shear_ncdm[n_ncdm]
                                  + 8./3.*cvis2_ncdm/(1. + w_ncdm)*(ppw->theta_ncdm[n_ncdm] + k2*alpha); // Eq. 3.15a in 1104.2935
            }

            ppw->rho_plus_p_shear_prime += rho_plus_p_ncdm*shear_ncdm_prime;
          }
        }
        else {
          // We must integrate to find perturbations:
          for(n_ncdm=0; n_ncdm < pba->N_ncdm; n_ncdm++){

            rho_ncdm_bg = ppw->pvecback[pba->index_bg_rho_ncdm1+n_ncdm];
            p_ncdm_bg = ppw->pvecback[pba->index_bg_p_ncdm1+n_ncdm];
            pseudo_p_ncdm = ppw->pvecback[pba->index_bg_pseudo_p_ncdm1+n_ncdm];

            rho_plus_p_ncdm = rho_ncdm_bg + p_ncdm_bg;
            w_ncdm = p_ncdm_bg/rho_ncdm_bg;
            cg2_ncdm = w_ncdm*(1.0-1.0/(3.0+3.0*w_ncdm)*(3.0*w_ncdm-2.0+pseudo_p_ncdm/p_ncdm_bg));

            factor = pba->factor_ncdm[n_ncdm]/pow(a,4);

            for (index_q=0; index_q < ppw->pv->q_size_ncdm[n_ncdm]; index_q ++) {
 
              q = pba->q_ncdm[n_ncdm][index_q];
              q2 = q*q;
              epsilon = sqrt(q2+pba->M_ncdm[n_ncdm]*pba->M_ncdm[n_ncdm]*a2);
              qk_div_epsilon = k*q/epsilon;

              dlnf0_dlnq = pba->dlnf0_dlnq_ncdm[n_ncdm][index_q];              
              psi2_prime_ncdm = qk_div_epsilon/5.*(2.*y[idx+1] - 3.*y[idx+3]) - k2*alpha*2./15.*dlnf0_dlnq; // Eq. 56 Ma & Bertschinger
              rho_plus_p_shear_prime_ncdm += q2*q2/epsilon*pba->w_ncdm[n_ncdm][index_q]*psi2_prime_ncdm; // first calculate contribution from Psi_2'
              rho_plus_p_shear_prime_ncdm -= q2*q2/pow(epsilon,3.)*pba->M_ncdm[n_ncdm]*pba->M_ncdm[n_ncdm]*a2*a_prime_over_a
                                            * pba->w_ncdm[n_ncdm][index_q]*y[idx+2]; // subtract term proportional to Psi_2


              //Jump to next momentum bin:
              idx+=(ppw->pv->l_max_ncdm[n_ncdm]+1);
            }

            rho_plus_p_shear_prime_ncdm *= 2.0/3.0*factor;
            rho_plus_p_shear_prime_ncdm += a_prime_over_a*(3.*cg2_ncdm - 1.)*(rho_ncdm_bg + p_ncdm_bg)*ppw->shear_ncdm[n_ncdm]; // finally add contribution from shear

            ppw->rho_plus_p_shear_prime += rho_plus_p_shear_prime_ncdm;
            
          }
        }
      
      /* If other species contribute to shear' add them below */
      
      }

    }

  }

  /** - for vector modes */

  if (_vectors_) {

    ppw->vector_source_pi = 0.;
    ppw->vector_source_v = 0.;

    /** - --> photon contribution to vector sources: */
    if (ppw->approx[ppw->index_ap_rsa] == (int)rsa_off) { /* if radiation streaming approximation is off */
      if (ppw->approx[ppw->index_ap_tca] == (int)tca_off) { /* if tight-coupling approximation is off */

        ppw->vector_source_v += 4./3.*a2*ppw->pvecback[pba->index_bg_rho_g]
          * (-1./4.*_SQRT2_)
          * (y[ppw->pv->index_pt_delta_g]+2.*y[ppw->pv->index_pt_delta_g]+y[ppw->pv->index_pt_shear_g]);

        ppw->vector_source_pi += 1./3.*a2*ppw->pvecback[pba->index_bg_rho_g]
          * (6.*_SQRT2_/5./sqrt(1.-2.*pba->K/k/k))
          * (4./3./k*y[ppw->pv->index_pt_theta_g]+y[ppw->pv->index_pt_l3_g]);

      }
    }

    /** - --> baryons */


  }

  /** - for tensor modes */

  if (_tensors_) {

    ppw->gw_source = 0.0;

    /** - --> photon contribution to gravitational wave source: */
    if (ppw->approx[ppw->index_ap_rsa] == (int)rsa_off) { /* if radiation streaming approximation is off */
      if (ppw->approx[ppw->index_ap_tca] == (int)tca_off) { /* if tight-coupling approximation is off */

        ppw->gw_source += (-_SQRT6_*4*a2*ppw->pvecback[pba->index_bg_rho_g]*
                           (1./15.*y[ppw->pv->index_pt_delta_g]+
                            4./21.*y[ppw->pv->index_pt_shear_g]+
                            1./35.*y[ppw->pv->index_pt_l3_g+1]));
      }
    }

    /** - --> ur contribution to gravitational wave source: */
    if (ppt->evolve_tensor_ur == _TRUE_){

      rho_relativistic = 0.;

      if (ppt->tensor_method == tm_exact)
        rho_relativistic += ppw->pvecback[pba->index_bg_rho_ur];

      if (ppt->tensor_method == tm_massless_approximation) {

        if (pba->has_ur == _TRUE_)
          rho_relativistic += ppw->pvecback[pba->index_bg_rho_ur];

        if (pba->has_ncdm == _TRUE_) {
          for (n_ncdm = 0; n_ncdm < pba->N_ncdm; n_ncdm++) {
            /* (3 p_ncdm1) is the "relativistic" contribution to rho_ncdm1 */
            rho_relativistic += 3.*ppw->pvecback[pba->index_bg_p_ncdm1+n_ncdm];
          }
        }
      }

      ppw->gw_source += (-_SQRT6_*4*a2*rho_relativistic*
                         (1./15.*y[ppw->pv->index_pt_delta_ur]+
                          4./21.*y[ppw->pv->index_pt_shear_ur]+
                          1./35.*y[ppw->pv->index_pt_l3_ur+1]));
    }

    /** - --> ncdm contribution to gravitational wave source: */
    if (ppt->evolve_tensor_ncdm == _TRUE_){

      idx = ppw->pv->index_pt_psi0_ncdm1;

      // We must integrate to find perturbations:
      for (n_ncdm=0; n_ncdm < pba->N_ncdm; n_ncdm++){

        gwncdm = 0.;

        factor = pba->factor_ncdm[n_ncdm]/pow(a,4);

        for (index_q=0; index_q < ppw->pv->q_size_ncdm[n_ncdm]; index_q ++) {

          q = pba->q_ncdm[n_ncdm][index_q];
          q2 = q*q;
          epsilon = sqrt(q2+pba->M_ncdm[n_ncdm]*pba->M_ncdm[n_ncdm]*a2);

          gwncdm += q2*q2/epsilon*pba->w_ncdm[n_ncdm][index_q]*(1./15.*y[idx]+2./21.*y[idx+2]+1./35.*y[idx+4]);

          //Jump to next momentum bin:
          idx+=(ppw->pv->l_max_ncdm[n_ncdm]+1);
        }

        gwncdm *= -_SQRT6_*4*a2*factor;

        ppw->gw_source += gwncdm;

      }
    }
  }

  return _SUCCESS_;
}

/**
 * Compute the source functions (three terms for temperature, one for
 * E or B modes, etc.)
 *
 * This is one of the few functions in the code which is passed to
 * the generic_integrator() routine. Since generic_integrator()
 * should work with functions passed from various modules, the format
 * of the arguments is a bit special:
 *
 * - fixed parameters and workspaces are passed through a generic
 * pointer.  generic_integrator() doesn't know the content of this
 * pointer.
 *
 * - the error management is a bit special: errors are not written as
 * usual to pth->error_message, but to a generic error_message passed
 * in the list of arguments.
 *
 * @param tau                      Input: conformal time
 * @param y                        Input: vector of perturbations
 * @param dy                       Input: vector of time derivative of perturbations
 * @param index_tau                Input: index in the array tau_sampling
 * @param parameters_and_workspace Input/Output: in input, all parameters needed by perturbations_derivs, in output, source terms
 * @param error_message            Output: error message
 * @return the error status
 */

int perturbations_sources(
                          double tau,
                          double * y,
                          double * dy,
                          int index_tau,
                          void * parameters_and_workspace,
                          ErrorMsg error_message
                          ) {
  /** Summary: */

  /** - define local variables */

  double P;
  int index_tp;

  struct perturbations_parameters_and_workspace * pppaw;
  struct precision * ppr;
  struct background * pba;
  struct thermodynamics * pth;
  struct perturbations * ppt;
  int index_md;
  int index_ic;
  int index_k;
  double k;
  double z;
  struct perturbations_workspace * ppw;
  double * pvecback;
  double * pvecthermo;
  double * pvecmetric;

  double delta_g, delta_rho_scf, rho_plus_p_theta_scf;
  double a_prime_over_a=0.;  /* (a'/a) */
  double a_prime_over_a_prime=0.;  /* (a'/a)' */
  double w_fld,dw_over_da_fld,integral_fld;
  int switch_isw = 1;

  double a, a2, f_dr;

  double H_T_Nb_prime=0., rho_tot;
  double theta_over_k2,theta_shift;

  double theta_b, theta_b_prime;
  double dkappa, ddkappa, exp_m_kappa, g, g_prime;
  double theta_idm = 0., theta_idm_prime = 0.;
  double dmu_idm_g = 0., ddmu_idm_g = 0., exp_mu_idm_g = 0.;
  /** - rename structure fields (just to avoid heavy notations) */

  pppaw = (struct perturbations_parameters_and_workspace *)parameters_and_workspace;
  ppr = pppaw->ppr;
  pba = pppaw->pba;
  pth = pppaw->pth;
  ppt = pppaw->ppt;
  index_md = pppaw->index_md;
  index_ic = pppaw->index_ic;
  index_k = pppaw->index_k;
  k = pppaw->k;
  ppw = pppaw->ppw;

  pvecback = ppw->pvecback;
  pvecthermo = ppw->pvecthermo;
  pvecmetric = ppw->pvecmetric;

  /** - get background/thermo quantities in this point */

  class_call(background_at_tau(pba,
                               tau,
                               normal_info,
                               inter_closeby,
                               &(ppw->last_index_back),
                               pvecback),
             pba->error_message,
             error_message);

  /* redshift (remember that a in the code stands for (a/a_0)) */
  z = 1./pvecback[pba->index_bg_a]-1.;

  class_call(thermodynamics_at_z(pba,
                                 pth,
                                 z,  /* redshift z=1/a-1 */
                                 inter_closeby,
                                 &(ppw->last_index_thermo),
                                 pvecback,
                                 pvecthermo),
             pth->error_message,
             error_message);

  a = ppw->pvecback[pba->index_bg_a];
  a2 = a * a;

  a_prime_over_a = pvecback[pba->index_bg_a] * pvecback[pba->index_bg_H]; /* (a'/a)=aH */
  a_prime_over_a_prime = pvecback[pba->index_bg_H_prime] * pvecback[pba->index_bg_a] + pow(pvecback[pba->index_bg_H] * pvecback[pba->index_bg_a],2); /* (a'/a)' = aH'+(aH)^2 */

  dkappa = pvecthermo[pth->index_th_dkappa];
  ddkappa = pvecthermo[pth->index_th_ddkappa];
  exp_m_kappa = pvecthermo[pth->index_th_exp_m_kappa];
  g = pvecthermo[pth->index_th_g];
  g_prime = pvecthermo[pth->index_th_dg];

  if (pba->has_idm == _TRUE_) {
    theta_idm= y[ppw->pv->index_pt_theta_idm];
    theta_idm_prime = dy[ppw->pv->index_pt_theta_idm];
  }
  if (pth->has_idm_g == _TRUE_) {
    dmu_idm_g = pvecthermo[pth->index_th_dmu_idm_g];
    ddmu_idm_g = pvecthermo[pth->index_th_ddmu_idm_g];
    exp_mu_idm_g = pvecthermo[pth->index_th_exp_mu_idm_g];
  }

  /** - for scalars */
  if (_scalars_) {

    theta_b = y[ppw->pv->index_pt_theta_b];
    theta_b_prime = dy[ppw->pv->index_pt_theta_b];

    /** - --> compute metric perturbations */

    class_call(perturbations_einstein(ppr,
                                      pba,
                                      pth,
                                      ppt,
                                      index_md,
                                      k,
                                      tau,
                                      y,
                                      ppw),
               ppt->error_message,
               error_message);

    if ((ppt->gauge == synchronous) && (ppt->get_h_from_trace == _TRUE_) && (ppr->tol_einstein00_reldev>0)) { // not only _smg
     double check_einstein00 = pvecmetric[ppw->index_mt_einstein00]/2./k/k*pow(a,2)/y[ppw->pv->index_pt_eta];
     class_test(
       fabs(check_einstein00)>ppr->tol_einstein00_reldev,
       ppt->error_message,
       "The Einstein 00 equation is not satisfied at a=%e and k=%e. Try to set get_h_from_trace==FALSE to get a consistent evolution. Otherwise you can increase tol_einstein00_reldev if you can tolerate larger deviations to this equation.", a, k);
    }

    /** - --> compute quantities depending on approximation schemes */

    if (ppw->approx[ppw->index_ap_rsa] == (int)rsa_on) {

      delta_g = ppw->rsa_delta_g;
      P = 0.;

    }
    else {

      delta_g = y[ppw->pv->index_pt_delta_g];
      if (ppw->approx[ppw->index_ap_tca] == (int)tca_on)
        P = 5.* ppw->s_l[2] * ppw->tca_shear_g/8.; /* (2.5+0.5+2)shear_g/8 */
      else
        P = (y[ppw->pv->index_pt_pol0_g] + y[ppw->pv->index_pt_pol2_g] + 2.* ppw->s_l[2] *y[ppw->pv->index_pt_shear_g])/8.;

    }

    /** - --> for each type, compute source terms */

    /* scalar temperature */
    if (ppt->has_source_t == _TRUE_) {

      /* check whether integrated Sachs-Wolf term should be included */
      if ((ppt->switch_eisw == 0) && (z >= ppt->eisw_lisw_split_z)){
        switch_isw = 0;
      }
      if ((ppt->switch_lisw == 0) && (z < ppt->eisw_lisw_split_z)) {
        switch_isw=0;
      }

      /* newtonian gauge: simplest form, not efficient numerically */
      /*
        if (ppt->gauge == newtonian) {
        _set_source_(ppt->index_tp_t0) = pvecthermo[pth->index_th_exp_m_kappa] * pvecmetric[ppw->index_mt_phi_prime] + pvecthermo[pth->index_th_g] * delta_g / 4.;
        _set_source_(ppt->index_tp_t1) = pvecthermo[pth->index_th_exp_m_kappa] * k* pvecmetric[ppw->index_mt_psi] + pvecthermo[pth->index_th_g] * y[ppw->pv->index_pt_theta_b]/k;
        _set_source_(ppt->index_tp_t2) = pvecthermo[pth->index_th_g] * P;
        }
      */

      /* newtonian gauge: slightly more complicated form, but more efficient numerically */

      if (ppt->gauge == newtonian) {
        if (pth->has_idm_g == _TRUE_ ){
          _set_source_(ppt->index_tp_t0) =
            ppt->switch_sw * g * (delta_g / 4. + pvecmetric[ppw->index_mt_psi])
            + switch_isw * ( g * (y[ppw->pv->index_pt_phi]-pvecmetric[ppw->index_mt_psi])
                             + exp_m_kappa * exp_mu_idm_g * 2. * pvecmetric[ppw->index_mt_phi_prime])
            + ppt->switch_dop /k/k * ( g *(dkappa * theta_b + dmu_idm_g*theta_idm)
                                       + exp_mu_idm_g * exp_m_kappa * (ddkappa*theta_b + ddmu_idm_g* theta_idm + dkappa * theta_b_prime + dmu_idm_g * theta_idm_prime) );

          _set_source_(ppt->index_tp_t1) = switch_isw * exp_m_kappa * exp_mu_idm_g * k* (pvecmetric[ppw->index_mt_psi]-y[ppw->pv->index_pt_phi]);

        }
        else {
          _set_source_(ppt->index_tp_t0) =
            ppt->switch_sw * g * (delta_g / 4. + pvecmetric[ppw->index_mt_psi])
            + switch_isw * ( g * (y[ppw->pv->index_pt_phi]-pvecmetric[ppw->index_mt_psi])
                             + exp_m_kappa * 2. * pvecmetric[ppw->index_mt_phi_prime])
            + ppt->switch_dop /k/k * ( g * theta_b_prime  + g_prime * theta_b);

          _set_source_(ppt->index_tp_t1) = switch_isw * exp_m_kappa * k* (pvecmetric[ppw->index_mt_psi]-y[ppw->pv->index_pt_phi]);
        }

        _set_source_(ppt->index_tp_t2) = ppt->switch_pol * g * P;
      }


      /* synchronous gauge: simplest form, not efficient numerically */
      /*
        if (ppt->gauge == synchronous) {
        _set_source_(ppt->index_tp_t0) = - pvecthermo[pth->index_th_exp_m_kappa] * pvecmetric[ppw->index_mt_h_prime] / 6. + pvecthermo[pth->index_th_g] / 4. * delta_g;
        _set_source_(ppt->index_tp_t1) = pvecthermo[pth->index_th_g] * y[ppw->pv->index_pt_theta_b] / k;
        _set_source_(ppt->index_tp_t2) = pvecthermo[pth->index_th_exp_m_kappa] * k*k* 2./3. * ppw->s_l[2] * pvecmetric[ppw->index_mt_alpha] + pvecthermo[pth->index_th_g] * P;
        }
      */

      /* synchronous gauge: slightly more complicated form, but more efficient numerically */

      if (ppt->gauge == synchronous) {

        theta_b += pvecmetric[ppw->index_mt_alpha] *k*k;            // absorb alpha in here to make the formulas readable
        theta_b_prime += pvecmetric[ppw->index_mt_alpha_prime] *k*k;

        if (pth->has_idm_g == _TRUE_) {
          theta_idm += pvecmetric[ppw->index_mt_alpha] *k*k;
          theta_idm_prime += pvecmetric[ppw->index_mt_alpha_prime] *k*k;

          _set_source_(ppt->index_tp_t0) =
            ppt->switch_sw * g * (delta_g/4. + pvecmetric[ppw->index_mt_alpha_prime])
            + switch_isw * ( g * (y[ppw->pv->index_pt_eta]
                                  - pvecmetric[ppw->index_mt_alpha_prime]
                                  - 2 * a_prime_over_a * pvecmetric[ppw->index_mt_alpha])
                             +  exp_m_kappa * exp_mu_idm_g * 2. * (pvecmetric[ppw->index_mt_eta_prime]
                                                                   - a_prime_over_a_prime * pvecmetric[ppw->index_mt_alpha]
                                                                   - a_prime_over_a * pvecmetric[ppw->index_mt_alpha_prime]))
            + ppt->switch_dop  /k/k * ( g * ( dkappa * theta_b + dmu_idm_g * theta_idm)
                                        + exp_mu_idm_g * exp_m_kappa
                                        * ( ddkappa * theta_b + ddmu_idm_g * theta_idm
                                            + dkappa * theta_b_prime + dmu_idm_g * theta_idm_prime) );


          _set_source_(ppt->index_tp_t1) =
            switch_isw * exp_m_kappa * exp_mu_idm_g * k * (pvecmetric[ppw->index_mt_alpha_prime]
                                                           + 2. * a_prime_over_a * pvecmetric[ppw->index_mt_alpha]
                                                           - y[ppw->pv->index_pt_eta]);

        }
        else {
          _set_source_(ppt->index_tp_t0) =
            ppt->switch_sw * g * (delta_g/4. + pvecmetric[ppw->index_mt_alpha_prime])
            + switch_isw * ( g * (y[ppw->pv->index_pt_eta]
                                  - pvecmetric[ppw->index_mt_alpha_prime]
                                  - 2 * a_prime_over_a * pvecmetric[ppw->index_mt_alpha])
                             + exp_m_kappa * 2. * (pvecmetric[ppw->index_mt_eta_prime]
                                                   - a_prime_over_a_prime * pvecmetric[ppw->index_mt_alpha]
                                                   - a_prime_over_a * pvecmetric[ppw->index_mt_alpha_prime]))
            + ppt->switch_dop /k/k * ( g * theta_b_prime + g_prime * theta_b );


          _set_source_(ppt->index_tp_t1) =
            switch_isw * exp_m_kappa * k * (pvecmetric[ppw->index_mt_alpha_prime]
                                            + 2. * a_prime_over_a * pvecmetric[ppw->index_mt_alpha]
                                            - y[ppw->pv->index_pt_eta]);
        }
        _set_source_(ppt->index_tp_t2) =
          ppt->switch_pol * g * P;
      }

    }

    /* scalar polarization */
    if (ppt->has_source_p == _TRUE_) {

      /* all gauges. Note that the correct formula for the E source
         should have a minus sign, as shown in Hu & White. We put a
         plus sign to comply with the 'historical convention'
         established in CMBFAST and CAMB. */

      _set_source_(ppt->index_tp_p) = sqrt(6.) * g * P;

    }

    /* now, non-CMB sources */

    if ((ppt->has_Nbody_gauge_transfers == _TRUE_) || (ppt->has_source_H_T_Nb_prime == _TRUE_) || (ppt->has_source_k2gamma_Nb == _TRUE_)) {

      /* H_T_prime in N-body gauge. (H_T=3zeta where zeta is the comoving curvature perturbation.).
         See equation A.5 in 1811.00904.*/
      H_T_Nb_prime = 3*a_prime_over_a/ppw->rho_plus_p_tot*(-ppw->delta_p+
                                                           pvecback[pba->index_bg_p_tot_prime]*ppw->rho_plus_p_theta/ppw->rho_plus_p_tot/k/k+
                                                           ppw->rho_plus_p_shear);
      if (ppt->has_source_H_T_Nb_prime == _TRUE_) {
        _set_source_(ppt->index_tp_H_T_Nb_prime) = H_T_Nb_prime;
      }

      /** gamma in N-body gauge. Eq. A.2 in 1811.00904 gives k2gamma =
          (a'/a)H_T' + k2(phi-psi) - H_T''. The last term is cubersome
          to calculate (one would need finite derivatives) but usually
          small. Here we only compute an approximate k2gamma without
          this last term. If needed, the term could be restored: you
          can see how T. Tram did it in a previous commit
          beec79548877e1e43403d1f4de5ddee6741a3c16 (28.02.2019) - then
          it had to go to harmonic.c, now it could stay in this
          module. Later this feature was removed for simplicity. Note
          that to compute the transfer functions in the N-body gauge
          we do not need k2gamma anyway. */

      if (ppt->has_source_k2gamma_Nb == _TRUE_){
        _set_source_(ppt->index_tp_k2gamma_Nb) = -a_prime_over_a*H_T_Nb_prime+9./2.*a2*ppw->rho_plus_p_shear;
      }
    }

    /* Bardeen potential -PHI_H = phi in Newtonian gauge */
    if (ppt->has_source_phi == _TRUE_) {

      if (ppt->gauge == newtonian)
        _set_source_(ppt->index_tp_phi) = y[ppw->pv->index_pt_phi];

      if (ppt->gauge == synchronous)
        _set_source_(ppt->index_tp_phi) = y[ppw->pv->index_pt_eta] - a_prime_over_a * pvecmetric[ppw->index_mt_alpha];

    }

    /* its derivative phi' */
    if (ppt->has_source_phi_prime == _TRUE_) {

      if (ppt->gauge == newtonian)
        _set_source_(ppt->index_tp_phi_prime) = dy[ppw->pv->index_pt_phi];

      if (ppt->gauge == synchronous)
        _set_source_(ppt->index_tp_phi_prime) = dy[ppw->pv->index_pt_eta]
          - a_prime_over_a_prime * pvecmetric[ppw->index_mt_alpha]
          - a_prime_over_a * pvecmetric[ppw->index_mt_alpha_prime];
    }

    /* diff of Bardeen potentials PHI_A-PHI_H = psi + phi in newtonian gauge */
    if (ppt->has_source_phi_plus_psi == _TRUE_) {

      if (ppt->gauge == newtonian)
        _set_source_(ppt->index_tp_phi_plus_psi) =
          y[ppw->pv->index_pt_phi] + pvecmetric[ppw->index_mt_psi];

      if (ppt->gauge == synchronous)
        _set_source_(ppt->index_tp_phi_plus_psi) =
          y[ppw->pv->index_pt_eta] + pvecmetric[ppw->index_mt_alpha_prime];

    }

    /* Bardeen potential PHI_A = psi in newtonian gauge */
    if (ppt->has_source_psi == _TRUE_) {

      if (ppt->gauge == newtonian)
        _set_source_(ppt->index_tp_psi) =
          pvecmetric[ppw->index_mt_psi];

      if (ppt->gauge == synchronous)
        _set_source_(ppt->index_tp_psi) =
          a_prime_over_a * pvecmetric[ppw->index_mt_alpha] + pvecmetric[ppw->index_mt_alpha_prime];
    }

    /* the metric potentials h and eta in synchronous gauge */
    if (ppt->gauge == synchronous) {

      /* cdm is always on in synchronous gauge, see error message above that checks gauge and has_cdm */
      if (ppt->has_source_h == _TRUE_)
        _set_source_(ppt->index_tp_h) = - 2 * y[ppw->pv->index_pt_delta_cdm];

      if (ppt->has_source_h_prime == _TRUE_)
        _set_source_(ppt->index_tp_h_prime) = pvecmetric[ppw->index_mt_h_prime];

      if (ppt->has_source_eta == _TRUE_)
        _set_source_(ppt->index_tp_eta) = y[ppw->pv->index_pt_eta];

      if (ppt->has_source_eta_prime == _TRUE_)
        _set_source_(ppt->index_tp_eta_prime) = dy[ppw->pv->index_pt_eta];

    }

    /* total matter overdensity (gauge-invariant, defined as in arXiv:1307.1459) */
    if (ppt->has_source_delta_m == _TRUE_) {
      _set_source_(ppt->index_tp_delta_m) = ppw->delta_m;
    }

    /* cdm and baryon over density */
    if (ppt->has_source_delta_cb == _TRUE_) {
      _set_source_(ppt->index_tp_delta_cb) = ppw->delta_cb;
    }

    /* compute the corrections that have to be applied to each (delta_i, theta_i) in N-body gauge */
	if (ppt->has_Nbody_gauge_transfers == _TRUE_){
      theta_over_k2 = ppw->rho_plus_p_theta/ppw->rho_plus_p_tot/k/k;
      theta_shift = H_T_Nb_prime;
      if (ppt->gauge == synchronous) theta_shift += pvecmetric[ppw->index_mt_alpha]*k*k;
	}
	else{
	  theta_over_k2 = 0.;
	  theta_shift = 0.;
	}

    /* delta_tot */
    if (ppt->has_source_delta_tot == _TRUE_)  {

      /** We follow the (debatable) CMBFAST/CAMB convention of not including rho_lambda in rho_tot */
      if (pba->has_lambda == _TRUE_){
        rho_tot = pvecback[pba->index_bg_rho_tot] - pvecback[pba->index_bg_rho_lambda];
      }
      else{
        rho_tot = pvecback[pba->index_bg_rho_tot];
      }

      _set_source_(ppt->index_tp_delta_tot) = ppw->delta_rho/rho_tot
        + 3*a_prime_over_a*(1+pvecback[pba->index_bg_p_tot]/pvecback[pba->index_bg_rho_tot])*theta_over_k2;
    }

    /* delta_g */
    if (ppt->has_source_delta_g == _TRUE_)  {
      _set_source_(ppt->index_tp_delta_g) = delta_g
        + 4.*a_prime_over_a*theta_over_k2; // N-body gauge correction
    }

    /* delta_baryon */
    if (ppt->has_source_delta_b == _TRUE_) {
      _set_source_(ppt->index_tp_delta_b) = y[ppw->pv->index_pt_delta_b]
        + 3.*a_prime_over_a*theta_over_k2; // N-body gauge correction
    }

    /* delta_cdm */
    if (ppt->has_source_delta_cdm == _TRUE_) {
      _set_source_(ppt->index_tp_delta_cdm) = y[ppw->pv->index_pt_delta_cdm]
        + 3.*a_prime_over_a*theta_over_k2; // N-body gauge correction
    }

    /* delta_idm */
    if (ppt->has_source_delta_idm == _TRUE_) {
      _set_source_(ppt->index_tp_delta_idm) = y[ppw->pv->index_pt_delta_idm]
        + 3.*a_prime_over_a*theta_over_k2; // N-body gauge correction
    }

    /* delta_dcdm */
    if (ppt->has_source_delta_dcdm == _TRUE_) {
      _set_source_(ppt->index_tp_delta_dcdm) = y[ppw->pv->index_pt_delta_dcdm]
        + (3.*a_prime_over_a+a*pba->Gamma_dcdm)*theta_over_k2; // N-body gauge correction;
    }

    /* delta_fld */
    if (ppt->has_source_delta_fld == _TRUE_) {
      _set_source_(ppt->index_tp_delta_fld) = ppw->delta_rho_fld/pvecback[pba->index_bg_rho_fld]
        + 3.*a_prime_over_a*(1.+pvecback[pba->index_bg_w_fld])*theta_over_k2; // N-body gauge correction
    }

    /* delta_scf */
    if (ppt->has_source_delta_scf == _TRUE_) {
      if (ppt->gauge == synchronous){
        delta_rho_scf =  1./3.*
          (1./a2*ppw->pvecback[pba->index_bg_phi_prime_scf]*y[ppw->pv->index_pt_phi_prime_scf]
           + ppw->pvecback[pba->index_bg_dV_scf]*y[ppw->pv->index_pt_phi_scf])
          + 3.*a_prime_over_a*(1.+pvecback[pba->index_bg_p_scf]/pvecback[pba->index_bg_rho_scf])*theta_over_k2; // N-body gauge correction
      }
      else{
        delta_rho_scf =  1./3.*
          (1./a2*ppw->pvecback[pba->index_bg_phi_prime_scf]*y[ppw->pv->index_pt_phi_prime_scf]
           + ppw->pvecback[pba->index_bg_dV_scf]*y[ppw->pv->index_pt_phi_scf]
           - 1./a2*pow(ppw->pvecback[pba->index_bg_phi_prime_scf],2)*ppw->pvecmetric[ppw->index_mt_psi])
          + 3.*a_prime_over_a*(1.+pvecback[pba->index_bg_p_scf]/pvecback[pba->index_bg_rho_scf])*theta_over_k2; // N-body gauge correction
      }
      _set_source_(ppt->index_tp_delta_scf) = delta_rho_scf/pvecback[pba->index_bg_rho_scf];
    }

    /* x_smg */
    if(ppt->has_source_x_smg == _TRUE_) {
      _set_source_(ppt->index_tp_x_smg) = pvecmetric[ppw->index_mt_x_smg];
    }

    /* delta_dr */
    if (ppt->has_source_delta_dr == _TRUE_) {
      f_dr = pow(a2/pba->H0,2)*pvecback[pba->index_bg_rho_dr];
      _set_source_(ppt->index_tp_delta_dr) = y[ppw->pv->index_pt_F0_dr]/f_dr
        + 4.*a_prime_over_a*theta_over_k2; // N-body gauge correction
    }

    /* delta_ur */
    if (ppt->has_source_delta_ur == _TRUE_) {
      if (ppw->approx[ppw->index_ap_rsa]==(int)rsa_off)
        _set_source_(ppt->index_tp_delta_ur) = y[ppw->pv->index_pt_delta_ur]
          + 4.*a_prime_over_a*theta_over_k2; // N-body gauge correction
      else
        _set_source_(ppt->index_tp_delta_ur) = ppw->rsa_delta_ur
          + 4.*a_prime_over_a*theta_over_k2; // N-body gauge correction
    }

    /* delta_idr */
    if (ppt->has_source_delta_idr == _TRUE_) {
      if (ppw->approx[ppw->index_ap_rsa_idr]==(int)rsa_idr_off)
        _set_source_(ppt->index_tp_delta_idr) = y[ppw->pv->index_pt_delta_idr]
          + 4.*a_prime_over_a*theta_over_k2; // N-body gauge correction
      else
        _set_source_(ppt->index_tp_delta_idr) = ppw->rsa_delta_idr
          + 4.*a_prime_over_a*theta_over_k2; // N-body gauge correction
    }

    /* delta_ncdm1 */
    if (ppt->has_source_delta_ncdm == _TRUE_) {
      for (index_tp = ppt->index_tp_delta_ncdm1; index_tp < ppt->index_tp_delta_ncdm1+pba->N_ncdm; index_tp++) {
        _set_source_(index_tp) = ppw->delta_ncdm[index_tp - ppt->index_tp_delta_ncdm1]
          + 3.*a_prime_over_a*(1+pvecback[index_tp - ppt->index_tp_delta_ncdm1 + pba->index_bg_p_ncdm1]
                               /pvecback[index_tp - ppt->index_tp_delta_ncdm1 + pba->index_bg_rho_ncdm1])*theta_over_k2; // N-body gauge correction
      }
    }

    /* total velocity  */
    if (ppt->has_source_theta_tot == _TRUE_) {
      _set_source_(ppt->index_tp_theta_tot) = ppw->rho_plus_p_theta/(pvecback[pba->index_bg_rho_tot]+pvecback[pba->index_bg_p_tot])
        + theta_shift; // N-body gauge correction
    }

    /* total matter velocity (gauge-invariant, defined as in arXiv:1307.1459) */
    if (ppt->has_source_theta_m == _TRUE_) {
      _set_source_(ppt->index_tp_theta_m) = ppw->theta_m;
    }

    /* cdm and baryon velocity */
    if (ppt->has_source_theta_cb == _TRUE_) {
      _set_source_(ppt->index_tp_theta_cb) = ppw->theta_cb;
    }

    /* total velocity */
    if (ppt->has_source_theta_tot == _TRUE_) {
      _set_source_(ppt->index_tp_theta_tot) = ppw->rho_plus_p_theta/ppw->rho_plus_p_tot
        + theta_shift; // N-body gauge correction
    }

    /* theta_g */
    if (ppt->has_source_theta_g == _TRUE_) {
      if (ppw->approx[ppw->index_ap_rsa]==(int)rsa_off)
        _set_source_(ppt->index_tp_theta_g) = y[ppw->pv->index_pt_theta_g]
          + theta_shift; // N-body gauge correction
      else
        _set_source_(ppt->index_tp_theta_g) = ppw->rsa_theta_g
          + theta_shift; // N-body gauge correction
    }

    /* theta_baryon */
    if (ppt->has_source_theta_b == _TRUE_) {
      _set_source_(ppt->index_tp_theta_b) = y[ppw->pv->index_pt_theta_b]
        + theta_shift; // N-body gauge correction
    }

    /* theta_cdm */
    if (ppt->has_source_theta_cdm == _TRUE_) {
      _set_source_(ppt->index_tp_theta_cdm) = y[ppw->pv->index_pt_theta_cdm]
        + theta_shift; // N-body gauge correction
    }

    /* theta_idm */
    if (ppt->has_source_theta_idm == _TRUE_) {
      _set_source_(ppt->index_tp_theta_idm) = y[ppw->pv->index_pt_theta_idm]
        + theta_shift; // N-body gauge correction
    }

    /* theta_dcdm */
    if (ppt->has_source_theta_dcdm == _TRUE_) {
      _set_source_(ppt->index_tp_theta_dcdm) = y[ppw->pv->index_pt_theta_dcdm]
        + theta_shift; // N-body gauge correction
    }

    /* theta_fld */
    if (ppt->has_source_theta_fld == _TRUE_) {

      class_call(background_w_fld(pba,a,&w_fld,&dw_over_da_fld,&integral_fld), pba->error_message, ppt->error_message);

      _set_source_(ppt->index_tp_theta_fld) = ppw->rho_plus_p_theta_fld/(1.+w_fld)/pvecback[pba->index_bg_rho_fld]
        + theta_shift; // N-body gauge correction
    }

    /* theta_scf */
    if (ppt->has_source_theta_scf == _TRUE_) {

      rho_plus_p_theta_scf = 1./3.*
        k*k/a2*ppw->pvecback[pba->index_bg_phi_prime_scf]*y[ppw->pv->index_pt_phi_scf];

      _set_source_(ppt->index_tp_theta_scf) = rho_plus_p_theta_scf/(pvecback[pba->index_bg_rho_scf]+pvecback[pba->index_bg_p_scf])
        + theta_shift; // N-body gauge correction
    }

    /* x_prime_smg */
    if(ppt->has_source_x_prime_smg == _TRUE_) {
      _set_source_(ppt->index_tp_x_prime_smg) = pvecmetric[ppw->index_mt_x_prime_smg];
    }

    /* theta_dr */
    if (ppt->has_source_theta_dr == _TRUE_) {

      f_dr = pow(a2/pba->H0,2)*pvecback[pba->index_bg_rho_dr];

      _set_source_(ppt->index_tp_theta_dr) = 3./4.*k*y[ppw->pv->index_pt_F0_dr+1]/f_dr
        + theta_shift; // N-body gauge correction
    }

    /* theta_ur */
    if (ppt->has_source_theta_ur == _TRUE_) {
      if (ppw->approx[ppw->index_ap_rsa]==(int)rsa_off)
        _set_source_(ppt->index_tp_theta_ur) = y[ppw->pv->index_pt_theta_ur]
          + theta_shift; // N-body gauge correction
      else
        _set_source_(ppt->index_tp_theta_ur) = ppw->rsa_theta_ur
          + theta_shift; // N-body gauge correction
    }

    /* theta_idr */
    if (ppt->has_source_theta_idr == _TRUE_) {
      if (ppw->approx[ppw->index_ap_rsa_idr]==(int)rsa_idr_off)
        _set_source_(ppt->index_tp_theta_idr) = y[ppw->pv->index_pt_theta_idr]
          + theta_shift; // N-body gauge correction
      else
        _set_source_(ppt->index_tp_theta_idr) = ppw->rsa_theta_idr
          + theta_shift; // N-body gauge correction
    }

    /* theta_ncdm1 */
    if (ppt->has_source_theta_ncdm == _TRUE_) {
      for (index_tp = ppt->index_tp_theta_ncdm1; index_tp < ppt->index_tp_theta_ncdm1+pba->N_ncdm; index_tp++) {
        _set_source_(index_tp) = ppw->theta_ncdm[index_tp - ppt->index_tp_theta_ncdm1]
          + theta_shift; // N-body gauge correction
      }
    }
  }

  /** - for tensors */
  if (_tensors_) {

    /** - --> compute quantities depending on approximation schemes */
    if (ppw->approx[ppw->index_ap_rsa] == (int)rsa_off) {
      if (ppw->approx[ppw->index_ap_tca] == (int)tca_off) {

        P = -(1./10.*y[ppw->pv->index_pt_delta_g]
              +2./7.*y[ppw->pv->index_pt_shear_g]
              +3./70.*y[ppw->pv->index_pt_delta_g+4]
              -3./5.*y[ppw->pv->index_pt_pol0_g]
              +6./7.*y[ppw->pv->index_pt_pol2_g]
              -3./70.*y[ppw->pv->index_pt_pol0_g+4])
          /sqrt(6.);

      }
      else {
        /* modified by C. Pitrou (v3.3.0): tca solution P^(2) = -1/3 H'/kappa', valid in both hierarchies */
        P = -1./3.*y[ppw->pv->index_pt_gwdot]/ppw->pvecthermo[pth->index_th_dkappa];
      }
    }
    else {
      P = 0.;
    }

    /* tensor temperature */
    if (ppt->has_source_t == _TRUE_) {
      _set_source_(ppt->index_tp_t2) = - y[ppw->pv->index_pt_gwdot] * pvecthermo[pth->index_th_exp_m_kappa] + pvecthermo[pth->index_th_g] * P;
    }

    /* tensor polarization */
    if (ppt->has_source_p == _TRUE_) {

      /* Note that the correct formula for the polarization source
         should have a minus sign, as shown in Hu & White. We put a
         plus sign to comply with the 'historical convention'
         established in CMBFAST and CAMB. */

      _set_source_(ppt->index_tp_p) = sqrt(6.) * pvecthermo[pth->index_th_g] * P;
    }
  }

  return _SUCCESS_;

}


/**
 * When testing the code or a cosmological model, it can be useful to
 * output perturbations at each step of integration (and not just the
 * delta's at each source sampling point, which is achieved simply by
 * asking for matter transfer functions). Then this function can be
 * passed to the generic_evolver routine.
 *
 * By default, instead of passing this function to generic_evolver,
 * one passes a null pointer. Then this function is just not used.
 *
 * @param tau                      Input: conformal time
 * @param y                        Input: vector of perturbations
 * @param dy                       Input: vector of its derivatives (already allocated)
 * @param parameters_and_workspace Input: fixed parameters (e.g. indices)
 * @param error_message            Output: error message
 *
 */

int perturbations_print_variables(double tau,
                                  double * y,
                                  double * dy,
                                  void * parameters_and_workspace,
                                  ErrorMsg error_message
                                  ) {

  struct perturbations_parameters_and_workspace * pppaw;
  /** Summary: */

  /** - define local variables */
  double k;
  int index_md;

  struct precision * ppr;
  struct background * pba;
  struct thermodynamics * pth;
  struct perturbations * ppt;
  struct perturbations_workspace * ppw;
  double * pvecback;
  double * pvecthermo;
  double * pvecmetric;

  double h_prime=0., eta=0.;
  double h_prime_prime=0., eta_prime=0.;
  double alpha_mt_prime=0., alpha_mt=0.;
  double delta_g,theta_g,shear_g,l4_g,pol0_g,pol1_g,pol2_g,pol4_g;
  double delta_b,theta_b;
  double delta_cdm=0.,theta_cdm=0.;
  double delta_idm=0., theta_idm=0.;
  double delta_dcdm=0.,theta_dcdm=0.;
  double delta_dr=0.,theta_dr=0.,shear_dr=0., f_dr=1.0;
  double delta_ur=0.,theta_ur=0.,shear_ur=0.,l4_ur=0.;
  double delta_idr=0., theta_idr=0., shear_idr=0.;
  double delta_rho_scf=0., rho_plus_p_theta_scf=0.;
  double delta_scf=0., theta_scf=0.;
  /** - ncdm sector begins */
  int n_ncdm;
  double *delta_ncdm=NULL, *theta_ncdm=NULL, *shear_ncdm=NULL, *delta_p_over_delta_rho_ncdm=NULL;
  double rho_ncdm_bg, p_ncdm_bg, pseudo_p_ncdm, w_ncdm;
  double rho_delta_ncdm = 0.0;
  double rho_plus_p_theta_ncdm = 0.0;
  double rho_plus_p_shear_ncdm = 0.0;
  double delta_p_ncdm = 0.0;
  double factor = 0.0;
  double q,q2,epsilon;
  double p_prime_over_rho_ncdm = 0.0;
  double delta_ncdm_syn = 0.0;
  /** - ncdm sector ends */
  double phi=0.,psi=0.,alpha=0.;
  double delta_temp=0., delta_chi=0.;

  double a,a2,H;
  int idx,index_q, storeidx;
  double *dataptr;


  /** - rename structure fields (just to avoid heavy notations) */

  pppaw = (struct perturbations_parameters_and_workspace *)parameters_and_workspace;
  k = pppaw->k;
  index_md = pppaw->index_md;

  ppr = pppaw->ppr;
  pba = pppaw->pba;
  pth = pppaw->pth;
  ppt = pppaw->ppt;
  ppw = pppaw->ppw;
  pvecback = ppw->pvecback;
  pvecthermo = ppw->pvecthermo;
  pvecmetric = ppw->pvecmetric;

  /** - update background/thermo quantities in this point */

  class_call(background_at_tau(pba,
                               tau,
                               normal_info,
                               inter_closeby,
                               &(ppw->last_index_back),
                               pvecback),
             pba->error_message,
             error_message);

  class_call(thermodynamics_at_z(pba,
                                 pth,
                                 1./pvecback[pba->index_bg_a]-1.,
                                 inter_closeby,
                                 &(ppw->last_index_thermo),
                                 pvecback,
                                 pvecthermo),
             pth->error_message,
             error_message);

  /** - update metric perturbations in this point */

  class_call(perturbations_einstein(ppr,
                                    pba,
                                    pth,
                                    ppt,
                                    index_md,
                                    k,
                                    tau,
                                    y,
                                    ppw),
             ppt->error_message,
             error_message);

  a = pvecback[pba->index_bg_a];
  a2 = a*a;
  H = pvecback[pba->index_bg_H];

  if (pba->has_ncdm == _TRUE_){
    class_alloc(delta_ncdm, sizeof(double)*pba->N_ncdm,error_message);
    class_alloc(theta_ncdm, sizeof(double)*pba->N_ncdm,error_message);
    class_alloc(shear_ncdm, sizeof(double)*pba->N_ncdm,error_message);
    class_alloc(delta_p_over_delta_rho_ncdm, sizeof(double)*pba->N_ncdm,error_message);
  }

  /** - calculate perturbed recombination */

  if ((ppt->has_perturbed_recombination == _TRUE_) && (ppw->approx[ppw->index_ap_tca] == (int)tca_off) ){
    delta_temp = y[ppw->pv->index_pt_perturbed_recombination_delta_temp];
    delta_chi =y[ppw->pv->index_pt_perturbed_recombination_delta_chi];
  }
  /** - for scalar modes */
  if (_scalars_) {

    if (ppw->approx[ppw->index_ap_rsa]==(int)rsa_off) {
      delta_g = y[ppw->pv->index_pt_delta_g];
      theta_g = y[ppw->pv->index_pt_theta_g];
    }
    else {
      delta_g = ppw->rsa_delta_g;
      theta_g = ppw->rsa_theta_g;
    }

    if (ppw->approx[ppw->index_ap_rsa]==(int)rsa_off) {
      if (ppw->approx[ppw->index_ap_tca]==(int)tca_on) {
        shear_g = ppw->tca_shear_g;
        //l3_g = 6./7.*k/pvecthermo[pth->index_th_dkappa]*ppw->tca_shear_g;
        pol0_g = 2.5*ppw->tca_shear_g;
        pol1_g = 7./12.*6./7.*k/pvecthermo[pth->index_th_dkappa]*ppw->tca_shear_g;
        pol2_g = 0.5*ppw->tca_shear_g;
        //pol3_g = 0.25*6./7.*k/pvecthermo[pth->index_th_dkappa]*ppw->tca_shear_g;
      }
      else {
        shear_g = y[ppw->pv->index_pt_shear_g];
        //l3_g = y[ppw->pv->index_pt_l3_g];
        pol0_g = y[ppw->pv->index_pt_pol0_g];
        pol1_g = y[ppw->pv->index_pt_pol1_g];
        pol2_g = y[ppw->pv->index_pt_pol2_g];
        //pol3_g = y[ppw->pv->index_pt_pol3_g];
      }
    }
    else {
      shear_g = 0;
      //l3_g = 0;
      pol0_g = 0;
      pol1_g = 0;
      pol2_g = 0;
      //pol3_g = 0.;
    }

    if (pba->has_ur == _TRUE_) {
      if (ppw->approx[ppw->index_ap_rsa]==(int)rsa_off) {
        delta_ur = y[ppw->pv->index_pt_delta_ur];
        theta_ur = y[ppw->pv->index_pt_theta_ur];
        shear_ur = y[ppw->pv->index_pt_shear_ur];
      }
      else {
        delta_ur = ppw->rsa_delta_ur;
        theta_ur = ppw->rsa_theta_ur;
        shear_ur = 0.;
      }
    }

    delta_b = y[ppw->pv->index_pt_delta_b];
    theta_b = y[ppw->pv->index_pt_theta_b];

    /* interacting dark radiation */
    if (pba->has_idr == _TRUE_) {
      if (ppw->approx[ppw->index_ap_rsa_idr] == (int)rsa_idr_off) {
        delta_idr = y[ppw->pv->index_pt_delta_idr];
        theta_idr = y[ppw->pv->index_pt_theta_idr];

        if (ppt->idr_nature == idr_free_streaming){
          if (ppw->approx[ppw->index_ap_tca_idm_dr] == (int)tca_idm_dr_on){
            shear_idr = ppw->tca_shear_idm_dr;
          }
          else{
            shear_idr = y[ppw->pv->index_pt_shear_idr];
          }
        }
      }
      else{
        delta_idr = ppw->rsa_delta_idr;
        theta_idr = ppw->rsa_theta_idr;
        shear_idr = 0.;
      }
    }


    if (pba->has_cdm == _TRUE_) {

      delta_cdm = y[ppw->pv->index_pt_delta_cdm];
      if (ppt->gauge == synchronous) {
        theta_cdm = 0.;
      }
      else {
        theta_cdm = y[ppw->pv->index_pt_theta_cdm];
      }
    }

    if (pba->has_idm == _TRUE_) {
      delta_idm = y[ppw->pv->index_pt_delta_idm];
      theta_idm = y[ppw->pv->index_pt_theta_idm];
    }

    /* gravitational potentials */
    if (ppt->gauge == synchronous) {

      alpha = pvecmetric[ppw->index_mt_alpha];

      psi = pvecback[pba->index_bg_H]*pvecback[pba->index_bg_a] * alpha + pvecmetric[ppw->index_mt_alpha_prime];
      phi = y[ppw->pv->index_pt_eta] - pvecback[pba->index_bg_H]*pvecback[pba->index_bg_a]*alpha;
    }
    else if (ppt->gauge == newtonian){
      psi = pvecmetric[ppw->index_mt_psi];
      phi = y[ppw->pv->index_pt_phi];
    }
    else{
      psi = 0.0;
      phi = 0.0;
    }

    if (pba->has_ncdm == _TRUE_) {
      /** - --> Get delta, deltaP/rho, theta, shear and store in array */
      idx = ppw->pv->index_pt_psi0_ncdm1;
      if (ppw->approx[ppw->index_ap_ncdmfa] == (int)ncdmfa_on){
        // The perturbations are evolved integrated:
        for (n_ncdm=0; n_ncdm < pba->N_ncdm; n_ncdm++){
          rho_ncdm_bg = pvecback[pba->index_bg_rho_ncdm1+n_ncdm];
          p_ncdm_bg = pvecback[pba->index_bg_p_ncdm1+n_ncdm];
          pseudo_p_ncdm = pvecback[pba->index_bg_pseudo_p_ncdm1+n_ncdm];
          w_ncdm = p_ncdm_bg/rho_ncdm_bg;

          delta_ncdm[n_ncdm] = y[idx];
          theta_ncdm[n_ncdm] = y[idx+1];
          shear_ncdm[n_ncdm] = y[idx+2];
          //This is the adiabatic sound speed:
          delta_p_over_delta_rho_ncdm[n_ncdm] = w_ncdm*(1.0-1.0/(3.0+3.0*w_ncdm)*(3.0*w_ncdm-2.0+pseudo_p_ncdm/p_ncdm_bg));
          idx += ppw->pv->l_max_ncdm[n_ncdm]+1;
        }
      }
      else{
        // We must integrate to find perturbations:
        for (n_ncdm=0; n_ncdm < pba->N_ncdm; n_ncdm++){
          rho_delta_ncdm = 0.0;
          rho_plus_p_theta_ncdm = 0.0;
          rho_plus_p_shear_ncdm = 0.0;
          delta_p_ncdm = 0.0;
          factor = pba->factor_ncdm[n_ncdm]/pow(a,4);

          for (index_q=0; index_q < ppw->pv->q_size_ncdm[n_ncdm]; index_q ++) {

            q = pba->q_ncdm[n_ncdm][index_q];
            q2 = q*q;
            epsilon = sqrt(q2+pba->M_ncdm[n_ncdm]*pba->M_ncdm[n_ncdm]*a2);

            rho_delta_ncdm += q2*epsilon*pba->w_ncdm[n_ncdm][index_q]*y[idx];
            rho_plus_p_theta_ncdm += q2*q*pba->w_ncdm[n_ncdm][index_q]*y[idx+1];
            rho_plus_p_shear_ncdm += q2*q2/epsilon*pba->w_ncdm[n_ncdm][index_q]*y[idx+2];
            delta_p_ncdm += q2*q2/epsilon*pba->w_ncdm[n_ncdm][index_q]*y[idx];

            //Jump to next momentum bin:
            idx+=(ppw->pv->l_max_ncdm[n_ncdm]+1);
          }

          rho_delta_ncdm *= factor;
          rho_plus_p_theta_ncdm *= k*factor;
          rho_plus_p_shear_ncdm *= 2.0/3.0*factor;
          delta_p_ncdm *= factor/3.;

          delta_ncdm[n_ncdm] = rho_delta_ncdm/ppw->pvecback[pba->index_bg_rho_ncdm1+n_ncdm];
          theta_ncdm[n_ncdm] = rho_plus_p_theta_ncdm/
            (ppw->pvecback[pba->index_bg_rho_ncdm1+n_ncdm]+ppw->pvecback[pba->index_bg_p_ncdm1+n_ncdm]);
          shear_ncdm[n_ncdm] = rho_plus_p_shear_ncdm/
            (ppw->pvecback[pba->index_bg_rho_ncdm1+n_ncdm]+ppw->pvecback[pba->index_bg_p_ncdm1+n_ncdm]);
          delta_p_over_delta_rho_ncdm[n_ncdm] = delta_p_ncdm/rho_delta_ncdm;

        }
      }
    }

    if (pba->has_dcdm == _TRUE_) {

      delta_dcdm = y[ppw->pv->index_pt_delta_dcdm];
      theta_dcdm = y[ppw->pv->index_pt_theta_dcdm];

    }


    if (pba->has_dr == _TRUE_) {
      f_dr = pow(pvecback[pba->index_bg_a]*pvecback[pba->index_bg_a]/pba->H0,2)*pvecback[pba->index_bg_rho_dr];
      delta_dr = y[ppw->pv->index_pt_F0_dr]/f_dr;
      theta_dr = y[ppw->pv->index_pt_F0_dr+1]*3./4.*k/f_dr;
      shear_dr = y[ppw->pv->index_pt_F0_dr+2]*0.5/f_dr;
    }

    if (pba->has_scf == _TRUE_){
      if (ppt->gauge == synchronous){
        delta_rho_scf =  1./3.*
          (1./a2*ppw->pvecback[pba->index_bg_phi_prime_scf]*y[ppw->pv->index_pt_phi_prime_scf]
           + ppw->pvecback[pba->index_bg_dV_scf]*y[ppw->pv->index_pt_phi_scf]);
      }
      else{
        delta_rho_scf =  1./3.*
          (1./a2*ppw->pvecback[pba->index_bg_phi_prime_scf]*y[ppw->pv->index_pt_phi_prime_scf]
           + ppw->pvecback[pba->index_bg_dV_scf]*y[ppw->pv->index_pt_phi_scf]
           - 1./a2*pow(ppw->pvecback[pba->index_bg_phi_prime_scf],2)*ppw->pvecmetric[ppw->index_mt_psi]);
      }

      rho_plus_p_theta_scf =  1./3.*
        k*k/a2*ppw->pvecback[pba->index_bg_phi_prime_scf]*y[ppw->pv->index_pt_phi_scf];

      delta_scf = delta_rho_scf/pvecback[pba->index_bg_rho_scf];
      theta_scf = rho_plus_p_theta_scf/(pvecback[pba->index_bg_rho_scf]+pvecback[pba->index_bg_p_scf]);

    }

    /* converting synchronous variables to newtonian ones */
    if ((ppt->gauge == synchronous) && (ppt->get_perturbations_in_current_gauge == _FALSE_)) {

      /* metric perturbations (not only _smg) */
      h_prime = ppw->pvecmetric[ppw->index_mt_h_prime];
      h_prime_prime = ppw->pvecmetric[ppw->index_mt_h_prime_prime];
      eta = y[ppw->pv->index_pt_eta];
      eta_prime = ppw->pvecmetric[ppw->index_mt_eta_prime];
      alpha_mt = ppw->pvecmetric[ppw->index_mt_alpha];
      alpha_mt_prime = ppw->pvecmetric[ppw->index_mt_alpha_prime];

      /* density and velocity perturbations (comment out if you wish to keep synchronous variables) */

      delta_g -= 4. * pvecback[pba->index_bg_H]*pvecback[pba->index_bg_a]*alpha;
      theta_g += k*k*alpha;

      delta_b -= 3. * pvecback[pba->index_bg_H]*pvecback[pba->index_bg_a]*alpha;
      theta_b += k*k*alpha;

      if (pba->has_ur == _TRUE_) {
        delta_ur -= 4. * pvecback[pba->index_bg_H]*pvecback[pba->index_bg_a]*alpha;
        theta_ur += k*k*alpha;
      }

      if (pba->has_idr == _TRUE_) {
        delta_idr -= 4. * pvecback[pba->index_bg_H]*pvecback[pba->index_bg_a]*alpha;
        theta_idr += k*k*alpha;
      }

      if (pba->has_dr == _TRUE_) {
        delta_dr += (-4.*a*H+a*pba->Gamma_dcdm*pvecback[pba->index_bg_rho_dcdm]/pvecback[pba->index_bg_rho_dr])*alpha;

        theta_dr += k*k*alpha;
      }

      if (pba->has_cdm == _TRUE_) {
        delta_cdm -= 3. * pvecback[pba->index_bg_H]*pvecback[pba->index_bg_a]*alpha;
        theta_cdm += k*k*alpha;
      }

      if (pba->has_idm == _TRUE_) {
        delta_idm -= 3. * pvecback[pba->index_bg_H]*pvecback[pba->index_bg_a]*alpha;
        theta_idm += k*k*alpha;
      }

      if (pba->has_ncdm == _TRUE_) {
        for (n_ncdm=0; n_ncdm < pba->N_ncdm; n_ncdm++){
          rho_ncdm_bg = pvecback[pba->index_bg_rho_ncdm1+n_ncdm];
          p_ncdm_bg = pvecback[pba->index_bg_p_ncdm1+n_ncdm];
          w_ncdm = p_ncdm_bg/rho_ncdm_bg;

          pseudo_p_ncdm = pvecback[pba->index_bg_pseudo_p_ncdm1+n_ncdm];
          /* The following equation for p'/rho can be infered from the
             energy conservation equation combined with eq. (3.3) of
             arxiv[1104.2935] */
          p_prime_over_rho_ncdm = -a*H*w_ncdm*(5.-pseudo_p_ncdm/p_ncdm_bg);

          /* store delta[Syn] before doing the gauge transformation */
          delta_ncdm_syn = delta_ncdm[n_ncdm];

          /* gauge transformation for delta, theta and delta_p_over_delta_rho (shear is invariant) */
          delta_ncdm[n_ncdm] -= 3.*a*H*(1+w_ncdm)*alpha;
          theta_ncdm[n_ncdm] += k*k*alpha;
          delta_p_over_delta_rho_ncdm[n_ncdm] = (delta_p_over_delta_rho_ncdm[n_ncdm]*delta_ncdm_syn + p_prime_over_rho_ncdm*alpha)
            /(delta_ncdm_syn - 3*a*H*(1.+w_ncdm)*alpha);
        }
      }

      if (pba->has_dcdm == _TRUE_) {
        delta_dcdm += alpha*(-a*pba->Gamma_dcdm-3.*a*H);
        theta_dcdm += k*k*alpha;
      }

      if (pba->has_scf == _TRUE_) {
        delta_scf += alpha*(-3.0*H*(1.0+pvecback[pba->index_bg_p_scf]/pvecback[pba->index_bg_rho_scf]));
        theta_scf += k*k*alpha;
      }

    }

    //    fprintf(ppw->perturbations_output_file," ");
    /** - --> Handle (re-)allocation */
    if (ppt->scalar_perturbations_data[ppw->index_ikout] == NULL){
      class_alloc(ppt->scalar_perturbations_data[ppw->index_ikout],
                  sizeof(double)*ppt->number_of_scalar_titles,
                  error_message);
      ppt->size_scalar_perturbation_data[ppw->index_ikout] = 0;
    }
    else{
      class_realloc(ppt->scalar_perturbations_data[ppw->index_ikout],
                    (ppt->size_scalar_perturbation_data[ppw->index_ikout]+ppt->number_of_scalar_titles)*sizeof(double),
                    ppt->error_message);
    }
    storeidx = 0;
    dataptr = ppt->scalar_perturbations_data[ppw->index_ikout]+
      ppt->size_scalar_perturbation_data[ppw->index_ikout];
    ppt->size_scalar_perturbation_data[ppw->index_ikout] += ppt->number_of_scalar_titles;

    class_store_double(dataptr, tau, _TRUE_, storeidx);
    class_store_double(dataptr, pvecback[pba->index_bg_a], _TRUE_, storeidx);
    class_store_double(dataptr, delta_g, _TRUE_, storeidx);
    class_store_double(dataptr, theta_g, _TRUE_, storeidx);
    class_store_double(dataptr, shear_g, _TRUE_, storeidx);
    class_store_double(dataptr, pol0_g, _TRUE_, storeidx);
    class_store_double(dataptr, pol1_g, _TRUE_, storeidx);
    class_store_double(dataptr, pol2_g, _TRUE_, storeidx);
    class_store_double(dataptr, delta_b, _TRUE_, storeidx);
    class_store_double(dataptr, theta_b, _TRUE_, storeidx);
    class_store_double(dataptr, psi, _TRUE_, storeidx);
    class_store_double(dataptr, phi, _TRUE_, storeidx);
    /* perturbed recombination */
    class_store_double(dataptr, delta_temp, ppt->has_perturbed_recombination, storeidx);
    class_store_double(dataptr, delta_chi, ppt->has_perturbed_recombination, storeidx);
    /* Ultra relativistic species */
    class_store_double(dataptr, delta_ur, pba->has_ur, storeidx);
    class_store_double(dataptr, theta_ur, pba->has_ur, storeidx);
    class_store_double(dataptr, shear_ur, pba->has_ur, storeidx);
    /* Interacting dark radiation */
    class_store_double(dataptr, delta_idr, pba->has_idr, storeidx);
    class_store_double(dataptr, theta_idr, pba->has_idr, storeidx);
    if ((pba->has_idr==_TRUE_) && (ppt->idr_nature == idr_free_streaming))
      class_store_double(dataptr, shear_idr, _TRUE_, storeidx);
    /* Cold dark matter */
    class_store_double(dataptr, delta_cdm, pba->has_cdm, storeidx);
    class_store_double(dataptr, theta_cdm, pba->has_cdm, storeidx);
    /* Interacting dark matter */
    class_store_double(dataptr, delta_idm, pba->has_idm, storeidx);
    class_store_double(dataptr, theta_idm, pba->has_idm, storeidx);
    /* Non-cold Dark Matter */
    if ((pba->has_ncdm == _TRUE_) && ((ppt->has_density_transfers == _TRUE_) || (ppt->has_velocity_transfers == _TRUE_) || (ppt->has_source_delta_m == _TRUE_))) {
      for (n_ncdm=0; n_ncdm < pba->N_ncdm; n_ncdm++){
        class_store_double(dataptr, delta_ncdm[n_ncdm], _TRUE_, storeidx);
        class_store_double(dataptr, theta_ncdm[n_ncdm], _TRUE_, storeidx);
        class_store_double(dataptr, shear_ncdm[n_ncdm], _TRUE_, storeidx);
        class_store_double(dataptr, delta_p_over_delta_rho_ncdm[n_ncdm],  _TRUE_, storeidx);
      }
    }
    /* Decaying cold dark matter */
    class_store_double(dataptr, delta_dcdm, pba->has_dcdm, storeidx);
    class_store_double(dataptr, theta_dcdm, pba->has_dcdm, storeidx);
    /* Decay radiation */
    class_store_double(dataptr, delta_dr, pba->has_dr, storeidx);
    class_store_double(dataptr, theta_dr, pba->has_dr, storeidx);
    class_store_double(dataptr, shear_dr, pba->has_dr, storeidx);
    /* Scalar field scf*/
    class_store_double(dataptr, delta_scf, pba->has_scf, storeidx);
    class_store_double(dataptr, theta_scf, pba->has_scf, storeidx);
    /** Fluid */
    class_store_double(dataptr, ppw->delta_rho_fld, pba->has_fld, storeidx);
    class_store_double(dataptr, ppw->rho_plus_p_theta_fld, pba->has_fld, storeidx);
    class_store_double(dataptr, ppw->delta_p_fld, pba->has_fld, storeidx);
    //fprintf(ppw->perturbations_output_file,"\n");
    if (pba->has_smg == _TRUE_) {
      class_call(
        perturbations_print_variables_smg(ppr, pba, ppt,  ppw, k, tau, dataptr, &storeidx),
        ppt->error_message,
        ppt->error_message
      );
    }
    class_store_double(dataptr, h_prime, ppt->gauge == synchronous, storeidx); // not only _smg
    class_store_double(dataptr, h_prime_prime, ppt->gauge == synchronous, storeidx);
    class_store_double(dataptr, eta, ppt->gauge == synchronous, storeidx);
    class_store_double(dataptr, eta_prime, ppt->gauge == synchronous, storeidx);
    class_store_double(dataptr, alpha_mt, ppt->gauge == synchronous, storeidx);
    class_store_double(dataptr, alpha_mt_prime, ppt->gauge == synchronous, storeidx);
    class_store_double(dataptr, ppw->pvecmetric[ppw->index_mt_einstein00], ppt->gauge == synchronous, storeidx);

  }
  /** - for tensor modes: */

  if (_tensors_) {

    if (ppw->approx[ppw->index_ap_rsa]==(int)rsa_off) {
      if (ppw->approx[ppw->index_ap_tca]==(int)tca_off) {
        delta_g = y[ppw->pv->index_pt_delta_g];
        shear_g = y[ppw->pv->index_pt_shear_g];
        l4_g = y[ppw->pv->index_pt_delta_g+4];
        pol0_g = y[ppw->pv->index_pt_pol0_g];
        pol2_g = y[ppw->pv->index_pt_pol2_g];
        pol4_g = y[ppw->pv->index_pt_pol0_g+4];
      }
      else {
        /* Corrected by C. Pitrou (V3.3.0): Tight coupling gives F_0^(2) = 4/3*sqrt(6) H'/kappa' */
        delta_g = 4./3.*_SQRT6_*ppw->pv->y[ppw->pv->index_pt_gwdot]/pvecthermo[pth->index_th_dkappa];
        shear_g = 0.;
        l4_g = 0.;
	    /* Corrected by C. Pitrou (V3.3.0): tight coupling gives G_0^(2) = -sqrt(2/3) H'/kappa' */
        pol0_g = -_SQRT6_/3.*ppw->pv->y[ppw->pv->index_pt_gwdot]/pvecthermo[pth->index_th_dkappa];
        pol2_g = 0.;
        pol4_g = 0.;
      }
    }
    else {
      delta_g = 0.;
      shear_g = 0.;
      l4_g = 0.;
      pol0_g = 0.;
      pol2_g = 0.;
      pol4_g = 0.;
    }

    if (ppt->evolve_tensor_ur == _TRUE_){
      delta_ur = y[ppw->pv->index_pt_delta_ur];
      shear_ur = y[ppw->pv->index_pt_shear_ur];
      l4_ur = y[ppw->pv->index_pt_delta_ur+4];
    }

    /** - --> Handle (re-)allocation */
    if (ppt->tensor_perturbations_data[ppw->index_ikout] == NULL){
      class_alloc(ppt->tensor_perturbations_data[ppw->index_ikout],
                  sizeof(double)*ppt->number_of_tensor_titles,
                  error_message);
      ppt->size_tensor_perturbation_data[ppw->index_ikout] = 0;
    }
    else{
      ppt->tensor_perturbations_data[ppw->index_ikout] =
        (double*)realloc(ppt->tensor_perturbations_data[ppw->index_ikout],
                sizeof(double)*(ppt->size_tensor_perturbation_data[ppw->index_ikout]+ppt->number_of_tensor_titles));
    }
    storeidx = 0;
    dataptr = ppt->tensor_perturbations_data[ppw->index_ikout]+
      ppt->size_tensor_perturbation_data[ppw->index_ikout];
    ppt->size_tensor_perturbation_data[ppw->index_ikout] += ppt->number_of_tensor_titles;

    //fprintf(ppw->perturbations_output_file," ");
    class_store_double(dataptr, tau, _TRUE_, storeidx);
    class_store_double(dataptr, pvecback[pba->index_bg_a], _TRUE_, storeidx);
    class_store_double(dataptr, delta_g, _TRUE_, storeidx);
    class_store_double(dataptr, shear_g, _TRUE_, storeidx);
    class_store_double(dataptr, l4_g, _TRUE_, storeidx);
    class_store_double(dataptr, pol0_g, _TRUE_, storeidx);
    class_store_double(dataptr, pol2_g, _TRUE_, storeidx);
    class_store_double(dataptr, pol4_g, _TRUE_, storeidx);
    class_store_double(dataptr, y[ppw->pv->index_pt_gw], _TRUE_, storeidx);
    class_store_double(dataptr, y[ppw->pv->index_pt_gwdot], _TRUE_, storeidx);

    class_store_double(dataptr, delta_ur, ppt->evolve_tensor_ur, storeidx);
    class_store_double(dataptr, shear_ur, ppt->evolve_tensor_ur, storeidx);
    class_store_double(dataptr, l4_ur, ppt->evolve_tensor_ur, storeidx);
    //printf("index_pt_delta+ur = %d\n",ppw->pv->index_pt_delta_ur);

    /* Non-cold Dark Matter */
    if (ppt->evolve_tensor_ncdm == _TRUE_) {

      idx = ppw->pv->index_pt_psi0_ncdm1;

      for (n_ncdm=0; n_ncdm < pba->N_ncdm; n_ncdm++){

        rho_delta_ncdm = 0.0;
        rho_plus_p_theta_ncdm = 0.0;
        rho_plus_p_shear_ncdm = 0.0;
        delta_p_ncdm = 0.0;
        factor = pba->factor_ncdm[n_ncdm]/pow(a,4);

        for (index_q=0; index_q < ppw->pv->q_size_ncdm[n_ncdm]; index_q ++) {

          q = pba->q_ncdm[n_ncdm][index_q];
          q2 = q*q;
          epsilon = sqrt(q2+pba->M_ncdm[n_ncdm]*pba->M_ncdm[n_ncdm]*a2);

          rho_delta_ncdm += q2*epsilon*pba->w_ncdm[n_ncdm][index_q]*y[idx];
          rho_plus_p_theta_ncdm += q2*q*pba->w_ncdm[n_ncdm][index_q]*y[idx+1];
          rho_plus_p_shear_ncdm += q2*q2/epsilon*pba->w_ncdm[n_ncdm][index_q]*y[idx+2];
          delta_p_ncdm += q2*q2/epsilon*pba->w_ncdm[n_ncdm][index_q]*y[idx];

          //Jump to next momentum bin:
          idx+=(ppw->pv->l_max_ncdm[n_ncdm]+1);
        }

        rho_delta_ncdm *= factor;
        rho_plus_p_theta_ncdm *= k*factor;
        rho_plus_p_shear_ncdm *= 2.0/3.0*factor;
        delta_p_ncdm *= factor/3.;

        delta_ncdm[n_ncdm] = rho_delta_ncdm/ppw->pvecback[pba->index_bg_rho_ncdm1+n_ncdm];
        theta_ncdm[n_ncdm] = rho_plus_p_theta_ncdm/
          (ppw->pvecback[pba->index_bg_rho_ncdm1+n_ncdm]+ppw->pvecback[pba->index_bg_p_ncdm1+n_ncdm]);
        shear_ncdm[n_ncdm] = rho_plus_p_shear_ncdm/
          (ppw->pvecback[pba->index_bg_rho_ncdm1+n_ncdm]+ppw->pvecback[pba->index_bg_p_ncdm1+n_ncdm]);

        class_store_double(dataptr, delta_ncdm[n_ncdm], _TRUE_, storeidx);
        class_store_double(dataptr, theta_ncdm[n_ncdm], _TRUE_, storeidx);
        class_store_double(dataptr, shear_ncdm[n_ncdm], _TRUE_, storeidx);
      }
    }

    //    fprintf(ppw->perturbations_output_file,"\n");

  }

  if (pba->has_ncdm == _TRUE_){
    free(delta_ncdm);
    free(theta_ncdm);
    free(shear_ncdm);
    free(delta_p_over_delta_rho_ncdm);
  }

  return _SUCCESS_;

}

/**
 * Compute derivative of all perturbations to be integrated
 *
 * For each mode (scalar/vector/tensor) and each wavenumber k, this
 * function computes the derivative of all values in the vector of
 * perturbed variables to be integrated.
 *
 * This is one of the few functions in the code which is passed to the generic_integrator() routine.
 * Since generic_integrator() should work with functions passed from various modules, the format of the arguments
 * is a bit special:
 * - fixed parameters and workspaces are passed through a generic pointer.
 *   generic_integrator() doesn't know what the content of this pointer is.
 * - errors are not written as usual in pth->error_message, but in a generic
 *   error_message passed in the list of arguments.
 *
 * @param tau                      Input: conformal time
 * @param y                        Input: vector of perturbations
 * @param dy                       Output: vector of its derivatives (already allocated)
 * @param parameters_and_workspace Input/Output: in input, fixed parameters (e.g. indices); in output, background and thermo quantities evaluated at tau.
 * @param error_message            Output: error message
 */

int perturbations_derivs(double tau,
                         double * y,
                         double * dy,
                         void * parameters_and_workspace,
                         ErrorMsg error_message
                         ) {
  /** Summary: */

  /** - define local variables */

  /* multipole */
  int l;

  /* scale factor and other background quantities */
  double a,a2,a_prime_over_a,R;

  /* short-cut names for the fields of the input structure */
  struct perturbations_parameters_and_workspace * pppaw;
  double k,k2;
  int index_md;
  struct precision * ppr;
  struct background * pba;
  struct thermodynamics * pth;
  struct perturbations * ppt;
  struct perturbations_workspace * ppw;
  double * pvecback;
  double * pvecthermo;
  double * pvecmetric;
  double * s_l;
  struct perturbations_vector * pv;

  /* short-cut notations for the perturbations */
  double delta_g=0.,theta_g=0.,shear_g=0.;
  double delta_b,theta_b;
  double delta_idm = 0., theta_idm = 0.;
  double delta_idr=0., theta_idr=0.;
  double cb2,cs2,ca2,delta_p_b_over_rho_b;
  double metric_continuity=0.,metric_euler=0.,metric_shear=0.,metric_ufa_class=0.;

  /* perturbed recombination (just to simplify the notation) */

  double H0=0.,Nnow=0.,n_H=0.,fHe=0.;
  double delta_temp=0.,delta_chi=0., chi=0.;
  double alpha_rec=0.,delta_alpha_rec=0.;
  double a_rad=0., Compton_CR =0.;
  double Tb_in_K=0.;


  /* Non-metric source terms for photons, i.e. \mathcal{P}^{(m)} from arXiv:1305.3261  */
  double P0,P1,P2;

  /* for use with fluid (fld): */
  double w_fld,dw_over_da_fld,w_prime_fld,integral_fld;

  /*  for use with interacting dark matter  */
  double c2_idm=0., S_idm_g=0.;
  double dmu_idm_g = 0., photon_scattering_rate;
  double S_idm_dr=0., dmu_idm_dr=0., dmu_idr=0., tca_slip_idm_dr=0.;
  double R_idm_b = 0., dR_idm_b = 0., S_idm_b = 0.; /* these are just going to be used as a short hand notation */

  /* for use with non-cold dark matter (ncdm): */
  int index_q,n_ncdm,idx;
  double q,epsilon,dlnf0_dlnq,qk_div_epsilon;
  double rho_ncdm_bg,p_ncdm_bg,pseudo_p_ncdm,w_ncdm,ca2_ncdm,ceff2_ncdm=0.,cvis2_ncdm=0.;

  /* for use with curvature */
  double cotKgen, sqrt_absK;
  double s2_squared, ssqrt3;

  /* for use with dcdm and dr */
  double f_dr, fprime_dr;

  /** - rename the fields of the input structure (just to avoid heavy notations) */

  pppaw = (struct perturbations_parameters_and_workspace *)parameters_and_workspace;

  k = pppaw->k;
  k2=k*k;
  index_md = pppaw->index_md;
  ppr = pppaw->ppr;
  pba = pppaw->pba;
  pth = pppaw->pth;
  ppt = pppaw->ppt;
  ppw = pppaw->ppw;

  s_l = ppw->s_l;
  pvecback = ppw->pvecback;
  pvecthermo = ppw->pvecthermo;
  pvecmetric = ppw->pvecmetric;
  pv = ppw->pv;

  /** - get background/thermo quantities in this point */

  class_call(background_at_tau(pba,
                               tau,
                               normal_info,
                               inter_closeby,
                               &(ppw->last_index_back),
                               pvecback),
             pba->error_message,
             error_message);

  class_call(thermodynamics_at_z(pba,
                                 pth,
                                 1./pvecback[pba->index_bg_a]-1.,  /* redshift z=1/a-1 */
                                 inter_closeby,
                                 &(ppw->last_index_thermo),
                                 pvecback,
                                 pvecthermo),
             pth->error_message,
             error_message);

  /** - compute related background quantities */
  a = pvecback[pba->index_bg_a];
  a2 = a*a;
  a_prime_over_a = pvecback[pba->index_bg_H] * a;
  R = 4./3. * pvecback[pba->index_bg_rho_g]/pvecback[pba->index_bg_rho_b];

  /** - get metric perturbations with perturbations_einstein() */
  class_call(perturbations_einstein(ppr,
                                    pba,
                                    pth,
                                    ppt,
                                    index_md,
                                    k,
                                    tau,
                                    y,
                                    ppw),
             ppt->error_message,
             error_message);

  /** - compute related background quantities */

  a = pvecback[pba->index_bg_a];
  a2 = a*a;
  a_prime_over_a = pvecback[pba->index_bg_H] * a;
  R = 4./3. * pvecback[pba->index_bg_rho_g]/pvecback[pba->index_bg_rho_b];

  photon_scattering_rate = pvecthermo[pth->index_th_dkappa];

  if (pba->has_idm == _TRUE_) {

    if (ppt->has_idm_soundspeed == _TRUE_) {
      c2_idm = pvecthermo[pth->index_th_c2_idm];
    }
    else {
      c2_idm = 0.;
    }

    if (pth->has_idm_g == _TRUE_) {
      dmu_idm_g = pvecthermo[pth->index_th_dmu_idm_g];
      photon_scattering_rate += pvecthermo[pth->index_th_dmu_idm_g];
      S_idm_g = 4./3. * pvecback[pba->index_bg_rho_g] / pvecback[pba->index_bg_rho_idm];
    }
    if (pth->has_idm_dr == _TRUE_){
      S_idm_dr = 4./3. * pvecback[pba->index_bg_rho_idr]/ pvecback[pba->index_bg_rho_idm];
      dmu_idm_dr = pvecthermo[pth->index_th_dmu_idm_dr];
      dmu_idr = pth->b_idr/pth->a_idm_dr*pba->Omega0_idr/pba->Omega0_idm*dmu_idm_dr;
    }
    if (pth->has_idm_b == _TRUE_) {
      R_idm_b = pvecthermo[pth->index_th_R_idm_b];
      dR_idm_b = pvecthermo[pth->index_th_dR_idm_b];
      S_idm_b = pvecback[pba->index_bg_rho_idm]/pvecback[pba->index_bg_rho_b];
    }
  }

  /** - Compute 'generalised cotK function of argument \f$ \sqrt{|K|}*\tau \f$, for closing hierarchy.
      (see equation 2.34 in arXiv:1305.3261): */
  if (pba->has_curvature == _FALSE_){
    cotKgen = 1.0/(k*tau);
  }
  else{
    sqrt_absK = sqrt(fabs(pba->K));
    if (pba->K < 0)
      cotKgen = sqrt_absK/k/tanh(sqrt_absK*tau);
    else
      cotKgen = sqrt_absK/k/tan(sqrt_absK*tau);
  }

  s2_squared = 1.-3.*pba->K/k2;

  /** - for scalar modes: */
  if (_scalars_) {

    /** - --> (a) define short-cut notations for the scalar perturbations */
    if (ppw->approx[ppw->index_ap_rsa] == (int)rsa_off) {
      delta_g = y[pv->index_pt_delta_g];
      theta_g = y[pv->index_pt_theta_g];
    }

    if (pba->has_idr == _TRUE_){
      if (ppw->approx[ppw->index_ap_rsa_idr] == (int)rsa_idr_off){
        delta_idr = y[pv->index_pt_delta_idr];
        theta_idr = y[pv->index_pt_theta_idr];
      }
    }

    delta_b = y[pv->index_pt_delta_b];
    theta_b = y[pv->index_pt_theta_b];
    cb2 = pvecthermo[pth->index_th_cb2];
    delta_p_b_over_rho_b = cb2*delta_b; /* for baryons, (delta p)/rho with Ma & Bertschinger approximation: sound speed = adiabatic sound speed */


    if (pba->has_idm == _TRUE_){
      delta_idm = y[pv->index_pt_delta_idm];
      theta_idm = y[pv->index_pt_theta_idm];
      ppw->theta_idm = theta_idm;
    }

    /** - --> (b) perturbed recombination **/

    if ((ppt->has_perturbed_recombination == _TRUE_)&&(ppw->approx[ppw->index_ap_tca]==(int)tca_off)){

      delta_temp= y[ppw->pv->index_pt_perturbed_recombination_delta_temp];
      delta_p_b_over_rho_b = pvecthermo[pth->index_th_wb]*(delta_b+delta_temp); /* for baryons, (delta p)/rho with sound speed from arXiv:0707.2727 */

      delta_chi= y[ppw->pv->index_pt_perturbed_recombination_delta_chi];
      chi=pvecthermo[pth->index_th_xe];

      // Conversion of H0 in inverse seconds (pba->H0 is [H0/c] in inverse Mpcs)
      H0 = pba->H0 * _c_ / _Mpc_over_m_;

      //Computation of Nnow in SI units
      Nnow = 3.*H0*H0*pba->Omega0_b*(1.-pth->YHe)/(8.*_PI_*_G_*_m_H_);

      // total amount of hydrogen today
      n_H = Nnow/pow(a,3);

      // Helium-to-hydrogen ratio
      fHe = pth->YHe / (_not4_*(1-pth->YHe));

      // The constant such that rho_gamma = a_rad * T^4
      a_rad = 8./15.*pow(_PI_,5)*pow(_k_B_,4)/pow(_c_*_h_P_,3);

      // Compton cooling rate in Mpc^(-1)
      Compton_CR = 8./3. *_sigma_ * a_rad /(_m_e_ * _c_ *_c_) *_Mpc_over_m_   ;

      // Temperature is already in Kelvin
      Tb_in_K = pvecthermo[pth->index_th_Tb];

      // Alpha in m^3/s, cf. Recfast paper
      alpha_rec = 1.14 * 4.309e-19*pow((Tb_in_K * 1e-4),-0.6166)/(1+0.6703*pow((Tb_in_K * 1e-4),0.53)) ;

      // delta alpha, dimensionless
      delta_alpha_rec= (-0.6166 + 0.6703 * pow((Tb_in_K * 1e-4),0.53)*(-0.6166-0.53))/(1+0.6703*pow((Tb_in_K * 1e-4),0.53)) * delta_temp;

    } // end of perturbed recombination related quantities

    /** - --> (c) compute metric-related quantities (depending on gauge; additional gauges can be coded below)

        - Each continuity equation contains a term in (theta+metric_continuity) with
        metric_continuity = (h_prime/2) in synchronous gauge, (-3 phi_prime) in newtonian gauge

        - Each Euler equation contains a source term metric_euler with
        metric_euler = 0 in synchronous gauge, (k2 psi) in newtonian gauge

        - Each shear derivative equation contains a source term metric_shear equal to
        metric_shear = (h_prime+6eta_prime)/2 in synchronous gauge, 0 in newtonian gauge

        - metric_shear_prime is the derivative of metric_shear

        - In the ufa_class approximation, the leading-order source term is (h_prime/2) in synchronous gauge,
        (-3 (phi_prime+psi_prime)) in newtonian gauge: we approximate the later by (-6 phi_prime) */

    if (ppt->gauge == synchronous) {

      metric_continuity = pvecmetric[ppw->index_mt_h_prime]/2.;
      metric_euler = 0.;
      metric_shear = k2 * pvecmetric[ppw->index_mt_alpha];
      //metric_shear_prime = k2 * pvecmetric[ppw->index_mt_alpha_prime];
      metric_ufa_class = pvecmetric[ppw->index_mt_h_prime]/2.;
    }

    if (ppt->gauge == newtonian) {

      metric_continuity = -3.*pvecmetric[ppw->index_mt_phi_prime];
      metric_euler = k2*pvecmetric[ppw->index_mt_psi];
      metric_shear = 0.;
      //metric_shear_prime = 0.;
      metric_ufa_class = -6.*pvecmetric[ppw->index_mt_phi_prime];
    }

    /** - --> (d) if some approximation schemes are turned on, enforce a few y[] values computed in perturbations_einstein */

    if (ppw->approx[ppw->index_ap_rsa] == (int)rsa_on) {
      delta_g = ppw->rsa_delta_g;
      theta_g = ppw->rsa_theta_g;
    }

    if (pba->has_idr == _TRUE_){
      if (ppw->approx[ppw->index_ap_rsa_idr] == (int)rsa_idr_on){
        delta_idr = ppw->rsa_delta_idr;
        theta_idr = ppw->rsa_theta_idr;
      }
    }

    /** - --> (e) BEGINNING OF ACTUAL SYSTEM OF EQUATIONS OF EVOLUTION */

    /* start with idm as it might be needed during (normal) tca  */
    if (pba->has_idm == _TRUE_){
      dy[pv->index_pt_delta_idm] = -(theta_idm+metric_continuity); /* idm density */
      dy[pv->index_pt_theta_idm] =
        -a_prime_over_a*theta_idm
        +metric_euler
        + k2*c2_idm*delta_idm; /* idm velocity */

      if (pth->has_idm_g == _TRUE_) {
        dy[pv->index_pt_theta_idm] += -S_idm_g*dmu_idm_g*(theta_idm-theta_g); /* correction to idm velocity due to idm_g */
      }
      if (pth->has_idm_b == _TRUE_){
        dy[pv->index_pt_theta_idm] += -R_idm_b*(theta_idm-theta_b); /* correction to idm velocity due to idm_b */
      }
      if (pth->has_idm_dr == _TRUE_) {
        if (ppw->approx[ppw->index_ap_tca_idm_dr] == (int)tca_idm_dr_off) {
          dy[pv->index_pt_theta_idm] += -S_idm_dr * dmu_idm_dr * (theta_idm - theta_idr); /* correction to idm velocity due to idm_dr when tca_idm_dr is off */

        }
        else {
          tca_slip_idm_dr = (pth->n_index_idm_dr-2./(1.+S_idm_dr))*a_prime_over_a*( theta_idm - theta_idr)
            + 1./(1.+S_idm_dr)/dmu_idm_dr* ( - theta_idm * (pvecback[pba->index_bg_H_prime] * a + 2. * a_prime_over_a * a_prime_over_a)
                                             - a_prime_over_a * (.5*k2*delta_idr + metric_euler) - k2*c2_idm*(theta_idm+metric_continuity) + k2/3.*(theta_idr + metric_continuity)
                                             );

          if (pth->has_idm_g == _TRUE_) {
            tca_slip_idm_dr += 1./(1.+S_idm_dr)/dmu_idm_dr * ( (2+pth->n_index_idm_g) * a_prime_over_a * S_idm_g*dmu_idm_g*(theta_idm - theta_g)
                                                               - S_idm_g*dmu_idm_g*(dy[pv->index_pt_theta_idm] - k2*delta_g/4. - metric_euler
                                                                                    - pvecthermo[pth->index_th_dkappa]*(theta_b-theta_g) - dmu_idm_g * (theta_idm - theta_g)) );
          }
          if (pth->has_idm_b == _TRUE_) {
            tca_slip_idm_dr += 1./(1.+S_idm_dr)/dmu_idm_dr * ( - (a_prime_over_a *R_idm_b + dR_idm_b)*(theta_idm - theta_b)
                                                               - R_idm_b*( dy[pv->index_pt_theta_idm] + a_prime_over_a*theta_b - metric_euler - k2*delta_p_b_over_rho_b
                                                                           - R*pvecthermo[pth->index_th_dkappa]*(theta_g-theta_b) - S_idm_b*R_idm_b*(theta_idm-theta_b)));
          }

          ppw->tca_shear_idm_dr = 0.5*8./15./dmu_idm_dr/ppt->alpha_idm_dr[0]*(y[pv->index_pt_theta_idm]+metric_shear);


          dy[pv->index_pt_theta_idm] = 1./(1.+S_idm_dr)* dy[pv->index_pt_theta_idm] /* This is technically correct as long as idm_dr is the last interaction calculated */
            + S_idm_dr/(1.+S_idm_dr)*(k2*(delta_idr/4. - ppw->tca_shear_idm_dr) + metric_euler) /* the other part of metric_euler is in dtheta_idm  */
            + S_idm_dr/(1.+S_idm_dr)*tca_slip_idm_dr; /* overwrite the idm velocity when tca_idm_dr is on */
        }
      }

      ppw->theta_idm_prime = dy[pv->index_pt_theta_idm];
    }

    /** - ---> photon temperature density */

    if (ppw->approx[ppw->index_ap_rsa] == (int)rsa_off) {

      dy[pv->index_pt_delta_g] = -4./3.*(theta_g+metric_continuity);

    }

    /** - ---> baryon density */

    dy[pv->index_pt_delta_b] = -(theta_b+metric_continuity);

    /** - ---> baryon velocity (depends on tight-coupling approximation=tca) */

    if (ppw->approx[ppw->index_ap_tca] == (int)tca_off) {

      /* without tca */

      /** - ----> perturbed recombination has an impact **/
      dy[pv->index_pt_theta_b] =
        - a_prime_over_a*theta_b
        + metric_euler
        + k2*delta_p_b_over_rho_b
        + R*pvecthermo[pth->index_th_dkappa]*(theta_g-theta_b);

      if (pth->has_idm_b == _TRUE_) {
        dy[pv->index_pt_theta_b] += S_idm_b*R_idm_b*(theta_idm-theta_b);
      }
    }

    else {

      /* with tca */
      class_call(perturbations_tca_slip_and_shear(y,pppaw,error_message),
                 error_message,
                 error_message);

      /* perturbed recombination has an impact **/
      dy[pv->index_pt_theta_b] =
        (-a_prime_over_a*theta_b
         +k2*(delta_p_b_over_rho_b+R*(delta_g/4.-s2_squared*ppw->tca_shear_g))
         +R*ppw->tca_slip)/(1.+R)
        +metric_euler;

      if (pth->has_idm_g == _TRUE_) {
        dy[pv->index_pt_theta_b] +=
          -dmu_idm_g * R/(1.+R) * (theta_g - theta_idm);
      }
      if (pth->has_idm_b == _TRUE_) {
        dy[pv->index_pt_theta_b] += (S_idm_b * R_idm_b * (theta_idm - theta_b))/(1.+R);
      }
    }

    /** - ---> photon temperature higher momenta and photon polarization (depend on tight-coupling approximation) */

    if (ppw->approx[ppw->index_ap_rsa] == (int)rsa_off) {

      /** - ----> if photon tight-coupling is off */
      if (ppw->approx[ppw->index_ap_tca] == (int)tca_off) {

        /** - -----> define \f$ \Pi = G_{\gamma 0} + G_{\gamma 2} + F_{\gamma 2} \f$ */
        P0 = (y[pv->index_pt_pol0_g] + y[pv->index_pt_pol2_g] + 2.*s_l[2]*y[pv->index_pt_shear_g])/8.;

        /** - -----> photon temperature velocity */

        dy[pv->index_pt_theta_g] =
          k2*(delta_g/4.-s2_squared*y[pv->index_pt_shear_g])
          + metric_euler
          + pvecthermo[pth->index_th_dkappa]*(theta_b-theta_g);

        if (pth->has_idm_g == _TRUE_) {
          dy[pv->index_pt_theta_g] += dmu_idm_g * (theta_idm - theta_g);
        }

        /** - -----> photon temperature shear */
        dy[pv->index_pt_shear_g] =
          0.5*(8./15.*(theta_g+metric_shear)
               -3./5.*k*s_l[3]/s_l[2]*y[pv->index_pt_l3_g]
               -photon_scattering_rate*(2.*y[pv->index_pt_shear_g]-4./5./s_l[2]*P0));

        // if(k>1.819e-2 && k<1.829e-2)
        //   printf("perturbations_derivs: tau=%e \t k=%e \t l3_g=%e \n",tau,k,y[pv->index_pt_l3_g]);

        /** - -----> photon temperature l=3 */

        l = 3;
        dy[pv->index_pt_l3_g] = k/(2.0*l+1.0)*
          (l*s_l[l]*2.*s_l[2]*y[pv->index_pt_shear_g]-(l+1.)*s_l[l+1]*y[pv->index_pt_l3_g+1])
          - photon_scattering_rate*y[pv->index_pt_l3_g];

        /** - -----> photon temperature l>3 */
        for (l = 4; l < pv->l_max_g; l++) {

          dy[pv->index_pt_delta_g+l] = k/(2.0*l+1.0)*
            (l*s_l[l]*y[pv->index_pt_delta_g+l-1]-(l+1)*s_l[l+1]*y[pv->index_pt_delta_g+l+1])
            - photon_scattering_rate*y[pv->index_pt_delta_g+l];
        }

        /** - -----> photon temperature lmax */
        l = pv->l_max_g; /* l=lmax */
        dy[pv->index_pt_delta_g+l] =
          k*(s_l[l]*y[pv->index_pt_delta_g+l-1]-(1.+l)*cotKgen*y[pv->index_pt_delta_g+l])
          - photon_scattering_rate*y[pv->index_pt_delta_g+l];

        /** - -----> photon polarization l=0 */

        dy[pv->index_pt_pol0_g] =
          -k*y[pv->index_pt_pol0_g+1]
          -photon_scattering_rate*(y[pv->index_pt_pol0_g]-4.*P0);

        /** - -----> photon polarization l=1 */

        dy[pv->index_pt_pol1_g] =
          k/3.*(y[pv->index_pt_pol1_g-1]-2.*s_l[2]*y[pv->index_pt_pol1_g+1])
          -photon_scattering_rate*y[pv->index_pt_pol1_g];

        /** - -----> photon polarization l=2 */

        dy[pv->index_pt_pol2_g] =
          k/5.*(2.*s_l[2]*y[pv->index_pt_pol2_g-1]-3.*s_l[3]*y[pv->index_pt_pol2_g+1])
          -photon_scattering_rate*(y[pv->index_pt_pol2_g]-4./5.*P0);

        /** - -----> photon polarization l>2 */

        for (l=3; l < pv->l_max_pol_g; l++)
          dy[pv->index_pt_pol0_g+l] = k/(2.*l+1)*
            (l*s_l[l]*y[pv->index_pt_pol0_g+l-1]-(l+1.)*s_l[l+1]*y[pv->index_pt_pol0_g+l+1])
            -photon_scattering_rate*y[pv->index_pt_pol0_g+l];

        /** - -----> photon polarization lmax_pol */

        l = pv->l_max_pol_g;
        dy[pv->index_pt_pol0_g+l] =
          k*(s_l[l]*y[pv->index_pt_pol0_g+l-1]-(l+1)*cotKgen*y[pv->index_pt_pol0_g+l])
          -photon_scattering_rate*y[pv->index_pt_pol0_g+l];


      }
      /** - ----> if photon tight-coupling is on: */

      else {

        /** - -----> in that case, only need photon velocity */

        /* perturbed recombination has an impact **/
        dy[pv->index_pt_theta_g] =
          -(dy[pv->index_pt_theta_b]+a_prime_over_a*theta_b-k2*delta_p_b_over_rho_b)/R
          +k2*(0.25*delta_g-s2_squared*ppw->tca_shear_g)+(1.+R)/R*metric_euler;

        if (pth->has_idm_g == _TRUE_) {
          dy[pv->index_pt_theta_g] +=
            -dmu_idm_g * (theta_g - theta_idm);
        }
        if (pth->has_idm_b == _TRUE_) {
          dy[pv->index_pt_theta_g] += S_idm_b * R_idm_b * (theta_idm - theta_b) / R;
        }
      }

    }

    /** - ---> cdm */

    if (pba->has_cdm == _TRUE_) {

      /** - ----> newtonian gauge: cdm density and velocity */

      if (ppt->gauge == newtonian) {
        dy[pv->index_pt_delta_cdm] = -(y[pv->index_pt_theta_cdm]+metric_continuity); /* cdm density */

        dy[pv->index_pt_theta_cdm] = - a_prime_over_a*y[pv->index_pt_theta_cdm] + metric_euler; /* cdm velocity */
      }

      /** - ----> synchronous gauge: cdm density only (velocity set to zero by definition of the gauge) */

      if (ppt->gauge == synchronous) {
        dy[pv->index_pt_delta_cdm] = -metric_continuity; /* cdm density */
      }
    }

    /** - ---> interacting dark radiation */
    if (pba->has_idr == _TRUE_){

      if (ppw->approx[ppw->index_ap_rsa_idr] == (int)rsa_idr_off) {

        dy[pv->index_pt_delta_idr] = -4./3.*(theta_idr + metric_continuity);

        if (ppw->approx[ppw->index_ap_tca_idm_dr] == (int)tca_idm_dr_off) {

          /** - ----> idr velocity */
          if (ppt->idr_nature == idr_free_streaming)
            dy[pv->index_pt_theta_idr] = k2*(y[pv->index_pt_delta_idr]/4.-s2_squared*y[pv->index_pt_shear_idr]) + metric_euler;
          else
            dy[pv->index_pt_theta_idr] = k2/4. * y[pv->index_pt_delta_idr] + metric_euler;

          if (pth->has_idm_dr == _TRUE_)
            dy[pv->index_pt_theta_idr] += dmu_idm_dr*(y[pv->index_pt_theta_idm]-y[pv->index_pt_theta_idr]);

          if (ppt->idr_nature == idr_free_streaming){

            /** - ----> exact idr shear */
            l = 2;
            dy[pv->index_pt_shear_idr] = 0.5*(8./15.*(y[pv->index_pt_theta_idr]+metric_shear)-3./5.*k*s_l[3]/s_l[2]*y[pv->index_pt_shear_idr+1]);
            if (pth->has_idm_dr == _TRUE_)
              dy[pv->index_pt_shear_idr]-= (ppt->alpha_idm_dr[l-2]*dmu_idm_dr + ppt->beta_idr[l-2]*dmu_idr)*y[pv->index_pt_shear_idr];

            /** - ----> exact idr l=3 */
            l = 3;
            dy[pv->index_pt_l3_idr] = k/(2.*l+1.)*(l*2.*s_l[l]*s_l[2]*y[pv->index_pt_shear_idr]-(l+1.)*s_l[l+1]*y[pv->index_pt_l3_idr+1]);
            if (pth->has_idm_dr == _TRUE_)
              dy[pv->index_pt_l3_idr]-= (ppt->alpha_idm_dr[l-2]*dmu_idm_dr + ppt->beta_idr[l-2]*dmu_idr)*y[pv->index_pt_l3_idr];

            /** - ----> exact idr l>3 */
            for (l = 4; l < pv->l_max_idr; l++) {
              dy[pv->index_pt_delta_idr+l] = k/(2.*l+1)*(l*s_l[l]*y[pv->index_pt_delta_idr+l-1]-(l+1.)*s_l[l+1]*y[pv->index_pt_delta_idr+l+1]);
              if (pth->has_idm_dr == _TRUE_)
                dy[pv->index_pt_delta_idr+l]-= (ppt->alpha_idm_dr[l-2]*dmu_idm_dr + ppt->beta_idr[l-2]*dmu_idr)*y[pv->index_pt_delta_idr+l];
            }

            /** - ----> exact idr lmax_dr */
            l = pv->l_max_idr;
            dy[pv->index_pt_delta_idr+l] = k*(s_l[l]*y[pv->index_pt_delta_idr+l-1]-(1.+l)*cotKgen*y[pv->index_pt_delta_idr+l]);
            if (pth->has_idm_dr == _TRUE_)
              dy[pv->index_pt_delta_idr+l]-= (ppt->alpha_idm_dr[l-2]*dmu_idm_dr + ppt->beta_idr[l-2]*dmu_idr)*y[pv->index_pt_delta_idr+l];
          }
        }
        else{
          dy[pv->index_pt_theta_idr] = ppw->theta_idm_prime - tca_slip_idm_dr;
        }
      }
    }

    /* perturbed recombination */
    /* computes the derivatives of delta x_e and delta T_b */

    if ((ppt->has_perturbed_recombination == _TRUE_)&&(ppw->approx[ppw->index_ap_tca] == (int)tca_off)){

      /* alpha * n_H is in inverse seconds, so we have to multiply it by Mpc_in_sec */
      dy[ppw->pv->index_pt_perturbed_recombination_delta_chi] = - alpha_rec* a * chi*n_H  *(delta_alpha_rec + delta_chi + delta_b) * _Mpc_over_m_ / _c_ ;

      /* see the documentation for this formula */
      dy[ppw->pv->index_pt_perturbed_recombination_delta_temp] =  2./3. * dy[ppw->pv->index_pt_delta_b] - a * Compton_CR
        * pow(pba->T_cmb/a, 4) * chi / (1.+chi+fHe) * ( (1.-pba->T_cmb/a/pvecthermo[pth->index_th_Tb])*(delta_g + delta_chi*(1.+fHe)/(1.+chi+fHe))
                                                        + pba->T_cmb/a/pvecthermo[pth->index_th_Tb] *(delta_temp - 1./4. * delta_g) );

    }

    /** - ---> dcdm and dr */

    if (pba->has_dcdm == _TRUE_) {

      /** - ----> dcdm */

      dy[pv->index_pt_delta_dcdm] = -(y[pv->index_pt_theta_dcdm]+metric_continuity)
        - a * pba->Gamma_dcdm / k2 * metric_euler; /* dcdm density */

      dy[pv->index_pt_theta_dcdm] = - a_prime_over_a*y[pv->index_pt_theta_dcdm] + metric_euler; /* dcdm velocity */
    }

    /** - ---> dr */

    if ((pba->has_dcdm == _TRUE_)&&(pba->has_dr == _TRUE_)) {


      /* f = rho_dr*a^4/rho_crit_today. In CLASS density units
         rho_crit_today = H0^2.
      */

      f_dr = pow(pow(a,2)/pba->H0,2)*pvecback[pba->index_bg_rho_dr];
      fprime_dr = pba->Gamma_dcdm*pvecback[pba->index_bg_rho_dcdm]*pow(a,5)/pow(pba->H0,2);

      /** - ----> dr F0 */
      dy[pv->index_pt_F0_dr] = -k*y[pv->index_pt_F0_dr+1]-4./3.*metric_continuity*f_dr+
        fprime_dr*(y[pv->index_pt_delta_dcdm]+metric_euler/k2);

      /** - ----> dr F1 */
      dy[pv->index_pt_F0_dr+1] = k/3.*y[pv->index_pt_F0_dr]-2./3.*k*y[pv->index_pt_F0_dr+2]*s2_squared +
        4*metric_euler/(3.*k)*f_dr + fprime_dr/k*y[pv->index_pt_theta_dcdm];

      /** - ----> exact dr F2 */
      dy[pv->index_pt_F0_dr+2] = 8./15.*(3./4.*k*y[pv->index_pt_F0_dr+1]+metric_shear*f_dr) -3./5.*k*s_l[3]/s_l[2]*y[pv->index_pt_F0_dr+3];

      /** - ----> exact dr l=3 */
      l = 3;
      dy[pv->index_pt_F0_dr+3] = k/(2.*l+1.)*
        (l*s_l[l]*s_l[2]*y[pv->index_pt_F0_dr+2]-(l+1.)*s_l[l+1]*y[pv->index_pt_F0_dr+4]);

      /** - ----> exact dr l>3 */
      for (l = 4; l < pv->l_max_dr; l++) {
        dy[pv->index_pt_F0_dr+l] = k/(2.*l+1)*
          (l*s_l[l]*y[pv->index_pt_F0_dr+l-1]-(l+1.)*s_l[l+1]*y[pv->index_pt_F0_dr+l+1]);
      }

      /** - ----> exact dr lmax_dr */
      l = pv->l_max_dr;
      dy[pv->index_pt_F0_dr+l] =
        k*(s_l[l]*y[pv->index_pt_F0_dr+l-1]-(1.+l)*cotKgen*y[pv->index_pt_F0_dr+l]);

    }

    /** - ---> fluid (fld) */

    if (pba->has_fld == _TRUE_) {

      if (pba->use_ppf == _FALSE_){

        /** - ----> factors w, w_prime, adiabatic sound speed ca2 (all three background-related),
            plus actual sound speed in the fluid rest frame cs2 */

        class_call(background_w_fld(pba,a,&w_fld,&dw_over_da_fld,&integral_fld), pba->error_message, ppt->error_message);
        w_prime_fld = dw_over_da_fld * a_prime_over_a * a;

        ca2 = w_fld - w_prime_fld / 3. / (1.+w_fld) / a_prime_over_a;
        cs2 = pba->cs2_fld;

        /** - ----> fluid density */

        dy[pv->index_pt_delta_fld] =
          -(1+w_fld)*(y[pv->index_pt_theta_fld]+metric_continuity)
          -3.*(cs2-w_fld)*a_prime_over_a*y[pv->index_pt_delta_fld]
          -9.*(1+w_fld)*(cs2-ca2)*a_prime_over_a*a_prime_over_a*y[pv->index_pt_theta_fld]/k2;

        /** - ----> fluid velocity */

        dy[pv->index_pt_theta_fld] = /* fluid velocity */
          -(1.-3.*cs2)*a_prime_over_a*y[pv->index_pt_theta_fld]
          +cs2*k2/(1.+w_fld)*y[pv->index_pt_delta_fld]
          +metric_euler;
      }
      else {
        dy[pv->index_pt_Gamma_fld] = ppw->Gamma_prime_fld; /* Gamma variable of PPF formalism */
      }

    }

    /** - ---> scalar field (scf) */

    if (pba->has_scf == _TRUE_) {

      /** - ----> field value */

      dy[pv->index_pt_phi_scf] = y[pv->index_pt_phi_prime_scf];

      /** - ----> Klein Gordon equation */

      dy[pv->index_pt_phi_prime_scf] =  - 2.*a_prime_over_a*y[pv->index_pt_phi_prime_scf]
        - metric_continuity*pvecback[pba->index_bg_phi_prime_scf] //  metric_continuity = h'/2
        - (k2 + a2*pvecback[pba->index_bg_ddV_scf])*y[pv->index_pt_phi_scf]; //checked

    }

    /** - ---> scalar modified gravity (smg) */
    if (pba->has_smg == _TRUE_) {
        // Run tests to make sure our smg model doesn't produces unstable perturbations resulting in segfault 
        if (ppt->skip_math_stability_smg == _FALSE_ && (ppw->approx[ppw->index_ap_gr_smg] == (int)gr_smg_off)){
          class_test(ppt->has_math_instability_smg,
              ppt->error_message,"\n Mathematical instability detected. Mode k=%e is growing exponentially at a rate faster than %.2f*H0. \n",k,ppt->exp_rate_smg);
        }
        // class_test(isnan(pvecmetric[ppw->index_mt_alpha_prime]),
        //     ppt->error_message, " Isnan mt_alpha' at tau =%e k =%e! Possible tachyonic instability with perturbations growing exponentially",tau,k);
        class_test(isnan(ppw->pvecmetric[ppw->index_mt_x_prime_prime_smg]),
          ppt->error_message, " Isnan x'' at a =%e !",a);
      class_call(
        perturbations_derivs_smg(ppt, ppw, pv, dy, pvecmetric),
        ppt->error_message,
        ppt->error_message
      );
    }

    /** - ---> ultra-relativistic neutrino/relics (ur) */

    if (pba->has_ur == _TRUE_) {

      /** - ----> if radiation streaming approximation is off */

      if (ppw->approx[ppw->index_ap_rsa] == (int)rsa_off) {

        /** - -----> ur density */
        dy[pv->index_pt_delta_ur] =
          // standard term
          -4./3.*(y[pv->index_pt_theta_ur] + metric_continuity)
          // non-standard term, non-zero if if ceff2_ur not 1/3
          +(1.-ppt->three_ceff2_ur)*a_prime_over_a*(y[pv->index_pt_delta_ur] + 4.*a_prime_over_a*y[pv->index_pt_theta_ur]/k/k);

        /** - -----> ur velocity */
        dy[pv->index_pt_theta_ur] =
          // standard term with extra coefficient (3 ceff2_ur), normally equal to one
          k2*(ppt->three_ceff2_ur*y[pv->index_pt_delta_ur]/4.-s2_squared*y[pv->index_pt_shear_ur]) + metric_euler
          // non-standard term, non-zero if ceff2_ur not 1/3
          -(1.-ppt->three_ceff2_ur)*a_prime_over_a*y[pv->index_pt_theta_ur];

        if (ppw->approx[ppw->index_ap_ufa] == (int)ufa_off) {

          /** - -----> exact ur shear */
          dy[pv->index_pt_shear_ur] =
            0.5*(
                 // standard term
                 8./15.*(y[pv->index_pt_theta_ur]+metric_shear)-3./5.*k*s_l[3]/s_l[2]*y[pv->index_pt_shear_ur+1]
                 // non-standard term, non-zero if cvis2_ur not 1/3
                 -(1.-ppt->three_cvis2_ur)*(8./15.*(y[pv->index_pt_theta_ur]+metric_shear)));

          /** - -----> exact ur l=3 */
          l = 3;
          dy[pv->index_pt_l3_ur] = k/(2.*l+1.)*
            (l*2.*s_l[l]*s_l[2]*y[pv->index_pt_shear_ur]-(l+1.)*s_l[l+1]*y[pv->index_pt_l3_ur+1]);

          /** - -----> exact ur l>3 */
          for (l = 4; l < pv->l_max_ur; l++) {
            dy[pv->index_pt_delta_ur+l] = k/(2.*l+1)*
              (l*s_l[l]*y[pv->index_pt_delta_ur+l-1]-(l+1.)*s_l[l+1]*y[pv->index_pt_delta_ur+l+1]);
          }

          /** - -----> exact ur lmax_ur */
          l = pv->l_max_ur;
          dy[pv->index_pt_delta_ur+l] =
            k*(s_l[l]*y[pv->index_pt_delta_ur+l-1]-(1.+l)*cotKgen*y[pv->index_pt_delta_ur+l]);

        }

        else {

          /** - -----> in fluid approximation (ufa): only ur shear needed */
          //TBC: curvature?
          /* a la Ma & Bertschinger */
          if (ppr->ur_fluid_approximation == ufa_mb) {

            dy[pv->index_pt_shear_ur] =
              -3./tau*y[pv->index_pt_shear_ur]
              +2./3.*(y[pv->index_pt_theta_ur]+metric_shear);

          }

          /* a la Hu */
          if (ppr->ur_fluid_approximation == ufa_hu) {

            dy[pv->index_pt_shear_ur] =
              -3.*a_prime_over_a*y[pv->index_pt_shear_ur]
              +2./3.*(y[pv->index_pt_theta_ur]+metric_shear);

          }

          /* a la CLASS */
          if (ppr->ur_fluid_approximation == ufa_CLASS) {

            dy[pv->index_pt_shear_ur] =
              -3./tau*y[pv->index_pt_shear_ur]
              +2./3.*(y[pv->index_pt_theta_ur]+metric_ufa_class);

          }
        }
      }
    }

    /** - ---> non-cold dark matter (ncdm): massive neutrinos, WDM, etc. */
    //TBC: curvature in all ncdm
    if (pba->has_ncdm == _TRUE_) {

      idx = pv->index_pt_psi0_ncdm1;

      /** - ----> first case: use a fluid approximation (ncdmfa) */
      //TBC: curvature
      if (ppw->approx[ppw->index_ap_ncdmfa] == (int)ncdmfa_on) {

        /** - -----> loop over species */

        for (n_ncdm=0; n_ncdm<pv->N_ncdm; n_ncdm++) {

          /** - -----> define intermediate quantitites */

          rho_ncdm_bg = pvecback[pba->index_bg_rho_ncdm1+n_ncdm]; /* background density */
          p_ncdm_bg = pvecback[pba->index_bg_p_ncdm1+n_ncdm]; /* background pressure */
          pseudo_p_ncdm = pvecback[pba->index_bg_pseudo_p_ncdm1+n_ncdm]; /* pseudo-pressure (see CLASS IV paper) */
          w_ncdm = p_ncdm_bg/rho_ncdm_bg; /* equation of state parameter */
          ca2_ncdm = w_ncdm/3.0/(1.0+w_ncdm)*(5.0-pseudo_p_ncdm/p_ncdm_bg); /* adiabatic sound speed */

          /* c_eff is (delta p / delta rho) in the gauge under
             consideration (not in the gauge comoving with the
             fluid) */

          /* c_vis is introduced in order to close the system */

          /* different ansatz for sound speed c_eff and viscosity speed c_vis */
          if (ppr->ncdm_fluid_approximation == ncdmfa_mb) {
            ceff2_ncdm = ca2_ncdm;
            cvis2_ncdm = 3.*w_ncdm*ca2_ncdm;
          }
          if (ppr->ncdm_fluid_approximation == ncdmfa_hu) {
            ceff2_ncdm = ca2_ncdm;
            cvis2_ncdm = w_ncdm;
          }
          if (ppr->ncdm_fluid_approximation == ncdmfa_CLASS) {
            ceff2_ncdm = ca2_ncdm;
            cvis2_ncdm = 3.*w_ncdm*ca2_ncdm;
          }

          /** - -----> exact continuity equation */

          dy[idx] = -(1.0+w_ncdm)*(y[idx+1]+metric_continuity)-
            3.0*a_prime_over_a*(ceff2_ncdm-w_ncdm)*y[idx];

          // if (tau > 1.345220e+03 && tau < 3.226903e+03){
          //   printf("pertrbations_derivs: tau=%e \t metric_continuity=%e \t y[%d]=%e \t y[%d]=%e \t dy[%d]=%e \n",tau,metric_continuity,idx,y[idx],idx+1,y[idx+1],idx,dy[idx]);
          // }

          /** - -----> exact euler equation */

          dy[idx+1] = -a_prime_over_a*(1.0-3.0*ca2_ncdm)*y[idx+1]+
            ceff2_ncdm/(1.0+w_ncdm)*k2*y[idx]-k2*y[idx+2]
            + metric_euler;

          /** - -----> different ansatz for approximate shear derivative */

          if (ppr->ncdm_fluid_approximation == ncdmfa_mb) {

            dy[idx+2] = -3.0*(a_prime_over_a*(2./3.-ca2_ncdm-pseudo_p_ncdm/p_ncdm_bg/3.)+1./tau)*y[idx+2]
              +8.0/3.0*cvis2_ncdm/(1.0+w_ncdm)*s_l[2]*(y[idx+1]+metric_shear);

          }

          if (ppr->ncdm_fluid_approximation == ncdmfa_hu) {

            dy[idx+2] = -3.0*a_prime_over_a*ca2_ncdm/w_ncdm*y[idx+2]
              +8.0/3.0*cvis2_ncdm/(1.0+w_ncdm)*s_l[2]*(y[idx+1]+metric_shear);

          }

          if (ppr->ncdm_fluid_approximation == ncdmfa_CLASS) {

            dy[idx+2] = -3.0*(a_prime_over_a*(2./3.-ca2_ncdm-pseudo_p_ncdm/p_ncdm_bg/3.)+1./tau)*y[idx+2]
              +8.0/3.0*cvis2_ncdm/(1.0+w_ncdm)*s_l[2]*(y[idx+1]+metric_ufa_class);

          }

          /** - -----> jump to next species */

          idx += pv->l_max_ncdm[n_ncdm]+1;
        }
      }

      /** - ----> second case: use exact equation (Boltzmann hierarchy on momentum grid) */

      else {

        /** - -----> loop over species */

        for (n_ncdm=0; n_ncdm<pv->N_ncdm; n_ncdm++) {

          /** - -----> loop over momentum */

          for (index_q=0; index_q < pv->q_size_ncdm[n_ncdm]; index_q++) {

            /** - -----> define intermediate quantities */

            dlnf0_dlnq = pba->dlnf0_dlnq_ncdm[n_ncdm][index_q];
            q = pba->q_ncdm[n_ncdm][index_q];
            epsilon = sqrt(q*q+a2*pba->M_ncdm[n_ncdm]*pba->M_ncdm[n_ncdm]);
            qk_div_epsilon = k*q/epsilon;

            /** - -----> ncdm density for given momentum bin */

            dy[idx] = -qk_div_epsilon*y[idx+1]+metric_continuity*dlnf0_dlnq/3.;

            /** - -----> ncdm velocity for given momentum bin */

            dy[idx+1] = qk_div_epsilon/3.0*(y[idx] - 2*s_l[2]*y[idx+2])
              -epsilon*metric_euler/(3*q*k)*dlnf0_dlnq;

            /** - -----> ncdm shear for given momentum bin */

            dy[idx+2] = qk_div_epsilon/5.0*(2*s_l[2]*y[idx+1]-3.*s_l[3]*y[idx+3])
              -s_l[2]*metric_shear*2./15.*dlnf0_dlnq;

            /** - -----> ncdm l>3 for given momentum bin */

            for (l=3; l<pv->l_max_ncdm[n_ncdm]; l++){
              dy[idx+l] = qk_div_epsilon/(2.*l+1.0)*(l*s_l[l]*y[idx+(l-1)]-(l+1.)*s_l[l+1]*y[idx+(l+1)]);
            }

            /** - -----> ncdm lmax for given momentum bin (truncation as in Ma and Bertschinger)
                but with curvature taken into account a la arXiv:1305.3261 */

            dy[idx+l] = qk_div_epsilon*y[idx+l-1]-(1.+l)*k*cotKgen*y[idx+l];

            /** - -----> jump to next momentum bin or species */

            idx += (pv->l_max_ncdm[n_ncdm]+1);
          }
        }
      }
    }

    /** - ---> metric */

    /** - ---> eta of synchronous gauge */

    if (ppt->gauge == synchronous) {

      dy[pv->index_pt_eta] = pvecmetric[ppw->index_mt_eta_prime];

    }

    if (ppt->gauge == newtonian) {

      dy[pv->index_pt_phi] = pvecmetric[ppw->index_mt_phi_prime];

    }

  }

  /** - vector mode */
  if (_vectors_) {

    fprintf(stderr,"we are in vectors\n");

    ssqrt3 = sqrt(1.-2.*pba->K/k2);
    cb2 = pvecthermo[pth->index_th_cb2];

    /** - --> baryon velocity */

    if (ppt->gauge == synchronous) {

      dy[pv->index_pt_theta_b] = -(1-3.*cb2)*a_prime_over_a*y[pv->index_pt_theta_b]
        - pvecthermo[pth->index_th_dkappa]*(_SQRT2_/4.*delta_g + y[pv->index_pt_theta_b]);

    }

    else if (ppt->gauge == newtonian) {

      dy[pv->index_pt_theta_b] = -(1-3.*cb2)*a_prime_over_a*y[pv->index_pt_theta_b]
        - _SQRT2_/4.*pvecthermo[pth->index_th_dkappa]*(delta_g+2.*_SQRT2_*y[pv->index_pt_theta_b])
        + pvecmetric[ppw->index_mt_V_prime]+(1.-3.*cb2)*a_prime_over_a*y[pv->index_pt_V];

    }

    /*
      if (ppw->approx[ppw->index_ap_rsa] == (int)rsa_off) {
      if (ppw->approx[ppw->index_ap_tca]==(int)tca_off) {
    */

    /* short-cut notations for the tensor perturbations */
    delta_g = y[pv->index_pt_delta_g];
    theta_g = y[pv->index_pt_theta_g];
    shear_g = y[pv->index_pt_shear_g];


    /* (P^{(1)}) (see Eq. B.23 in 1305.3261)*/
    P1 = -_SQRT6_/40.*(
                       4./(3.*k)*theta_g //F1
                       +y[pv->index_pt_delta_g+3]
                       +2.*y[pv->index_pt_pol0_g]
                       +10./7.*y[pv->index_pt_pol2_g]
                       -4./7.*y[pv->index_pt_pol0_g+4]);

    if (ppt->gauge == synchronous) {

      /* photon density (delta_g = F_0) */
      dy[pv->index_pt_delta_g] =
        -4./3.*theta_g
        -pvecthermo[pth->index_th_dkappa]*(delta_g+2.*_SQRT2_*y[pv->index_pt_theta_b]);

      /* photon velocity (theta_g = (3k/4)*F_1) */
      dy[pv->index_pt_theta_g] =
        k2*(delta_g/4.-s_l[2]*shear_g)
        -pvecthermo[pth->index_th_dkappa]*(theta_g+4.0/_SQRT6_*P1)
        +4.0/(3.0*_SQRT2_)*ssqrt3*y[pv->index_pt_hv_prime];

    }

    else if (ppt->gauge == newtonian) {

      /* photon density (delta_g = F_0) */
      dy[pv->index_pt_delta_g] =
        -4./3.*theta_g
        -pvecthermo[pth->index_th_dkappa]*(delta_g+2.*_SQRT2_*y[pv->index_pt_theta_b])
        -2.*_SQRT2_*pvecmetric[ppw->index_mt_V_prime];

      /* photon velocity (theta_g = (3k/4)*F_1) */
      dy[pv->index_pt_theta_g] =
        k2*(delta_g/4.-s_l[2]*shear_g)
        -pvecthermo[pth->index_th_dkappa]*(theta_g+4.0/_SQRT6_*P1);

    }

    /* photon shear (shear_g = F_2/2) */
    dy[pv->index_pt_shear_g] =
      4./15.*s_l[2]*theta_g-3./10.*k*s_l[3]*y[pv->index_pt_shear_g+1]
      -pvecthermo[pth->index_th_dkappa]*shear_g;

    /* photon l=3 */
    dy[pv->index_pt_l3_g] =
      k/7.*(6.*s_l[3]*shear_g-4.*s_l[4]*y[pv->index_pt_l3_g+1])
      -pvecthermo[pth->index_th_dkappa]*y[pv->index_pt_l3_g];

    /* additional momenta in Boltzmann hierarchy (beyond l=0,1,2,3,4) */
    for (l=4; l < pv->l_max_g; l++)
      dy[pv->index_pt_delta_g+l] =
        k/(2.*l+1.)*(l*s_l[l]*y[pv->index_pt_delta_g+l-1]
                     -(l+1.)*s_l[l+1]*y[pv->index_pt_delta_g+l+1])
        -pvecthermo[pth->index_th_dkappa]*y[pv->index_pt_delta_g+l];

    /* l=lmax */
    l = pv->l_max_g;
    dy[pv->index_pt_delta_g+l] =
      k*(s_l[l]*y[pv->index_pt_delta_g+l-1]
         -(1.+l)*cotKgen*y[pv->index_pt_delta_g+l])
      - pvecthermo[pth->index_th_dkappa]*y[pv->index_pt_delta_g+l];

    /* photon polarization, l=0 (pol0_g = G_0)*/
    dy[pv->index_pt_pol0_g] =
      -k*y[pv->index_pt_pol0_g+1]
      -pvecthermo[pth->index_th_dkappa]*(y[pv->index_pt_pol0_g]-_SQRT6_*P1);

    /* additional momenta in Boltzmann hierarchy (beyond l=0,1,2,3,4) */
    for (l=1; l < pv->l_max_pol_g; l++)
      dy[pv->index_pt_pol0_g+l] =
        k/(2.*l+1.)*(l*s_l[l]*y[pv->index_pt_pol0_g+l-1]
                     -(l+1.)*s_l[l+1]*y[pv->index_pt_pol0_g+l+1])
        -pvecthermo[pth->index_th_dkappa]*y[pv->index_pt_pol0_g+l];

    /* l=lmax */
    l = pv->l_max_pol_g;
    dy[pv->index_pt_pol0_g+l] =
      k*(s_l[l]*y[pv->index_pt_pol0_g+l-1]
         -(l+1.)*cotKgen*y[pv->index_pt_pol0_g+l])
      -pvecthermo[pth->index_th_dkappa]*y[pv->index_pt_pol0_g+l];

    /*
      }
      }
    */

    if (ppt->gauge == synchronous) {

      /* Vector metric perturbation in synchronous gauge: */
      dy[pv->index_pt_hv_prime] = pvecmetric[ppw->index_mt_hv_prime_prime];

    }
    else if (ppt->gauge == newtonian){

      /* Vector metric perturbation in Newtonian gauge: */
      dy[pv->index_pt_V] = pvecmetric[ppw->index_mt_V_prime];

    }

  }


  /** - tensor modes: */
  if (_tensors_) {

    if (ppw->approx[ppw->index_ap_rsa] == (int)rsa_off) {
      if (ppw->approx[ppw->index_ap_tca]==(int)tca_off) {

        /* short-cut notations for the tensor perturbations */
        delta_g = y[pv->index_pt_delta_g];
        theta_g = y[pv->index_pt_theta_g];
        shear_g = y[pv->index_pt_shear_g];


        /* (P^{(2)}) */
        P2 =-1.0/_SQRT6_*(
                          1./10.*delta_g
                          +2./7.*shear_g
                          +3./70.*y[pv->index_pt_delta_g+4]
                          -3./5.*y[pv->index_pt_pol0_g]
                          +6./7.*y[pv->index_pt_pol2_g]
                          -3./70.*y[pv->index_pt_pol0_g+4]);

        /* above expression from paper, expression below matches old class but is not correct
           P2 = -1.0/_SQRT6_*(
           1./10.*delta_g
           +2./35.*shear_g
           +1./210.*y[pv->index_pt_delta_g+4]
           -3./5.*y[pv->index_pt_pol0_g]
           +6./35.*y[pv->index_pt_pol2_g]
           -1./210.*y[pv->index_pt_pol0_g+4]
           );
        */

        /* photon density (delta_g = F_0) */
        dy[pv->index_pt_delta_g] =
          -4./3.*theta_g
          -pvecthermo[pth->index_th_dkappa]*(delta_g+_SQRT6_*P2)
          //+y[pv->index_pt_gwdot];
          +_SQRT6_*y[pv->index_pt_gwdot];  //TBC

        /* photon velocity (theta_g = (3k/4)*F_1) */
        dy[pv->index_pt_theta_g] =
          k2*(delta_g/4.-s_l[2]*shear_g)
          -pvecthermo[pth->index_th_dkappa]*theta_g;

        /* photon shear (shear_g = F_2/2) */
        dy[pv->index_pt_shear_g] =
          4./15.*s_l[2]*theta_g-3./10.*k*s_l[3]*y[pv->index_pt_shear_g+1]
          -pvecthermo[pth->index_th_dkappa]*shear_g;

        /* photon l=3 */
        dy[pv->index_pt_l3_g] =
          k/7.*(6.*s_l[3]*shear_g-4.*s_l[4]*y[pv->index_pt_l3_g+1])
          -pvecthermo[pth->index_th_dkappa]*y[pv->index_pt_l3_g];

        /* additional momenta in Boltzmann hierarchy (beyond l=0,1,2,3,4) */
        for (l=4; l < pv->l_max_g; l++)
          dy[pv->index_pt_delta_g+l] =
            k/(2.*l+1.)*(l*s_l[l]*y[pv->index_pt_delta_g+l-1]
                         -(l+1.)*s_l[l+1]*y[pv->index_pt_delta_g+l+1])
            -pvecthermo[pth->index_th_dkappa]*y[pv->index_pt_delta_g+l];

        /* l=lmax */
        l = pv->l_max_g;
        dy[pv->index_pt_delta_g+l] =
          k*(s_l[l]*y[pv->index_pt_delta_g+l-1]
             -(1.+l)*cotKgen*y[pv->index_pt_delta_g+l])
          - pvecthermo[pth->index_th_dkappa]*y[pv->index_pt_delta_g+l];

        /* photon polarization, l=0 (pol0_g = G_0)*/
        dy[pv->index_pt_pol0_g] =
          -k*y[pv->index_pt_pol0_g+1]
          -pvecthermo[pth->index_th_dkappa]*(y[pv->index_pt_pol0_g]-_SQRT6_*P2);

        /* additional momenta in Boltzmann hierarchy (beyond l=0,1,2,3,4) */
        for (l=1; l < pv->l_max_pol_g; l++)
          dy[pv->index_pt_pol0_g+l] =
            k/(2.*l+1.)*(l*s_l[l]*y[pv->index_pt_pol0_g+l-1]
                         -(l+1.)*s_l[l+1]*y[pv->index_pt_pol0_g+l+1])
            -pvecthermo[pth->index_th_dkappa]*y[pv->index_pt_pol0_g+l];

        /* l=lmax */
        l = pv->l_max_pol_g;
        dy[pv->index_pt_pol0_g+l] =
          k*(s_l[l]*y[pv->index_pt_pol0_g+l-1]
             -(l+1.)*cotKgen*y[pv->index_pt_pol0_g+l])
          -pvecthermo[pth->index_th_dkappa]*y[pv->index_pt_pol0_g+l];

      }
    }

    if (ppt->evolve_tensor_ur == _TRUE_) {

      dy[pv->index_pt_delta_ur] = -4./3.*y[pv->index_pt_theta_ur]+_SQRT6_*y[pv->index_pt_gwdot];

      dy[pv->index_pt_theta_ur] = k2*(y[pv->index_pt_delta_ur]/4.-s2_squared*y[pv->index_pt_shear_ur]);

      dy[pv->index_pt_shear_ur] = (4./15.*y[pv->index_pt_theta_ur]
                                   -3./10.*k*s_l[3]/s_l[2]*y[pv->index_pt_shear_ur+1]);

      l = 3;
      dy[pv->index_pt_l3_ur] = k/(2.*l+1.)*
        (l*2.*s_l[l]*s_l[2]*y[pv->index_pt_shear_ur]-(l+1.)*s_l[l+1]*y[pv->index_pt_l3_ur+1]);

      for (l = 4; l < pv->l_max_ur; l++) {
        dy[pv->index_pt_delta_ur+l] = k/(2.*l+1)*
          (l*s_l[l]*y[pv->index_pt_delta_ur+l-1]-(l+1.)*s_l[l+1]*y[pv->index_pt_delta_ur+l+1]);
      }

      l = pv->l_max_ur;
      dy[pv->index_pt_delta_ur+l] =
        k*(s_l[l]*y[pv->index_pt_delta_ur+l-1]-(1.+l)*cotKgen*y[pv->index_pt_delta_ur+l]);

    }

    /** - --> non-cold dark matter (ncdm): massive neutrinos, WDM, etc. */
    //TBC: curvature in all ncdm
    if (ppt->evolve_tensor_ncdm == _TRUE_) {

      idx = pv->index_pt_psi0_ncdm1;

      /** - ---> loop over species */

      for (n_ncdm=0; n_ncdm<pv->N_ncdm; n_ncdm++) {

        /** - ----> loop over momentum */

        for (index_q=0; index_q < pv->q_size_ncdm[n_ncdm]; index_q++) {

          /** - ----> define intermediate quantities */

          dlnf0_dlnq = pba->dlnf0_dlnq_ncdm[n_ncdm][index_q];
          q = pba->q_ncdm[n_ncdm][index_q];
          epsilon = sqrt(q*q+a2*pba->M_ncdm[n_ncdm]*pba->M_ncdm[n_ncdm]);
          qk_div_epsilon = k*q/epsilon;

          /** - ----> ncdm density for given momentum bin */

          dy[idx] = -qk_div_epsilon*y[idx+1]-0.25*_SQRT6_*y[pv->index_pt_gwdot]*dlnf0_dlnq;

          /** - ----> ncdm l>0 for given momentum bin */

          for (l=1; l<pv->l_max_ncdm[n_ncdm]; l++){
            dy[idx+l] = qk_div_epsilon/(2.*l+1.0)*(l*s_l[l]*y[idx+(l-1)]-(l+1.)*s_l[l+1]*y[idx+(l+1)]);
          }

          /** - ----> ncdm lmax for given momentum bin (truncation as in Ma and Bertschinger)
              but with curvature taken into account a la arXiv:1305.3261 */

          dy[idx+l] = qk_div_epsilon*y[idx+l-1]-(1.+l)*k*cotKgen*y[idx+l];

          /** - ----> jump to next momentum bin or species */

          idx += (pv->l_max_ncdm[n_ncdm]+1);
        }
      }
    }

    /** - --> tensor metric perturbation h (gravitational waves) */
    dy[pv->index_pt_gw] = y[pv->index_pt_gwdot];

    /** - --> its time-derivative */
    dy[pv->index_pt_gwdot] = pvecmetric[ppw->index_mt_gw_prime_prime];

  }

  return _SUCCESS_;
}

/**
 * Compute the baryon-photon slip (theta_g - theta_b)' and the photon
 * shear in the tight-coupling approximation
 *
 * @param y                        Input: vector of perturbations
 * @param parameters_and_workspace Input/Output: in input, fixed parameters (e.g. indices); in output, slip and shear
 * @param error_message            Output: error message
 */

int perturbations_tca_slip_and_shear(double * y,
                                     void * parameters_and_workspace,
                                     ErrorMsg error_message
                                     ) {
  /** Summary: */

  /** - define local variables */

  /* scale factor and other background quantities */
  double a,a_prime_over_a,a_primeprime_over_a,R;

  /* useful terms for tight-coupling approximation */
  double slip=0.;
  double tau_c=0.,dtau_c=0.;
  double theta_prime,shear_g_prime=0.,theta_prime_prime;
  double g0,g0_prime,g0_prime_prime;
  double F=0.,F_prime=0.,F_prime_prime=0.;

  /* short-cut names for the fields of the input structure */
  struct perturbations_parameters_and_workspace * pppaw;
  double k,k2;
  struct precision * ppr;
  struct background * pba;
  struct thermodynamics * pth;
  struct perturbations * ppt;
  struct perturbations_workspace * ppw;
  double * pvecback;
  double * pvecthermo;
  double * pvecmetric;
  struct perturbations_vector * pv;

  /* short-cut notations for the perturbations */
  double delta_g=0.,theta_g=0.,shear_g=0.;
  double delta_b,theta_b;
  double Delta;
  double cb2;
  double metric_continuity=0.,metric_euler=0.,metric_shear=0.,metric_shear_prime=0.;

  /* idm_g effects on tca */
  double theta_idm = 0., theta_idm_prime = 0.;
  double tau_2_idm_g=0., dtau_2_idm_g=0.;
  double dmu_idm_g = 0., ddmu_idm_g = 0.;
  /* in case of idm_b - for notation see 1802.06788 */
  double tau_idm_b=0., dtau_idm_b=0.;
  double R_idm_b = 0., R_idm_b_prime = 0.;
  double S_idm_b = 0.;

  /* for use with curvature */
  double s2_squared;

  /** - rename the fields of the input structure (just to avoid heavy notations) */

  pppaw = (struct perturbations_parameters_and_workspace *)parameters_and_workspace;

  k = pppaw->k;
  k2=k*k;

  ppr = pppaw->ppr;
  pba = pppaw->pba;
  pth = pppaw->pth;
  ppt = pppaw->ppt;
  ppw = pppaw->ppw;

  pvecback = ppw->pvecback;
  pvecthermo = ppw->pvecthermo;
  pvecmetric = ppw->pvecmetric;
  pv = ppw->pv;

  /** - compute related background quantities */

  a = pvecback[pba->index_bg_a];
  a_prime_over_a = pvecback[pba->index_bg_H] * a;
  a_primeprime_over_a = pvecback[pba->index_bg_H_prime] * a + 2. * a_prime_over_a * a_prime_over_a;
  R = 4./3. * pvecback[pba->index_bg_rho_g]/pvecback[pba->index_bg_rho_b];
  s2_squared = 1.-3.*pba->K/k2;

  /** - --> (a) define short-cut notations for the scalar perturbations */
  if (ppw->approx[ppw->index_ap_rsa] == (int)rsa_off) {
    delta_g = y[pv->index_pt_delta_g];
    theta_g = y[pv->index_pt_theta_g];
  }
  delta_b = y[pv->index_pt_delta_b];
  theta_b = y[pv->index_pt_theta_b];
  cb2 = pvecthermo[pth->index_th_cb2];
  /* during TCA one can show that sound speed = adiabatic sound speed,
     so no need to take into account corrections from perturbed
     recombination here */

  if ((pth->has_idm_b == _TRUE_) || (pth->has_idm_g == _TRUE_)) {
    theta_idm = y[pv->index_pt_theta_idm];
    theta_idm_prime = ppw->theta_idm_prime;
  }

  /* terms for idm_b */
  if (pth->has_idm_b == _TRUE_) {
    R_idm_b = pvecthermo[pth->index_th_R_idm_b];
    R_idm_b_prime = pvecthermo[pth->index_th_dR_idm_b];
    S_idm_b = pvecback[pba->index_bg_rho_idm]/pvecback[pba->index_bg_rho_b];
    class_test( (ppr->tight_coupling_approximation != (int)first_order_CLASS) ,
                ppt->error_message,
                "idm_b is only coded with first order CLASS approximation in the tight coupling regime.");
  }

  if (pth->has_idm_g == _TRUE_) {
    dmu_idm_g = pvecthermo[pth->index_th_dmu_idm_g];
    ddmu_idm_g = pvecthermo[pth->index_th_ddmu_idm_g];

    class_test(ppr->tight_coupling_approximation != (int)first_order_CLASS && ppr->tight_coupling_approximation != (int)compromise_CLASS,
               ppt->error_message,
               "idm_g is only coded with the first order and compromise CLASS approximation in the tight coupling regime.");
  }

  /** - --> (b) define short-cut notations used only in tight-coupling approximation */
  tau_c = 1./pvecthermo[pth->index_th_dkappa]; /* inverse of opacity */
  dtau_c = -pvecthermo[pth->index_th_ddkappa]*tau_c*tau_c; /* its first derivative wrt conformal time */
  F = tau_c/(1+R); /* F = tau_c/(1+R) */
  if (ppr->tight_coupling_approximation >= (int)second_order_CLASS) {
    F_prime = dtau_c/(1+R)+tau_c*a_prime_over_a*R/(1+R)/(1+R); /*F' needed by second_order_CLASS and compromise_CLASS */
    if (ppr->tight_coupling_approximation == (int)second_order_CLASS) {
      F_prime_prime =(- pvecthermo[pth->index_th_dddkappa]*tau_c*tau_c /* F'' needed by second_order_CLASS only */
                      + 2.*pvecthermo[pth->index_th_ddkappa]*pvecthermo[pth->index_th_ddkappa]*tau_c*tau_c*tau_c)/(1+R)
        +2.*dtau_c*a_prime_over_a*R/(1+R)/(1+R)
        +tau_c*((a_primeprime_over_a-2.*a_prime_over_a*a_prime_over_a)+2.*a_prime_over_a*a_prime_over_a*R/(1+R))*R/(1+R)/(1+R);
    }
  }
  /* these are only needed for the photon shear */
  if (pth->has_idm_g == _TRUE_) {
    tau_2_idm_g = 1./(pvecthermo[pth->index_th_dkappa] + dmu_idm_g);
    dtau_2_idm_g = - (pvecthermo[pth->index_th_ddkappa] + ddmu_idm_g)*tau_2_idm_g*tau_2_idm_g;
  }

  if (pth->has_idm_b == _TRUE_) {
    tau_idm_b = 1./R_idm_b;
    dtau_idm_b = -R_idm_b_prime/R_idm_b/R_idm_b;
  }

  /** - --> (c) compute metric-related quantities (depending on gauge; additional gauges can be coded below)

      - Each continuity equation contains a term in (theta+metric_continuity) with
      metric_continuity = (h_prime/2) in synchronous gauge, (-3 phi_prime) in newtonian gauge

      - Each Euler equation contains a source term metric_euler with
      metric_euler = 0 in synchronous gauge, (k2 psi) in newtonian gauge

      - Each shear derivative equation contains a source term metric_shear equal to
      metric_shear = (h_prime+6eta_prime)/2 in synchronous gauge, 0 in newtonian gauge

      - metric_shear_prime is the derivative of metric_shear

      - In the ufa_class approximation, the leading-order source term is (h_prime/2) in synchronous gauge,
      (-3 (phi_prime+psi_prime)) in newtonian gauge: we approximate the later by (-6 phi_prime) */

  if (ppt->gauge == synchronous) {

    metric_continuity = pvecmetric[ppw->index_mt_h_prime]/2.;
    metric_euler = 0.;
    metric_shear = k2 * pvecmetric[ppw->index_mt_alpha];
    metric_shear_prime = k2 * pvecmetric[ppw->index_mt_alpha_prime];
  }

  if (ppt->gauge == newtonian) {

    metric_continuity = -3.*pvecmetric[ppw->index_mt_phi_prime];
    metric_euler = k2*pvecmetric[ppw->index_mt_psi];
    metric_shear = 0.;
    metric_shear_prime = 0.;
  }

  /** - --> (d) if some approximation schemes are turned on, enforce a few y[ ] values computed in perturbations_einstein */

  /* free-streaming photon velocity */
  if (ppw->approx[ppw->index_ap_rsa] == (int)rsa_on)
    theta_g = ppw->rsa_theta_g;



  /** - ---> intermediate quantities for 2nd order tca (or 1st with idm_g): zero order for theta_b' = theta_g' */
  theta_prime = (-a_prime_over_a*theta_b+k2*(cb2*delta_b+R/4.*delta_g))/(1.+R) + metric_euler;

  /** - ---> standard photon velocity derivative without tca (neglecting shear) - only needed for idm_g_dr behavior */
  if (pth->has_idm_g == _TRUE_) {
	theta_prime += -R/(1.+R) * dmu_idm_g * (theta_g - theta_idm);
  }

  /** - ---> like Ma & Bertschinger */
  if (ppr->tight_coupling_approximation == (int)first_order_MB) {

    slip=2.*R/(1.+R)*a_prime_over_a*(theta_b-theta_g)
      +F*(-a_primeprime_over_a*theta_b
          +k2*(-a_prime_over_a*delta_g/2.
               +cb2*(-theta_b-metric_continuity)
               -4./3.*(-theta_g-metric_continuity)/4.)
          -a_prime_over_a*metric_euler);

  }

  /** - ---> relax assumption dkappa~a\f$^{-2}\f$ (like in CAMB) */
  if ((ppr->tight_coupling_approximation == (int)first_order_CAMB) || (ppr->tight_coupling_approximation == (int)compromise_CLASS)) {

    slip=(dtau_c/tau_c-2.*a_prime_over_a/(1.+R))*(theta_b-theta_g)
      +F*(-a_primeprime_over_a*theta_b
          +k2*(-a_prime_over_a*delta_g/2.
               +cb2*(-theta_b-metric_continuity)
               -4./3.*(-theta_g-metric_continuity)/4.)
          -a_prime_over_a*metric_euler);
  }

  /** - ---> also relax assumption cb2~a\f$^{-1}\f$ */
  if ((ppr->tight_coupling_approximation == (int)first_order_CLASS) || (ppr->tight_coupling_approximation == (int)second_order_CLASS)){

    slip=(dtau_c/tau_c-2.*a_prime_over_a/(1.+R))*(theta_b-theta_g)
      +F*(-a_primeprime_over_a*theta_b
          +k2*(-a_prime_over_a*delta_g/2.
               +pvecthermo[pth->index_th_dcb2]*delta_b
               +cb2*(-theta_b-metric_continuity)
               -4./3.*(-theta_g-metric_continuity)/4.)
          -a_prime_over_a*metric_euler);
  }


  if (pth->has_idm_g == _TRUE_ && (ppr->tight_coupling_approximation == (int)first_order_CLASS || ppr->tight_coupling_approximation == (int)second_order_CLASS ||  ppr->tight_coupling_approximation == (int)compromise_CLASS )) {
    slip += -F*dmu_idm_g * ( k2*delta_g/4. + metric_euler + pvecthermo[pth->index_th_dkappa]*(theta_b-theta_g) + dmu_idm_g * (theta_idm - theta_g)
                             - theta_idm_prime);
  }

  if (pth->has_idm_b == _TRUE_) {
    slip -= S_idm_b * tau_c/tau_idm_b / (1.+R)
      * ( (a_prime_over_a - dtau_idm_b/tau_idm_b) * (theta_idm - theta_b)
          + theta_idm_prime
          - (-a_prime_over_a*theta_b + metric_euler + cb2*k2*delta_b + R/tau_c*(theta_g - theta_b) + S_idm_b*R_idm_b*(theta_idm - theta_b)) );
  }

  /** - ---> intermediate quantities for 2nd order tca: shear_g at first order in tight-coupling */
  shear_g=16./45.*tau_c*(theta_g+metric_shear);
  /* (Ma & Bertschinger give (1/9)*(4/3) instead of (2/15)*(4/3)
     because they didn't include the contribution of G_gamma0
     and G_gamma2, which are of the same order as sigma_g. This
     was already consistently included in CAMB) */
  /* if there is idm_g we have to use a different photon shear term, see 1802.06589 */
  if (pth->has_idm_g == _TRUE_) {
    shear_g = 16./45. * tau_2_idm_g * (theta_g + metric_shear);
  }
  /** - ---> intermediate quantities for 2nd order tca: shear_g_prime at first order in tight-coupling */
  shear_g_prime=16./45.*(tau_c*(theta_prime+metric_shear_prime)+dtau_c*(theta_g+metric_shear));

  /* change for idm_g, same as above */
  if (pth->has_idm_g == _TRUE_) {
    shear_g_prime = 16./45.*(tau_2_idm_g*(theta_prime + metric_shear_prime) + dtau_2_idm_g*(theta_g+metric_shear));
  }
  /** - ---> 2nd order as in CRS*/
  if (ppr->tight_coupling_approximation == (int)second_order_CRS) {

    if (ppt->gauge == newtonian) {

      class_stop(error_message,
                 "the second_order_CRS approach to tight-coupling is coded in synchronous gauge, not newtonian: change gauge or try another tight-coupling scheme");

    }

    if (ppt->gauge == synchronous) {

      class_test(pba->sgnK != 0,
                 ppt->error_message,
                 "the second_order_CRS approach to tight-coupling is coded in the flat case only: for non-flat try another tight-coupling scheme");

      /* infer Delta from h'' using Einstein equation */

      Delta = 2*k2*y[pv->index_pt_eta]
        -2*a_prime_over_a*pvecmetric[ppw->index_mt_h_prime]
        -pvecmetric[ppw->index_mt_h_prime_prime];

      /* monster expression for slip at second-order in tight-coupling */
      slip=(-2./(1.+R)*a_prime_over_a-pvecthermo[pth->index_th_ddkappa]/pvecthermo[pth->index_th_dkappa])*(theta_b-theta_g)
        +(-a_primeprime_over_a*theta_b
          -k2*a_prime_over_a*(delta_g/2.-2.*shear_g)
          +k2*(cb2*(-theta_b-metric_continuity)
               -4./3.*(-theta_g-metric_continuity)/4.
               +shear_g_prime)
          )/pvecthermo[pth->index_th_dkappa]/(1.+R)
        -2.*R*(3.*a_prime_over_a*a_prime_over_a*cb2+(1.+R)*(a_primeprime_over_a-a_prime_over_a*a_prime_over_a)-3.*a_prime_over_a*a_prime_over_a)
        /(1.+R)/(1.+R)/(1.+R)*(theta_b-theta_g)/pvecthermo[pth->index_th_dkappa]
        +(
          a_primeprime_over_a*a_prime_over_a*((2.-3.*cb2)*R-2.)*theta_b/(1.+R)
          +a_prime_over_a*k2*(1.-3.*cb2)*theta_b/3./(1.+R)
          +a_primeprime_over_a*k2*cb2*delta_b/(1.+R)
          +k2*k2*(3.*cb2-1.)*cb2*delta_b/3./(1.+R)
          +k2*k2*R*(3.*cb2-1.)*delta_g/12./(1.+R)
          +a_primeprime_over_a*k2*(2.+3.*R)*delta_g/4./(1.+R)
          +a_prime_over_a*a_prime_over_a*k2*((2.-3.*cb2)*R-1.)*delta_g/2./(1.+R)
          +a_prime_over_a*k2*cb2*(1.+(3.*cb2-2.)*R)*(-theta_b-metric_continuity)/(1.+R)
          +a_prime_over_a*k2*(2.+(5.-3.*cb2)*R)*4./3.*(-theta_g-metric_continuity)/4./(1.+R)
          +a_prime_over_a*(1.-3.*cb2)*k2*2.*metric_shear/3.
          +k2*k2*(3.*cb2-1.)*y[pv->index_pt_eta]/3.
          +2.*a_prime_over_a*k2*(3.*cb2-1.)*pvecmetric[ppw->index_mt_eta_prime]
          +k2*(1.-3.*cb2)*Delta/6.
          )/pvecthermo[pth->index_th_dkappa]/pvecthermo[pth->index_th_dkappa]/(1.+R)/(1.+R)
        -(4.*a_primeprime_over_a*theta_b-4.*k2*cb2*(-theta_b-metric_continuity)+2.*a_prime_over_a*k2*delta_g+k2*4./3.*(-theta_g-metric_continuity))/2./(1.+R)/(1.+R)*pvecthermo[pth->index_th_ddkappa]/pvecthermo[pth->index_th_dkappa]/pvecthermo[pth->index_th_dkappa]/pvecthermo[pth->index_th_dkappa]
        +4.*a_prime_over_a*R/(1.+R)/(1.+R)*pvecthermo[pth->index_th_ddkappa]/pvecthermo[pth->index_th_dkappa]/pvecthermo[pth->index_th_dkappa]*(theta_b-theta_g);

      /* second-order correction to shear */
      shear_g = (1.-11./6.*dtau_c)*shear_g-11./6.*tau_c*16./45.*tau_c*(theta_prime+k2*pvecmetric[ppw->index_mt_alpha_prime]);

    }
  }

  /** - ---> 2nd order like in CLASS paper */
  if (ppr->tight_coupling_approximation == (int)second_order_CLASS) {

    if (ppt->gauge == newtonian) {

      class_stop(error_message,
                 "the second_order_CLASS approach to tight-coupling is coded in synchronous gauge, not newtonian: change gauge or try another tight-coupling scheme");

    }

    if (ppt->gauge == synchronous) {

      /* zero order for theta_b'' = theta_g'' */
      theta_prime_prime = ((R-1.)*a_prime_over_a*theta_prime-(a_primeprime_over_a-a_prime_over_a*a_prime_over_a)*theta_b
                           +k2*(pvecthermo[pth->index_th_dcb2]*delta_b+cb2*(-theta_b-metric_continuity)-a_prime_over_a*R/4.*delta_g+R/4.*4./3.*(-theta_g-metric_continuity)))/(1.+R);

      /* zero-order quantities g0, g0', go'' */
      g0 = -a_prime_over_a*theta_b + k2*(cb2*delta_b-delta_g/4.);
      g0_prime = -a_prime_over_a*theta_prime-(a_primeprime_over_a-a_prime_over_a*a_prime_over_a)*theta_b+k2*(pvecthermo[pth->index_th_dcb2]*delta_b+(1./3.-cb2)*(theta_b+0.5*pvecmetric[ppw->index_mt_h_prime]));
      g0_prime_prime = -a_prime_over_a*theta_prime_prime-2.*(a_primeprime_over_a-a_prime_over_a*a_prime_over_a)*theta_prime
        -(2.*a_prime_over_a*a_prime_over_a*a_prime_over_a-3.*a_primeprime_over_a*a_prime_over_a)*theta_b
        +k2*(pvecthermo[pth->index_th_ddcb2]*delta_b-2.*pvecthermo[pth->index_th_dcb2]*(theta_b+0.5*pvecmetric[ppw->index_mt_h_prime])+(1./3.-cb2)*(theta_prime+0.5*pvecmetric[ppw->index_mt_h_prime_prime]));

      /* slip at second order */
      slip = (1.-2*a_prime_over_a*F)*slip + F*k2*s2_squared*(2.*a_prime_over_a*shear_g+shear_g_prime)
        -F*(F_prime_prime*g0+2.*F_prime*g0_prime+F*g0_prime_prime);

      /* second-order correction to shear*/
      /* this is modified for idm_g, see 1802.06589 */
      if (pth->has_idm_g == _TRUE_) {
        shear_g = (1.-11./6.*dtau_2_idm_g)*shear_g-11./6.*tau_2_idm_g*16./45.*tau_2_idm_g*(theta_prime+metric_shear_prime);
      }
      else {
        shear_g = (1.-11./6.*dtau_c)*shear_g-11./6.*tau_c*16./45.*tau_c*(theta_prime+metric_shear_prime);
      }
    }
  }

  /** - ---> add only the most important 2nd order terms */
  if (ppr->tight_coupling_approximation == (int)compromise_CLASS) {

    /* slip at second order (only leading second-order terms) */
    slip = (1.-2.*a_prime_over_a*F)*slip + F*k2*(2.*a_prime_over_a*s2_squared*shear_g+s2_squared*shear_g_prime-(1./3.-cb2)*(F*theta_prime+2.*F_prime*theta_b));

    /* second-order correction to shear */
    /* this is modified for idm_g, see 1802.06589 */
    if (pth->has_idm_g == _TRUE_) {
      shear_g = (1.-11./6.*dtau_2_idm_g)*shear_g-11./6.*tau_2_idm_g*16./45.*tau_2_idm_g*(theta_prime+metric_shear_prime);
    }
    else {
      shear_g = (1.-11./6.*dtau_c)*shear_g-11./6.*tau_c*16./45.*tau_c*(theta_prime+metric_shear_prime);
    }
  }

  /** - ---> store tight-coupling values of photon shear and its derivative */

  ppw->tca_shear_g = shear_g;
  ppw->tca_slip = slip;

  return _SUCCESS_;

}

/**
 * Compute the density delta and velocity theta of photons and
 * ultra-relativistic neutrinos in the radiation streaming
 * approximation
 *
 * @param ppr                      Input: pointer to precision structure
 * @param pba                      Input: pointer to background structure
 * @param pth                      Input: pointer to thermodynamics structure
 * @param ppt                      Input: pointer to perturbation structure
 * @param k                        Input: wavenumber
 * @param y                        Input: vector of perturbations
 * @param a_prime_over_a           Input: a'/a
 * @param pvecthermo               Input: vector of thermodynamics quantites
 * @param ppw                      Input/Output: in input, fixed parameters (e.g. indices); in output, delta and theta
 * @param error_message            Output: error message
 */

int perturbations_rsa_delta_and_theta(
                                      struct precision * ppr,
                                      struct background * pba,
                                      struct thermodynamics * pth,
                                      struct perturbations * ppt,
                                      double k,
                                      double * y,
                                      double a_prime_over_a,
                                      double * pvecthermo,
                                      struct perturbations_workspace * ppw,
                                      ErrorMsg error_message
                                      ) {
  /* - define local variables */

  double k2;

  k2 = k*k;

  double a2 = pow(ppw->pvecback[pba->index_bg_a],2.);

  class_test(ppw->approx[ppw->index_ap_rsa] == (int)rsa_off,
             "this function should not have been called now, bug was introduced",
             ppt->error_message,
             ppt->error_message);

  // formulas below TBC for curvaturema

  /* newtonian gauge */
  if (ppt->gauge == newtonian) {

    if (ppr->radiation_streaming_approximation == rsa_null) {
      ppw->rsa_delta_g = 0.;
      ppw->rsa_theta_g = 0.;
    }
    else {
      ppw->rsa_delta_g = -4.*y[ppw->pv->index_pt_phi];
      ppw->rsa_theta_g = 6.*ppw->pvecmetric[ppw->index_mt_phi_prime];
    }

    if (ppr->radiation_streaming_approximation == rsa_MD_with_reio) {

      ppw->rsa_delta_g +=
        -4./k2*ppw->pvecthermo[pth->index_th_dkappa]*y[ppw->pv->index_pt_theta_b];

      ppw->rsa_theta_g +=
        3./k2*(ppw->pvecthermo[pth->index_th_ddkappa]*y[ppw->pv->index_pt_theta_b]
               +ppw->pvecthermo[pth->index_th_dkappa]*
               (-a_prime_over_a*y[ppw->pv->index_pt_theta_b]
                +ppw->pvecthermo[pth->index_th_cb2]*k2*y[ppw->pv->index_pt_delta_b]
                +k2*y[ppw->pv->index_pt_phi]));
    }

    if (pba->has_ur == _TRUE_) {

      if (ppr->radiation_streaming_approximation == rsa_null) {
        ppw->rsa_delta_ur = 0.;
        ppw->rsa_theta_ur = 0.;
      }
      else {
        ppw->rsa_delta_ur = -4.*y[ppw->pv->index_pt_phi];
        ppw->rsa_theta_ur = 6.*ppw->pvecmetric[ppw->index_mt_phi_prime];
      }
    }
  }

  /* synchronous gauge */
  if (ppt->gauge == synchronous) {

    if (ppr->radiation_streaming_approximation == rsa_null) {
      ppw->rsa_delta_g = 0.;
      ppw->rsa_theta_g = 0.;
    }
    else {

      if (pba->has_smg == _TRUE_) {
          ppw->rsa_delta_g = 4./k2*(a_prime_over_a*ppw->pvecmetric[ppw->index_mt_h_prime]
                                    -k2*y[ppw->pv->index_pt_eta]
                                    +9./2.*a2*ppw->pvecmetric[ppw->index_mt_rsa_p_smg]);
      }
      else {
        ppw->rsa_delta_g = 4./k2*(a_prime_over_a*ppw->pvecmetric[ppw->index_mt_h_prime]
                                -k2*y[ppw->pv->index_pt_eta]);
      }

      ppw->rsa_theta_g = -0.5*ppw->pvecmetric[ppw->index_mt_h_prime];
    }

    if (ppr->radiation_streaming_approximation == rsa_MD_with_reio) {

      ppw->rsa_delta_g +=
        -4./k2*ppw->pvecthermo[pth->index_th_dkappa]*(y[ppw->pv->index_pt_theta_b]+0.5*ppw->pvecmetric[ppw->index_mt_h_prime]);

        if (pba->has_smg == _TRUE_) {
            ppw->rsa_theta_g +=
              3./k2*(ppw->pvecthermo[pth->index_th_ddkappa]*
                  (y[ppw->pv->index_pt_theta_b]
                    +0.5*ppw->pvecmetric[ppw->index_mt_h_prime])
                  +ppw->pvecthermo[pth->index_th_dkappa]*
                  (-a_prime_over_a*y[ppw->pv->index_pt_theta_b]
                    + ppw->pvecthermo[pth->index_th_cb2]*k2*y[ppw->pv->index_pt_delta_b]
                    -a_prime_over_a*ppw->pvecmetric[ppw->index_mt_h_prime]
                    +k2*y[ppw->pv->index_pt_eta]
                    -9./2.*a2*ppw->pvecmetric[ppw->index_mt_rsa_p_smg]));
        }
        else {
          ppw->rsa_theta_g +=
            3./k2*(ppw->pvecthermo[pth->index_th_ddkappa]*
                   (y[ppw->pv->index_pt_theta_b]
                    +0.5*ppw->pvecmetric[ppw->index_mt_h_prime])
                   +ppw->pvecthermo[pth->index_th_dkappa]*
                   (-a_prime_over_a*y[ppw->pv->index_pt_theta_b]
                    + ppw->pvecthermo[pth->index_th_cb2]*k2*y[ppw->pv->index_pt_delta_b]
                    -a_prime_over_a*ppw->pvecmetric[ppw->index_mt_h_prime]
                    +k2*y[ppw->pv->index_pt_eta]));
        }
    }

    if (pba->has_ur == _TRUE_) {

      if (ppr->radiation_streaming_approximation == rsa_null) {
        ppw->rsa_delta_ur = 0.;
        ppw->rsa_theta_ur = 0.;
      }
      else {
        ppw->rsa_delta_ur = 4./k2*(a_prime_over_a*ppw->pvecmetric[ppw->index_mt_h_prime]
                                   -k2*y[ppw->pv->index_pt_eta]);
        ppw->rsa_theta_ur = -0.5*ppw->pvecmetric[ppw->index_mt_h_prime];

        if(pba->has_smg == _TRUE_) {
          ppw->rsa_delta_ur = 4./k2*(a_prime_over_a*ppw->pvecmetric[ppw->index_mt_h_prime]
                                   -k2*y[ppw->pv->index_pt_eta]
                                  +9./2.*a2*ppw->pvecmetric[ppw->index_mt_rsa_p_smg]);
        }
      }
    }
  }

  ppw->delta_rho += ppw->pvecback[pba->index_bg_rho_g]*ppw->rsa_delta_g;
  ppw->delta_p += 1./3.*ppw->pvecback[pba->index_bg_rho_g]*ppw->rsa_delta_g;
  ppw->rho_plus_p_theta += 4./3.*ppw->pvecback[pba->index_bg_rho_g]*ppw->rsa_theta_g;
  ppw->delta_rho_r += ppw->pvecback[pba->index_bg_rho_g]*ppw->rsa_delta_g;
  ppw->rho_plus_p_theta_r += 4./3.*ppw->pvecback[pba->index_bg_rho_g]*ppw->rsa_theta_g;

  if (pba->has_ur == _TRUE_) {
    ppw->delta_rho += ppw->pvecback[pba->index_bg_rho_ur]*ppw->rsa_delta_ur;
    ppw->delta_p += 1./3.*ppw->pvecback[pba->index_bg_rho_ur]*ppw->rsa_delta_ur;
    ppw->rho_plus_p_theta += 4./3.*ppw->pvecback[pba->index_bg_rho_ur]*ppw->rsa_theta_ur;
    ppw->delta_rho_r += ppw->pvecback[pba->index_bg_rho_ur]*ppw->rsa_delta_ur;
    ppw->rho_plus_p_theta_r += 4./3.*ppw->pvecback[pba->index_bg_rho_ur]*ppw->rsa_theta_ur;
  }

  

  return _SUCCESS_;

}

/**
 * Compute the density delta and velocity theta of interacting dark
 * radiation in its streaming approximation
 *
 * @param ppr                      Input: pointer to precision structure
 * @param pba                      Input: pointer to background structure
 * @param pth                      Input: pointer to thermodynamics structure
 * @param ppt                      Input: pointer to perturbation structure
 * @param k                        Input: wavenumber
 * @param y                        Input: vector of perturbations
 * @param a_prime_over_a           Input: a'/a
 * @param pvecthermo               Input: vector of thermodynamics quantites
 * @param ppw                      Input/Output: in input, fixed parameters (e.g. indices); in output, delta and theta
 * @param error_message            Output: error message
 */

int perturbations_rsa_idr_delta_and_theta(
                                          struct precision * ppr,
                                          struct background * pba,
                                          struct thermodynamics * pth,
                                          struct perturbations * ppt,
                                          double k,
                                          double * y,
                                          double a_prime_over_a,
                                          double * pvecthermo,
                                          struct perturbations_workspace * ppw,
                                          ErrorMsg error_message
                                          ) {
  /* - define local variables */

  double k2;

  k2 = k*k;

  // formulas below TBC for curvaturema

  /* newtonian gauge */
  if (ppt->gauge == newtonian) {

    if (ppw->approx[ppw->index_ap_rsa_idr] == (int)rsa_idr_on) {

      ppw->rsa_delta_idr = -4.*y[ppw->pv->index_pt_phi];
      ppw->rsa_theta_idr = 6.*ppw->pvecmetric[ppw->index_mt_phi_prime];

    }
  }

  if (ppt->gauge == synchronous) {

    if (ppw->approx[ppw->index_ap_rsa_idr] == (int)rsa_idr_on) {

      ppw->rsa_delta_idr = 4./k2*(a_prime_over_a*ppw->pvecmetric[ppw->index_mt_h_prime]
                                  -k2*y[ppw->pv->index_pt_eta]);
      ppw->rsa_theta_idr = -0.5*ppw->pvecmetric[ppw->index_mt_h_prime];

    }
  }

  return _SUCCESS_;

}<|MERGE_RESOLUTION|>--- conflicted
+++ resolved
@@ -25,11 +25,8 @@
  */
 
 #include "perturbations.h"
-<<<<<<< HEAD
+#include "parallel.h"
 #include "hi_class.h"
-=======
-#include "parallel.h"
->>>>>>> fb762fda
 
 
 /**
@@ -927,15 +924,7 @@
       //for (index_k = 0; index_k < ppt->k_size; index_k++) {
       for (index_k = ppt->k_size[index_md]-1; index_k >=0; index_k--) {
 
-<<<<<<< HEAD
-
-#pragma omp parallel                                                    \
-  shared(pppw,ppr,pba,pth,ppt,index_md,index_ic,abort,number_of_threads) \
-  private(index_k,thread,tstart,tstop,tspent)                           \
-  num_threads(number_of_threads)
-=======
         class_run_parallel(with_arguments(ppr,pba,pth,ppt,index_md,index_ic,index_k),
->>>>>>> fb762fda
 
           if (ppt->perturbations_verbose > 2) {
             printf("evolving mode k=%e /Mpc  (%d/%d)",ppt->k[index_md][index_k],index_k+1,ppt->k_size[index_md]);
@@ -972,20 +961,7 @@
 
         );
 
-<<<<<<< HEAD
-      if (abort == _TRUE_) {
-        int thread_num;
-        for (thread_num = 0; thread_num < number_of_threads; thread_num++)
-        {
-          perturbations_workspace_free(ppt,index_md,pppw[thread_num]);
-        }
-        free(pppw);
-        perturbations_free(ppt);
-        return _FAILURE_;
-      }
-=======
       } /* end of loop over wavenumbers */
->>>>>>> fb762fda
 
     } /* end of loop over initial conditions */
 
@@ -9618,12 +9594,6 @@
              pth->error_message,
              error_message);
 
-  /** - compute related background quantities */
-  a = pvecback[pba->index_bg_a];
-  a2 = a*a;
-  a_prime_over_a = pvecback[pba->index_bg_H] * a;
-  R = 4./3. * pvecback[pba->index_bg_rho_g]/pvecback[pba->index_bg_rho_b];
-
   /** - get metric perturbations with perturbations_einstein() */
   class_call(perturbations_einstein(ppr,
                                     pba,
