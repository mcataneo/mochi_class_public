--- conflicted
+++ resolved
@@ -4366,9 +4366,6 @@
   double velocity_tot;
   double s2_squared;
 
-<<<<<<< HEAD
-  int qs_array_smg[] = _VALUES_QS_SMG_FLAGS_;
-=======
   // Declare smg variables too
 
   double dt=0., Omx=0., wx=0., kin=0., bra=0., bra_p=0., dbra=0., ten=0., run=0., M2=0.,DelM2=0.;
@@ -4379,9 +4376,8 @@
   double g1=0., g2=0., g3=0.;
   double vx_smg=0.,vxp_smg=0.,delta_rho_r=0.;
 
-
-  int smgqs_array[] = _VALUES_SMGQS_FLAGS_;
->>>>>>> 9bf9561f
+  int qs_array_smg[] = _VALUES_QS_SMG_FLAGS_;
+
 
 
   /** - for scalars */
@@ -4641,7 +4637,7 @@
 
       if (pba->has_smg == _TRUE_) {
 
-<<<<<<< HEAD
+
        //smg related variables for hi_class
           double dt=0., Omx=0., wx=0., kin=0., bra=0., bra_p=0., dbra=0., ten=0., run=0., M2=0.,DelM2=0.;
           double Dd=0., cs2num=0., cs2num_p=0.;
@@ -4691,10 +4687,7 @@
 
 
         if (qs_array_smg[ppw->approx[ppw->index_ap_qs_smg]] == 0) {
-=======
-      
-        if (smgqs_array[ppw->approx[ppw->index_ap_smgqs]] == 0) {
->>>>>>> 9bf9561f
+
       /* Initial conditions for the *dynamical* scalar field
        * 1) gravitating_attr: Self-consistent Gravitating Attractor
        *    We allow the scalar to contribute the gravitational field during RD (can happen if Omx or alphas large at early times)
