--- conflicted
+++ resolved
@@ -33,19 +33,11 @@
  * Evaluate source functions at given conformal time tau by reading
  * the pre-computed table and interpolating.
  *
-<<<<<<< HEAD
  * @param ppt        Input: pointer to perturbation structure containing interpolation tables
  * @param index_md   Input: index of requested mode
  * @param index_ic   Input: index of requested initial condition
  * @param index_type Input: index of requested source function type
  * @param tau        Input: any value of conformal time
-=======
- * @param ppt        Input : pointer to perturbation structure containing interpolation tables
- * @param index_md   Input : index of requested mode
- * @param index_ic   Input : index of requested initial condition
- * @param index_type Input : index of requested source function type
- * @param tau        Input : any value of conformal time
->>>>>>> d25be529
  * @param psource    Output: vector (already allocated) of source function as a function of k
  * @return the error status
  */
@@ -1282,18 +1274,10 @@
  * Define the number of comoving wavenumbers using the information
  * passed in the precision structure.
  *
-<<<<<<< HEAD
  * @param ppr        Input: pointer to precision structure
  * @param pba        Input: pointer to background structure
  * @param pth        Input: pointer to thermodynamics structure
  * @param ppt        Input: pointer to perturbation structure
-=======
- * @param ppr        Input : pointer to precision structure
- * @param pba        Input : pointer to background structure
- * @param pth        Input : pointer to thermodynamics structure
- * @param ppt        Input : pointer to perturbation structure
- * @param index_md Input: index describing the mode (scalar, tensor, etc.)
->>>>>>> d25be529
  * @return the error status
  */
 
@@ -2769,11 +2753,7 @@
  * @param pth                Input: pointer to the thermodynamics structure
  * @param ppt                Input: pointer to the perturbation structure
  * @param index_md           Input: index of mode under consideration (scalar/.../tensor)
-<<<<<<< HEAD
  * @param k                  Input: index of wavenumber
-=======
- * @param index_k            Input: index of wavenumber
->>>>>>> d25be529
  * @param ppw                Input: pointer to perturb_workspace structure containing index values and workspaces
  * @param tau_ini            Input: initial time of the perturbation integration
  * @param tau_end            Input: final time of the perturbation integration
@@ -4220,16 +4200,12 @@
   double velocity_tot;
   double s2_squared;
 
-<<<<<<< HEAD
   int smgqs_array[] = _VALUES_SMGQS_FLAGS_;
-=======
-//smg related variables for hi_class
+
+  //smg related variables for hi_class
   double dt, Omx, wx, kin, bra, dbra, ten, run, DelM2;
   double A_Vx_smg, A_v_nu_smg, A_sigma_nu_smg, A1_eta_smg, A2_eta_smg;
   double B1_smg, B2_smg, B3_smg, B3num_smg, B3denom_smg, amplitude;
-
-  /** - for scalars */
->>>>>>> d25be529
 
   /** - for scalars */
   if (_scalars_) {
@@ -4418,31 +4394,6 @@
        * phi(t,x) = phi(tau+delta tau(x))
        * This leads to very simple expressions:
        * v_X = delta tau = delta_cdm/a_prime_over_a and v_X_prime = 0
-<<<<<<< HEAD
-       */     
-      if (pba->has_smg == _TRUE_) {
-        if (smgqs_array[ppw->approx[ppw->index_ap_smgqs]] == 0) {
-	  if (pba->pert_initial_conditions_smg == single_clock){
-	        // single_clock IC given with respect to photons (because there are always photons)
-	    ppw->pv->y[ppw->pv->index_pt_vx_smg] = -1/(4.*ppw->pvecback[pba->index_bg_H])*ppw->pv->y[ppw->pv->index_pt_delta_g];
-	        // Single clock IC => v_x^prime = 0
-	    ppw->pv->y[ppw->pv->index_pt_vx_prime_smg] = 0. ; 
-	    if(ppt->perturbations_verbose > 5)
-	      printf("Single clock IC for smg: ");
-	    }
-	    if (pba->pert_initial_conditions_smg == zero){
-	      ppw->pv->y[ppw->pv->index_pt_vx_smg] = 0.;
-	      ppw->pv->y[ppw->pv->index_pt_vx_prime_smg] = 0. ;
-	    
-	      if(ppt->perturbations_verbose > 5)
-	        printf("Zero IC for smg: ");
-	  }
-	 
-	if(ppt->perturbations_verbose > 5)
-	  printf("Vx = %e, Vx'= %e \n",ppw->pv->y[ppw->pv->index_pt_vx_smg],ppw->pv->y[ppw->pv->index_pt_vx_prime_smg]);
-        }
-      }        
-=======
        *        
        * 3) kineticity only IC: Vx = (k tau)^2
        * from Vx'' = 2 (a H)^2 Vx
@@ -4465,6 +4416,7 @@
       int     complex,i;
    
       if (pba->has_smg == _TRUE_) { 
+        if (smgqs_array[ppw->approx[ppw->index_ap_smgqs]] == 0) {
                   
           // Read in the initial values of all background params: alphas, Omx, w 
 	  
@@ -4911,12 +4863,11 @@
       }// End external-field attractor ICs 
 	 
    
-   //print the scalar's IC values, whatever the ICs
-   if(ppt->perturbations_verbose > 5)	 
+      //print the scalar's IC values, whatever the ICs
+      if(ppt->perturbations_verbose > 5)	 
 	    printf("Vx = %e, Vx'= %e \n", ppw->pv->y[ppw->pv->index_pt_vx_smg],ppw->pv->y[ppw->pv->index_pt_vx_prime_smg]); 
-	
+    }	
   }// end SMG adiabatic ICs        
->>>>>>> d25be529
 
       /* all relativistic relics: ur, early ncdm, dr */
 
@@ -5830,19 +5781,11 @@
   double k2=0.,a=0.,a2=0.,a_prime_over_a=0.;
   double s2_squared=0.;
   double shear_g = 0.;
-<<<<<<< HEAD
-  double D=0, cs2num=0, cs2num_p=0.;
+  double D=0., cs2num=0., cs2num_p=0.;
   double l1=0., l2=0., l3=0., l4=0., l5=0., l6=0., l7=0., l8=0., l2_p=0., l8_p=0.;
   double M2=0., kin=0., bra=0., run=0., ten=0., bra_p=0.;
   double rho_tot=0., p_tot=0., rho_smg=0., p_smg=0., H=0., rho_r=0.;
   double g1=0., g2=0., g3=0.;
-=======
-  double D=0, cs2num=0;
-  double l1=0., l2=0., l3=0., l4=0., l5=0., l6=0., l7=0., l8=.0, l2_p=0., l8_p=0.;
-  double M2=0., kin=0., bra=0., run=0., ten=0., bra_p=0.;
-  double rho_tot=0., p_tot=0., rho_smg=0., p_smg=0., H=0., rho_r=0.;
- 
->>>>>>> d25be529
 
   /** - define wavenumber and scale factor related quantities */
 
@@ -5906,23 +5849,13 @@
 	bra = ppw->pvecback[pba->index_bg_braiding_smg];
 	run = ppw->pvecback[pba->index_bg_mpl_running_smg];
 	ten = ppw->pvecback[pba->index_bg_tensor_excess_smg];
-<<<<<<< HEAD
         bra_p = ppw->pvecback[pba->index_bg_braiding_prime_smg];
-=======
-  bra_p = ppw->pvecback[pba->index_bg_braiding_prime_smg];
-
->>>>>>> d25be529
 	
 	rho_tot = ppw->pvecback[pba->index_bg_rho_tot_wo_smg];
 	p_tot = ppw->pvecback[pba->index_bg_p_tot_wo_smg];
 	rho_smg = ppw->pvecback[pba->index_bg_rho_smg];
 	p_smg = ppw->pvecback[pba->index_bg_p_smg];
-<<<<<<< HEAD
         rho_r = ppw->pvecback[pba->index_bg_rho_g] + ppw->pvecback[pba->index_bg_rho_ur];
-=======
-  rho_r = ppw->pvecback[pba->index_bg_rho_g] + ppw->pvecback[pba->index_bg_rho_ur];
-
->>>>>>> d25be529
 	
 	H = ppw->pvecback[pba->index_bg_H];
 	
@@ -9185,7 +9118,6 @@
 
 }
 
-<<<<<<< HEAD
 
 int perturb_find_scheme_smgqs(
                               struct precision * ppr,
@@ -9748,8 +9680,8 @@
 //   printf("}\n");
 
   return _SUCCESS_;
-
-=======
+}
+
 /*
  * Test for stability of solutions in RD before initialisation of 
  * perturbations: if standard solution not stable, cannot set ICs properly.
@@ -10045,5 +9977,4 @@
   // If we get here, then initialise modes and evolve them!
   
   return _SUCCESS_;
->>>>>>> d25be529
-}+}
