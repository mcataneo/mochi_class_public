--- conflicted
+++ resolved
@@ -1189,11 +1189,8 @@
   double * k_max_cl;
   double k_max=0.;
   double scale2;
-<<<<<<< HEAD
-=======
   double *tmp_k_list;
   int newk_size, index_newk, add_k_output_value;
->>>>>>> 8d4bf5d7
 
   class_test(ppr->k_step_transition == 0.,
              ppt->error_message,
@@ -1776,12 +1773,9 @@
     ppt->k_max = MAX(ppt->k_max,ppt->k[ppt->index_md_tensors][ppt->k_size[ppt->index_md_tensors]-1]); /* last value, inferred from perturbations structure */
   }
 
-<<<<<<< HEAD
-=======
   free(k_max_cmb);
   free(k_max_cl);
 
->>>>>>> 8d4bf5d7
   return _SUCCESS_;
 
 }
@@ -2426,41 +2420,6 @@
 
   if (ppt->k_output_values_num > 0) {
 
-<<<<<<< HEAD
-    /* Allocate storage */
-    class_alloc(ppt->index_k_output_values,sizeof(double)*ppt->md_size*ppt->k_output_values_num,ppt->error_message);
-
-    /** Find indices in ppt->k[index_md] corresponding to 'k_output_values'.
-        We are assuming that ppt->k is sorted and growing, but
-        we are not assuming anything about ppt->k_output_values. */
-    for (index_mode=0; index_mode<ppt->md_size; index_mode++){
-
-      for (index_k_output=0; index_k_output<ppt->k_output_values_num; index_k_output++){
-        k_target = ppt->k_output_values[index_k_output];
-        for (index_k=0; index_k<ppt->k_size[index_mode]; index_k++){
-          if (ppt->k[index_mode][index_k] > k_target)
-            break;
-        }
-        if (index_k == 0){
-          //k_target smaller than the smallest k in the list
-          ppt->index_k_output_values[index_mode*ppt->k_output_values_num+index_k_output] = 0;
-        }
-        else if (index_k == ppt->k_size[index_mode]){
-          //k_target is larger than the largest k in the list
-          ppt->index_k_output_values[index_mode*ppt->k_output_values_num+index_k_output] = ppt->k_size[index_mode]-1;
-        }
-        else{
-          //Find the closest k value
-          if ((k_target-ppt->k[index_mode][index_k-1])<(ppt->k[index_mode][index_k]-k_target))
-            ppt->index_k_output_values[index_mode*ppt->k_output_values_num+index_k_output] = index_k - 1;
-          else
-            ppt->index_k_output_values[index_mode*ppt->k_output_values_num+index_k_output] = index_k;
-        }
-      }
-    }
-
-=======
->>>>>>> 8d4bf5d7
     /** Write titles for all perturbations that we would like to print/store. */
     if (ppt->has_scalars == _TRUE_){
 
