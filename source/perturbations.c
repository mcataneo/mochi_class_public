--- conflicted
+++ resolved
@@ -6495,11 +6495,8 @@
   double delta_ur=0.,theta_ur=0.,shear_ur=0.,l4_ur=0.;
   double delta_rho_scf=0., rho_plus_p_theta_scf=0.;
   double delta_scf=0., theta_scf=0.;
-<<<<<<< HEAD
   double V_x_smg=0., V_x_prime_smg=0.;
-=======
   /** - ncdm sector begins */
->>>>>>> de7d9d7e
   int n_ncdm;
   double *delta_ncdm=NULL, *theta_ncdm=NULL, *shear_ncdm=NULL, *delta_p_over_delta_rho_ncdm=NULL;
   double rho_ncdm_bg, p_ncdm_bg, pseudo_p_ncdm, w_ncdm;
