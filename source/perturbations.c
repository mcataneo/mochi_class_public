--- conflicted
+++ resolved
@@ -1340,12 +1340,8 @@
       class_define_index(ppt->index_tp_delta_dcdm, ppt->has_source_delta_dcdm,index_type,1);
       class_define_index(ppt->index_tp_delta_fld,  ppt->has_source_delta_fld, index_type,1);
       class_define_index(ppt->index_tp_delta_scf,  ppt->has_source_delta_scf, index_type,1);
-<<<<<<< HEAD
       class_define_index(ppt->index_tp_phi_smg,    ppt->has_source_phi_smg,   index_type,1);
       class_define_index(ppt->index_tp_delta_dr,   ppt->has_source_delta_dr, index_type,1);
-=======
-      class_define_index(ppt->index_tp_delta_dr,   ppt->has_source_delta_dr,  index_type,1);
->>>>>>> 48f0bafc
       class_define_index(ppt->index_tp_delta_ur,   ppt->has_source_delta_ur,  index_type,1);
       class_define_index(ppt->index_tp_delta_ncdm1,ppt->has_source_delta_ncdm,index_type,pba->N_ncdm);
       class_define_index(ppt->index_tp_theta_m,    ppt->has_source_theta_m,   index_type,1);
@@ -3280,19 +3276,16 @@
       /* Scalar field scf */
       class_store_columntitle(ppt->scalar_titles, "delta_scf", pba->has_scf);
       class_store_columntitle(ppt->scalar_titles, "theta_scf", pba->has_scf);
-<<<<<<< HEAD
-      /* Scalar field smg */
-      class_store_columntitle(ppt->scalar_titles, "V_x_smg", pba->has_smg);
-      class_store_columntitle(ppt->scalar_titles, "V_x_prime_smg", pba->has_smg);
-
-      class_store_columntitle(ppt->scalar_titles,"h_prime",pba->has_smg);
-      class_store_columntitle(ppt->scalar_titles,"eta",pba->has_smg);
-=======
       /** Fluid */
       class_store_columntitle(ppt->scalar_titles, "delta_rho_fld", pba->has_fld);
       class_store_columntitle(ppt->scalar_titles, "rho_plus_p_theta_fld", pba->has_fld);
       class_store_columntitle(ppt->scalar_titles, "delta_p_fld", pba->has_fld);
->>>>>>> 48f0bafc
+      /* Scalar field smg */
+      class_store_columntitle(ppt->scalar_titles, "V_x_smg", pba->has_smg);
+      class_store_columntitle(ppt->scalar_titles, "V_x_prime_smg", pba->has_smg);
+
+      class_store_columntitle(ppt->scalar_titles,"h_prime",pba->has_smg);
+      class_store_columntitle(ppt->scalar_titles,"eta",pba->has_smg);
 
       ppt->number_of_scalar_titles =
         get_number_of_titles(ppt->scalar_titles);
@@ -6802,7 +6795,6 @@
         p_smg = ppw->pvecback[pba->index_bg_p_smg];
         rho_r = ppw->pvecback[pba->index_bg_rho_g] + ppw->pvecback[pba->index_bg_rho_ur];
 
-<<<<<<< HEAD
         H = ppw->pvecback[pba->index_bg_H];
 
         l1 = ppw->pvecback[pba->index_bg_lambda_1_smg];
@@ -6832,12 +6824,6 @@
           /* write here the values, as taken from the integration */
           ppw->pvecmetric[ppw->index_mt_vx_smg] = y[ppw->pv->index_pt_vx_smg];
           ppw->pvecmetric[ppw->index_mt_vx_prime_smg] = y[ppw->pv->index_pt_vx_prime_smg];
-=======
-        class_call(perturb_rsa_delta_and_theta(ppr,pba,pth,ppt,k,y,a_prime_over_a,ppw->pvecthermo,ppw),
-                   ppt->error_message,
-                   ppt->error_message);
-      }
->>>>>>> 48f0bafc
 
         }//end of fully_dynamic assignation of vx and vx'
         else if (qs_array_smg[ppw->approx[ppw->index_ap_qs_smg]] == 1) {
@@ -7137,7 +7123,6 @@
   /** - define local variables */
 
   double a,a2,a_prime_over_a,k2;
-  double rho_plus_p_tot=0.;
   double rho_m=0.;
   double delta_rho_m=0.;
   double rho_plus_p_m=0.;
@@ -7271,14 +7256,10 @@
       + ppw->pvecback[pba->index_bg_rho_b]*y[ppw->pv->index_pt_theta_b]; // contribution to total perturbed stress-energy
     ppw->rho_plus_p_shear = 4./3.*ppw->pvecback[pba->index_bg_rho_g]*shear_g; // contribution to total perturbed stress-energy
     ppw->delta_p = 1./3.*ppw->pvecback[pba->index_bg_rho_g]*delta_g
-<<<<<<< HEAD
-      + ppw->pvecthermo[pth->index_th_cb2]*ppw->pvecback[pba->index_bg_rho_b]*y[ppw->pv->index_pt_delta_b];
-    rho_plus_p_tot = 4./3. * ppw->pvecback[pba->index_bg_rho_g] + ppw->pvecback[pba->index_bg_rho_b];
+    + ppw->pvecback[pba->index_bg_rho_b]*delta_p_b_over_rho_b; // contribution to total perturbed stress-energy
+    ppw->rho_plus_p_tot = 4./3. * ppw->pvecback[pba->index_bg_rho_g] + ppw->pvecback[pba->index_bg_rho_b];
     ppw->delta_rho_r = ppw->pvecback[pba->index_bg_rho_g]*delta_g;
     ppw->rho_plus_p_theta_r = 4./3.*ppw->pvecback[pba->index_bg_rho_g]*theta_g;
-=======
-      + ppw->pvecback[pba->index_bg_rho_b]*delta_p_b_over_rho_b; // contribution to total perturbed stress-energy
-    ppw->rho_plus_p_tot = 4./3. * ppw->pvecback[pba->index_bg_rho_g] + ppw->pvecback[pba->index_bg_rho_b];
 
     if (ppt->has_source_delta_m == _TRUE_) {
       delta_rho_m = ppw->pvecback[pba->index_bg_rho_b]*y[ppw->pv->index_pt_delta_b]; // contribution to delta rho_matter
@@ -7288,7 +7269,6 @@
       rho_plus_p_theta_m = ppw->pvecback[pba->index_bg_rho_b]*y[ppw->pv->index_pt_theta_b]; // contribution to [(rho+p)theta]_matter
       rho_plus_p_m = ppw->pvecback[pba->index_bg_rho_b];
     }
->>>>>>> 48f0bafc
 
     /* cdm contribution */
     if (pba->has_cdm == _TRUE_) {
@@ -7350,14 +7330,9 @@
       ppw->rho_plus_p_theta = ppw->rho_plus_p_theta + 4./3.*ppw->pvecback[pba->index_bg_rho_ur]*theta_ur;
       ppw->rho_plus_p_shear = ppw->rho_plus_p_shear + 4./3.*ppw->pvecback[pba->index_bg_rho_ur]*shear_ur;
       ppw->delta_p += 1./3.*ppw->pvecback[pba->index_bg_rho_ur]*delta_ur;
-<<<<<<< HEAD
-      rho_plus_p_tot += 4./3. * ppw->pvecback[pba->index_bg_rho_ur];
+      ppw->rho_plus_p_tot += 4./3. * ppw->pvecback[pba->index_bg_rho_ur];
       ppw->delta_rho_r = ppw->delta_rho_r + ppw->pvecback[pba->index_bg_rho_ur]*delta_ur;
       ppw->rho_plus_p_theta_r = ppw->rho_plus_p_theta_r + 4./3.*ppw->pvecback[pba->index_bg_rho_ur]*theta_ur;
-=======
-
-      ppw->rho_plus_p_tot += 4./3. * ppw->pvecback[pba->index_bg_rho_ur];
->>>>>>> 48f0bafc
     }
 
     /* infer delta_cb abd theta_cb (perturbations from CDM and baryons) before adding ncdm */
@@ -7569,8 +7544,8 @@
 	Z = 2./3.*k2*ppw->pvecback[pba->index_bg_H]/a;
 	Z_prime = Z*(ppw->pvecback[pba->index_bg_H_prime]/ppw->pvecback[pba->index_bg_H] - a_prime_over_a);
 	/** Construct theta_t and its derivative from the Euler equation */
-	theta_t = ppw->rho_plus_p_theta/rho_plus_p_tot;
-	theta_t_prime = -a_prime_over_a*theta_t-(p_t_prime*theta_t-k2*ppw->delta_p +k2*ppw->rho_plus_p_shear)/rho_plus_p_tot+metric_euler;
+	theta_t = ppw->rho_plus_p_theta/ppw->rho_plus_p_tot;
+	theta_t_prime = -a_prime_over_a*theta_t-(p_t_prime*theta_t-k2*ppw->delta_p +k2*ppw->rho_plus_p_shear)/ppw->rho_plus_p_tot+metric_euler;
 	S = ppw->S_fld;
 	S_prime = -Z_prime/Z*S+1./Z*(rho_fld_prime+p_fld_prime)*(theta_t+k2*alpha)+1./Z*(rho_fld+p_fld)*(theta_t_prime+k2*alpha_prime);
 	/** Analytic derivative of the equation for ppw->rho_plus_p_theta_fld above. */
@@ -8723,20 +8698,17 @@
     /* Scalar field scf*/
     class_store_double(dataptr, delta_scf, pba->has_scf, storeidx);
     class_store_double(dataptr, theta_scf, pba->has_scf, storeidx);
-<<<<<<< HEAD
+    /** Fluid */
+    class_store_double(dataptr, ppw->delta_rho_fld, pba->has_fld, storeidx);
+    class_store_double(dataptr, ppw->rho_plus_p_theta_fld, pba->has_fld, storeidx);
+    class_store_double(dataptr, ppw->delta_p_fld, pba->has_fld, storeidx);
+    //fprintf(ppw->perturb_output_file,"\n");
     /* Scalar field smg*/
     class_store_double(dataptr, V_x_smg, pba->has_smg, storeidx);
     class_store_double(dataptr, V_x_prime_smg, pba->has_smg, storeidx);
     class_store_double(dataptr, h_prime_smg, pba->has_smg, storeidx);
     class_store_double(dataptr, eta_smg, pba->has_smg, storeidx);
 
-=======
-    /** Fluid */
-    class_store_double(dataptr, ppw->delta_rho_fld, pba->has_fld, storeidx);
-    class_store_double(dataptr, ppw->rho_plus_p_theta_fld, pba->has_fld, storeidx);
-    class_store_double(dataptr, ppw->delta_p_fld, pba->has_fld, storeidx);
-    //fprintf(ppw->perturb_output_file,"\n");
->>>>>>> 48f0bafc
 
   }
   /** - for tensor modes: */
@@ -10275,16 +10247,15 @@
 
   k2 = k*k;
 
-<<<<<<< HEAD
   double a2;
 
   a2 = pow(ppw->pvecback[pba->index_bg_a],2.);
-=======
+
   class_test(ppw->approx[ppw->index_ap_rsa] == (int)rsa_off,
              "this function should not have been called now, bug was introduced",
              ppt->error_message,
              ppt->error_message);
->>>>>>> 48f0bafc
+
 
   // formulas below TBC for curvaturema
 
@@ -10335,25 +10306,19 @@
     }
     else {
 
-<<<<<<< HEAD
-        /* If smg correct gamma density */
-        if (pba->has_smg == _TRUE_) {
-          ppw->rsa_delta_g = 4./k2*(a_prime_over_a*ppw->pvecmetric[ppw->index_mt_h_prime]
-                                     -k2*y[ppw->pv->index_pt_eta]
-                                    +9./2.*a2*ppw->pvecmetric[ppw->index_mt_rsa_p_smg]);
-        }
-        else {
-          ppw->rsa_delta_g = 4./k2*(a_prime_over_a*ppw->pvecmetric[ppw->index_mt_h_prime]
-                                  -k2*y[ppw->pv->index_pt_eta]);
-        }
-
-        ppw->rsa_theta_g = -0.5*ppw->pvecmetric[ppw->index_mt_h_prime];
-
-=======
-      ppw->rsa_delta_g = 4./k2*(a_prime_over_a*ppw->pvecmetric[ppw->index_mt_h_prime]
+      /* If smg correct gamma density */
+      if (pba->has_smg == _TRUE_) {
+        ppw->rsa_delta_g = 4./k2*(a_prime_over_a*ppw->pvecmetric[ppw->index_mt_h_prime]
+                                   -k2*y[ppw->pv->index_pt_eta]
+                                  +9./2.*a2*ppw->pvecmetric[ppw->index_mt_rsa_p_smg]);
+      }
+      else {
+        ppw->rsa_delta_g = 4./k2*(a_prime_over_a*ppw->pvecmetric[ppw->index_mt_h_prime]
                                 -k2*y[ppw->pv->index_pt_eta]);
+      }
+
       ppw->rsa_theta_g = -0.5*ppw->pvecmetric[ppw->index_mt_h_prime];
->>>>>>> 48f0bafc
+
     }
 
     if (ppr->radiation_streaming_approximation == rsa_MD_with_reio) {
@@ -10361,7 +10326,6 @@
       ppw->rsa_delta_g +=
         -4./k2*ppw->pvecthermo[pth->index_th_dkappa]*(y[ppw->pv->index_pt_theta_b]+0.5*ppw->pvecmetric[ppw->index_mt_h_prime]);
 
-<<<<<<< HEAD
         /* If smg correct gamma theta */
         if (pba->has_smg == _TRUE_) {
 
@@ -10389,22 +10353,10 @@
                   +k2*y[ppw->pv->index_pt_eta]));
         }
 
-=======
-      ppw->rsa_theta_g +=
-        3./k2*(ppw->pvecthermo[pth->index_th_ddkappa]*
-               (y[ppw->pv->index_pt_theta_b]
-                +0.5*ppw->pvecmetric[ppw->index_mt_h_prime])
-               +ppw->pvecthermo[pth->index_th_dkappa]*
-               (-a_prime_over_a*y[ppw->pv->index_pt_theta_b]
-                + ppw->pvecthermo[pth->index_th_cb2]*k2*y[ppw->pv->index_pt_delta_b]
-                -a_prime_over_a*ppw->pvecmetric[ppw->index_mt_h_prime]
-                +k2*y[ppw->pv->index_pt_eta]));
->>>>>>> 48f0bafc
     }
 
     if (pba->has_ur == _TRUE_) {
 
-<<<<<<< HEAD
         if (ppr->radiation_streaming_approximation == rsa_null) {
           ppw->rsa_delta_ur = 0.;
           ppw->rsa_theta_ur = 0.;
@@ -10421,29 +10373,18 @@
                                     +9./2.*a2*ppw->pvecmetric[ppw->index_mt_rsa_p_smg]);
           }
         }
-=======
-      if (ppr->radiation_streaming_approximation == rsa_null) {
-        ppw->rsa_delta_ur = 0.;
-        ppw->rsa_theta_ur = 0.;
-      }
-      else {
-        ppw->rsa_delta_ur = 4./k2*(a_prime_over_a*ppw->pvecmetric[ppw->index_mt_h_prime]
-                                   -k2*y[ppw->pv->index_pt_eta]);
-        ppw->rsa_theta_ur = -0.5*ppw->pvecmetric[ppw->index_mt_h_prime];
->>>>>>> 48f0bafc
-      }
-    }
-  }
-
-  /* update total delta and theta given rsa approximation results */
-
-  ppw->delta_rho += ppw->pvecback[pba->index_bg_rho_g]*ppw->rsa_delta_g;
-  ppw->rho_plus_p_theta += 4./3.*ppw->pvecback[pba->index_bg_rho_g]*ppw->rsa_theta_g;
-
-  if (pba->has_ur == _TRUE_) {
-    ppw->delta_rho += ppw->pvecback[pba->index_bg_rho_ur]*ppw->rsa_delta_ur;
-    ppw->rho_plus_p_theta += 4./3.*ppw->pvecback[pba->index_bg_rho_ur]*ppw->rsa_theta_ur;
-  }
+      }
+    }
+
+    /* update total delta and theta given rsa approximation results */
+
+    ppw->delta_rho += ppw->pvecback[pba->index_bg_rho_g]*ppw->rsa_delta_g;
+    ppw->rho_plus_p_theta += 4./3.*ppw->pvecback[pba->index_bg_rho_g]*ppw->rsa_theta_g;
+
+    if (pba->has_ur == _TRUE_) {
+      ppw->delta_rho += ppw->pvecback[pba->index_bg_rho_ur]*ppw->rsa_delta_ur;
+      ppw->rho_plus_p_theta += 4./3.*ppw->pvecback[pba->index_bg_rho_ur]*ppw->rsa_theta_ur;
+    }
 
   return _SUCCESS_;
 
@@ -11473,7 +11414,7 @@
         if(reg_rescaled>0 && (fabs(den1)<reg_rescaled)){
               den1 = copysign(reg_rescaled,den1);
         }
-        
+
         B1_smg = (bra/Dd)*(bra/den1)*((-6 + kin)*l1 + 3*l4);
         B1_smg +=  (3*pow(bra,3))*(l1/Dd)/den1;
         B1_smg += 2*(cs2num/Dd)*(3*bra*kin + pow(kin,2) - 3*l4)/(2.*(-2. + bra)*(kin + l1));
