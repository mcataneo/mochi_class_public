--- conflicted
+++ resolved
@@ -659,11 +659,8 @@
       if ((ppt->has_pk_matter == _TRUE_) || (ppt->has_nl_corrections_based_on_delta_m)) {
         ppt->has_lss = _TRUE_;
         ppt->has_source_delta_m = _TRUE_;
-<<<<<<< HEAD
-        if ((ppt->pk_only_cdm_bar == _TRUE_) || (pba->has_ncdm && ppt->has_nl_hmcode_corrections_based_on_delta_m)){
-=======
+
         if (pba->has_ncdm == _TRUE_){
->>>>>>> 608fcb93
           ppt->has_source_delta_cb = _TRUE_;
         }
       }
@@ -721,11 +718,7 @@
         }
         if (ppt->has_nc_rsd == _TRUE_) {
           ppt->has_source_theta_m = _TRUE_;
-<<<<<<< HEAD
-          if ((ppt->pk_only_cdm_bar == _TRUE_) || (pba->has_ncdm && ppt->has_nl_hmcode_corrections_based_on_delta_m)){
-=======
-          if (pba->has_ncdm == _TRUE_)
->>>>>>> 608fcb93
+          if (pba->has_ncdm == _TRUE_) {
               ppt->has_source_theta_cb = _TRUE_; //probably we do not need theta_cb at all, rsd always defined for the total matter
           }
         }
