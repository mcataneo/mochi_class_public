--- conflicted
+++ resolved
@@ -2891,12 +2891,9 @@
     class_define_index(ppw->index_ap_ncdmfa,pba->has_ncdm,index_ap,1);
     class_define_index(ppw->index_ap_tca_idm_dr,pba->has_idr,index_ap,1);
     class_define_index(ppw->index_ap_rsa_idr,pba->has_idr,index_ap,1);
-<<<<<<< HEAD
     if (pba->has_smg == _TRUE_)
       perturbations_define_indices_ap_smg(ppw, &index_ap);
 
-=======
->>>>>>> aa92943e
   }
 
   ppw->ap_size=index_ap;
@@ -6842,7 +6839,6 @@
         	  ( k2 * s2_squared * y[ppw->pv->index_pt_eta] + 1.5 * a2 * ppw->delta_rho)/(0.5*a_prime_over_a);  /* h' */
         }
 
-<<<<<<< HEAD
         /* eventually, infer radiation streaming approximation for
            gamma and ur (this is exactly the right place to do it
            because the result depends on h_prime) */
@@ -6853,10 +6849,6 @@
                      ppt->error_message,
                      ppt->error_message);
         }
-=======
-        ppw->rho_plus_p_theta += 4./3.*ppw->pvecback[pba->index_bg_rho_idr]*ppw->rsa_theta_idr;
-      }
->>>>>>> aa92943e
 
         if ((pba->has_idr==_TRUE_)&&(ppw->approx[ppw->index_ap_rsa_idr] == (int)rsa_idr_on)) {
 
@@ -6868,7 +6860,6 @@
 
         }
 
-<<<<<<< HEAD
         /* second equation involving total velocity */
         ppw->pvecmetric[ppw->index_mt_eta_prime] = (1.5 * a2 * ppw->rho_plus_p_theta + 0.5 * pba->K * ppw->pvecmetric[ppw->index_mt_h_prime])/k2/s2_squared;  /* eta' */
 
@@ -6892,13 +6883,6 @@
         if (ppt->get_h_from_trace == _TRUE_) { // not only _smg
           ppw->pvecmetric[ppw->index_mt_h_prime_prime] +=
             a*a*ppr->einstein00_friction*ppw->pvecmetric[ppw->index_mt_einstein00];
-=======
-        if (pth->has_idm_g == _TRUE_) {
-          shear_g = 16./45./(ppw->pvecthermo[pth->index_th_dkappa] + ppw->pvecthermo[pth->index_th_dmu_idm_g])*(y[ppw->pv->index_pt_theta_g]+k2*ppw->pvecmetric[ppw->index_mt_alpha]);
-        }
-        else {
-          shear_g = 16./45./ppw->pvecthermo[pth->index_th_dkappa]*(y[ppw->pv->index_pt_theta_g]+k2*ppw->pvecmetric[ppw->index_mt_alpha]);
->>>>>>> aa92943e
         }
 
         /* alpha = (h'+6eta')/2k^2 */
@@ -6908,28 +6892,24 @@
            shear, then correct the total shear */
         if (ppw->approx[ppw->index_ap_tca] == (int)tca_on) {
 
-<<<<<<< HEAD
-          shear_g = 16./45./ppw->pvecthermo[pth->index_th_dkappa]*(y[ppw->pv->index_pt_theta_g]+k2*ppw->pvecmetric[ppw->index_mt_alpha]);
+          if (pth->has_idm_g == _TRUE_) {
+            shear_g = 16./45./(ppw->pvecthermo[pth->index_th_dkappa] + ppw->pvecthermo[pth->index_th_dmu_idm_g])*(y[ppw->pv->index_pt_theta_g]+k2*ppw->pvecmetric[ppw->index_mt_alpha]);
+          }
+          else {
+            shear_g = 16./45./ppw->pvecthermo[pth->index_th_dkappa]*(y[ppw->pv->index_pt_theta_g]+k2*ppw->pvecmetric[ppw->index_mt_alpha]);
+          }
 
           ppw->rho_plus_p_shear += 4./3.*ppw->pvecback[pba->index_bg_rho_g]*shear_g;
 
         }
 
-        if ((pba->has_idm_dr == _TRUE_)&&(ppw->approx[ppw->index_ap_tca_idm_dr] == (int)tca_idm_dr_on)){
-
-          shear_idr = 0.5*8./15./ppw->pvecthermo[pth->index_th_dmu_idm_dr]/ppt->alpha_idm_dr[0]*(y[ppw->pv->index_pt_theta_idr]+k2*ppw->pvecmetric[ppw->index_mt_alpha]);
-=======
-      if (pth->has_idm_dr == _TRUE_) {
-        if (ppw->approx[ppw->index_ap_tca_idm_dr] == (int)tca_idm_dr_on){
-
-          shear_idr = 0.5*8./15./ppw->pvecthermo[pth->index_th_dmu_idm_dr]/ppt->alpha_idm_dr[0]*(y[ppw->pv->index_pt_theta_idr]+k2*ppw->pvecmetric[ppw->index_mt_alpha]);
-
-          ppw->rho_plus_p_shear += 4./3.*ppw->pvecback[pba->index_bg_rho_idr]*shear_idr;
-        }
-      }
->>>>>>> aa92943e
-
-          ppw->rho_plus_p_shear += 4./3.*ppw->pvecback[pba->index_bg_rho_idr]*shear_idr;
+        if (pth->has_idm_dr == _TRUE_) {
+          if (ppw->approx[ppw->index_ap_tca_idm_dr] == (int)tca_idm_dr_on){
+
+            shear_idr = 0.5*8./15./ppw->pvecthermo[pth->index_th_dmu_idm_dr]/ppt->alpha_idm_dr[0]*(y[ppw->pv->index_pt_theta_idr]+k2*ppw->pvecmetric[ppw->index_mt_alpha]);
+
+            ppw->rho_plus_p_shear += 4./3.*ppw->pvecback[pba->index_bg_rho_idr]*shear_idr;
+          }
         }
 
         /* fourth equation involving total shear */
@@ -9698,10 +9678,8 @@
         - (k2 + a2*pvecback[pba->index_bg_ddV_scf])*y[pv->index_pt_phi_scf]; //checked
 
     }
-<<<<<<< HEAD
 
     /** - ---> scalar modified gravity (smg) */
-
     if (pba->has_smg == _TRUE_) {
       class_call(
         perturbations_derivs_smg(ppt, ppw, pv, dy, pvecmetric),
@@ -9709,60 +9687,6 @@
         ppt->error_message
       );
     }
-
-    /** - ---> interacting dark radiation */
-    if (pba->has_idr == _TRUE_){
-
-      if (ppw->approx[ppw->index_ap_rsa_idr] == (int)rsa_idr_off) {
-
-        if ((pba->has_idm_dr == _FALSE_)||((pba->has_idm_dr == _TRUE_)&&(ppw->approx[ppw->index_ap_tca_idm_dr] == (int)tca_idm_dr_off))) {
-
-          /** - ----> idr velocity */
-          if(ppt->idr_nature == idr_free_streaming)
-            dy[pv->index_pt_theta_idr] = k2*(y[pv->index_pt_delta_idr]/4.-s2_squared*y[pv->index_pt_shear_idr]) + metric_euler;
-          else
-            dy[pv->index_pt_theta_idr] = k2/4. * y[pv->index_pt_delta_idr] + metric_euler;
-
-          if (pba->has_idm_dr == _TRUE_)
-            dy[pv->index_pt_theta_idr] += dmu_idm_dr*(y[pv->index_pt_theta_idm_dr]-y[pv->index_pt_theta_idr]);
-
-          if(ppt->idr_nature == idr_free_streaming){
-
-            /** - ----> exact idr shear */
-            l = 2;
-            dy[pv->index_pt_shear_idr] = 0.5*(8./15.*(y[pv->index_pt_theta_idr]+metric_shear)-3./5.*k*s_l[3]/s_l[2]*y[pv->index_pt_shear_idr+1]);
-            if (pba->has_idm_dr == _TRUE_)
-              dy[pv->index_pt_shear_idr]-= (ppt->alpha_idm_dr[l-2]*dmu_idm_dr + ppt->beta_idr[l-2]*dmu_idr)*y[pv->index_pt_shear_idr];
-
-            /** - ----> exact idr l=3 */
-            l = 3;
-            dy[pv->index_pt_l3_idr] = k/(2.*l+1.)*(l*2.*s_l[l]*s_l[2]*y[pv->index_pt_shear_idr]-(l+1.)*s_l[l+1]*y[pv->index_pt_l3_idr+1]);
-            if (pba->has_idm_dr == _TRUE_)
-              dy[pv->index_pt_l3_idr]-= (ppt->alpha_idm_dr[l-2]*dmu_idm_dr + ppt->beta_idr[l-2]*dmu_idr)*y[pv->index_pt_l3_idr];
-
-            /** - ----> exact idr l>3 */
-            for (l = 4; l < pv->l_max_idr; l++) {
-              dy[pv->index_pt_delta_idr+l] = k/(2.*l+1)*(l*s_l[l]*y[pv->index_pt_delta_idr+l-1]-(l+1.)*s_l[l+1]*y[pv->index_pt_delta_idr+l+1]);
-              if (pba->has_idm_dr == _TRUE_)
-                dy[pv->index_pt_delta_idr+l]-= (ppt->alpha_idm_dr[l-2]*dmu_idm_dr + ppt->beta_idr[l-2]*dmu_idr)*y[pv->index_pt_delta_idr+l];
-            }
-
-            /** - ----> exact idr lmax_dr */
-            l = pv->l_max_idr;
-            dy[pv->index_pt_delta_idr+l] = k*(s_l[l]*y[pv->index_pt_delta_idr+l-1]-(1.+l)*cotKgen*y[pv->index_pt_delta_idr+l]);
-            if (pba->has_idm_dr == _TRUE_)
-              dy[pv->index_pt_delta_idr+l]-= (ppt->alpha_idm_dr[l-2]*dmu_idm_dr + ppt->beta_idr[l-2]*dmu_idr)*y[pv->index_pt_delta_idr+l];
-          }
-        }
-        else{
-          dy[pv->index_pt_theta_idr] = 1./(1.+Sinv)*(- a_prime_over_a*y[pv->index_pt_theta_idm_dr] + k2*pvecthermo[pth->index_th_cidm_dr2]*y[pv->index_pt_delta_idm_dr]
-                                                     + k2*Sinv*(1./4.*y[pv->index_pt_delta_idr] - ppw->tca_shear_idm_dr)) + metric_euler - 1./(1.+Sinv)*tca_slip_idm_dr;
-
-        }
-      }
-    }
-=======
->>>>>>> aa92943e
 
     /** - ---> ultra-relativistic neutrino/relics (ur) */
 
