--- conflicted
+++ resolved
@@ -536,14 +536,9 @@
                                        "omega_dcdmdr",
                                        "Omega_scf",
                                        "Omega_ini_dcdm",
-<<<<<<< HEAD
                                        "omega_ini_dcdm",
-                                       "sigma8",
                                        "Omega_smg",
                                        "M2_today_smg"};
-=======
-                                       "omega_ini_dcdm"};
->>>>>>> de055a9e
 
   /* array of corresponding parameters that must be adjusted in order to meet the target (= unknown parameters) */
   char * const unknown_namestrings[] = {"h",                        /* unknown param for target '100*theta_s' */
@@ -551,14 +546,9 @@
                                         "Omega_ini_dcdm",           /* unknown param for target 'omega_dcdmdr"' */
                                         "scf_shooting_parameter",   /* unknown param for target 'Omega_scf' */
                                         "Omega_dcdmdr",             /* unknown param for target 'Omega_ini_dcdm' */
-<<<<<<< HEAD
                                         "omega_dcdmdr",             /* unknown param for target 'omega_ini_dcdm' */
-                                        "A_s",                      /* unknown param for target 'sigma8' */
                                         "shooting_parameter_smg",   /* unknown param for target 'Omega_smg' */
                                         "param_shoot_M2_smg"};    /* unknown param for target 'M2_today_smg' */
-=======
-                                        "omega_dcdmdr"};             /* unknown param for target 'omega_ini_dcdm' */
->>>>>>> de055a9e
 
   /* for each target, module up to which we need to run CLASS in order
      to compute the targetted quantities (not running the whole code
@@ -569,14 +559,9 @@
                                         cs_background,     /* computation stage for target 'omega_dcdmdr' */
                                         cs_background,     /* computation stage for target 'Omega_scf' */
                                         cs_background,     /* computation stage for target 'Omega_ini_dcdm' */
-<<<<<<< HEAD
                                         cs_background,     /* computation stage for target 'omega_ini_dcdm' */
-                                        cs_nonlinear,      /* computation stage for target 'sigma8' */
                                         cs_background,     /* computation stage for target 'Omega_smg' */
                                         cs_background};    /* computation stage for target 'M2_today_smg' */
-=======
-                                        cs_background};     /* computation stage for target 'omega_ini_dcdm' */
->>>>>>> de055a9e
 
   struct fzerofun_workspace fzw;
 
@@ -786,10 +771,6 @@
     free(fzw.target_value);
   }
 
-<<<<<<< HEAD
-  /* Now Horndeski should be tuned */
-  pba->parameters_tuned_smg = _TRUE_;
-=======
 
   /** After the 'normal' shooting is done, do special shooting just for sigma8 if needed*/
   class_call(parser_read_double(pfc,"sigma8",&param1,&flag1,errmsg),
@@ -884,7 +865,9 @@
     free(fzw.target_name);
     free(fzw.target_value);
   }
->>>>>>> de055a9e
+
+  /* Now Horndeski should be tuned */
+  pba->parameters_tuned_smg = _TRUE_;
 
   return _SUCCESS_;
 
