--- conflicted
+++ resolved
@@ -4683,17 +4683,10 @@
                "You can only enter one of 'P_k_max_h/Mpc' or 'P_k_max_1/Mpc'.");
     /* Complete set of parameters */
     if (flag1 == _TRUE_){
-<<<<<<< HEAD
-      ppt->k_max_for_pk=MAX(ppt->k_max_for_pk,param1*pba->h);
-    }
-    if (flag2 == _TRUE_){
-      ppt->k_max_for_pk=MAX(ppt->k_max_for_pk,param2);
-=======
       ppt->k_max_for_pk = param1*pba->h;
     }
     if (flag2 == _TRUE_){
       ppt->k_max_for_pk = param2;
->>>>>>> 0a93fadc
     }
 
     /** 3.a.1) Maximum k in primordial P(k) */
