/** @file input.c Documented input module.
 *
 * Julien Lesgourgues, 27.08.2010
 */

#include "input.h"

/**
 * Use this routine to extract initial parameters from files 'xxx.ini'
 * and/or 'xxx.pre'. They can be the arguments of the main() routine.
 *
 * If class is embedded into another code, you will probably prefer to
 * call directly input_init() in order to pass input parameters
 * through a 'file_content' structure.
 */

int input_init_from_arguments(
                              int argc,
                              char **argv,
                              struct precision * ppr,
                              struct background *pba,
                              struct thermo *pth,
                              struct perturbs *ppt,
                              struct transfers *ptr,
                              struct primordial *ppm,
                              struct spectra *psp,
                              struct nonlinear * pnl,
                              struct lensing *ple,
                              struct output *pop,
                              ErrorMsg errmsg
                              ) {

  /** Summary: */

  /** - define local variables */

  struct file_content fc;             /** - --> the final structure with all parameters */
  struct file_content fc_input;       /** - --> a temporary structure with all input parameters */
  struct file_content fc_precision;   /** - --> a temporary structure with all precision parameters */
  struct file_content fc_root;        /** - --> a temporary structure with only the root name */
  struct file_content fc_inputroot;   /** - --> sum of fc_inoput and fc_root */
  struct file_content * pfc_input;    /** - --> a pointer to either fc_root or fc_inputroot */

  char input_file[_ARGUMENT_LENGTH_MAX_];
  char precision_file[_ARGUMENT_LENGTH_MAX_];
  char tmp_file[_ARGUMENT_LENGTH_MAX_+26]; // 26 is enough to extend the file name [...] with the characters "output/[...]%02d_parameters.ini" (as done below)

  int i;
  char extension[5];
  FileArg stringoutput, inifilename;
  int flag1, filenum;

  pfc_input = &fc_input;

  /** - Initialize the two file_content structures (for input
      parameters and precision parameters) to some null content. If no
      arguments are passed, they will remain null and inform
      init_params() that all parameters take default values. */

  fc.size = 0;
  fc_input.size = 0;
  fc_precision.size = 0;
  input_file[0]='\0';
  precision_file[0]='\0';

  /** - If some arguments are passed, identify eventually some 'xxx.ini'
      and 'xxx.pre' files, and store their name. */

  if (argc > 1) {
    for (i=1; i<argc; i++) {
      strncpy(extension,(argv[i]+strlen(argv[i])-4),4);
      extension[4]='\0';
      if (strcmp(extension,".ini") == 0) {
        class_test(input_file[0] != '\0',
                   errmsg,
                   "You have passed more than one input file with extension '.ini', choose one.");
        strcpy(input_file,argv[i]);
      }
      else if (strcmp(extension,".pre") == 0) {
        class_test(precision_file[0] != '\0',
                   errmsg,
                   "You have passed more than one precision with extension '.pre', choose one.");
        strcpy(precision_file,argv[i]);
      }
      else {
        fprintf(stdout,"Warning: the file '%s' has an extension different from .ini and .pre, so it has been ignored\n",argv[i]);
      }
    }
  }

  /** - if there is an 'xxx.ini' file, read it and store its content. */

  if (input_file[0] != '\0'){

    class_call(parser_read_file(input_file,&fc_input,errmsg),
               errmsg,
               errmsg);

    /** - check whether a root name has been set */

    class_call(parser_read_string(&fc_input,"root",&stringoutput,&flag1,errmsg),
               errmsg, errmsg);

    /** - if root has not been set, use root=output/inputfilennameN_ */

    if (flag1 == _FALSE_){
      //printf("strlen-4 = %zu\n",strlen(input_file)-4);
      strncpy(inifilename, input_file, strlen(input_file)-4);
      inifilename[strlen(input_file)-4] = '\0';
      for (filenum = 0; filenum < 100; filenum++){
        sprintf(tmp_file,"output/%s%02d_cl.dat", inifilename, filenum);
        if (file_exists(tmp_file) == _TRUE_)
          continue;
        sprintf(tmp_file,"output/%s%02d_pk.dat", inifilename, filenum);
        if (file_exists(tmp_file) == _TRUE_)
          continue;
        sprintf(tmp_file,"output/%s%02d_tk.dat", inifilename, filenum);
        if (file_exists(tmp_file) == _TRUE_)
          continue;
        sprintf(tmp_file,"output/%s%02d_parameters.ini", inifilename, filenum);
        if (file_exists(tmp_file) == _TRUE_)
          continue;
        break;
      }
      class_call(parser_init(&fc_root,
                             1,
                             fc_input.filename,
                             errmsg),
                 errmsg,errmsg);
      sprintf(fc_root.name[0],"root");
      sprintf(fc_root.value[0],"output/%s%02d_",inifilename,filenum);
      fc_root.read[0] = _FALSE_;
      class_call(parser_cat(&fc_input,&fc_root,&fc_inputroot,errmsg),
                 errmsg,
                 errmsg);
      class_call(parser_free(&fc_input),errmsg,errmsg);
      class_call(parser_free(&fc_root),errmsg,errmsg);
      pfc_input = &fc_inputroot;
    }
  }

  /** - if there is an 'xxx.pre' file, read it and store its content. */

  if (precision_file[0] != '\0')

    class_call(parser_read_file(precision_file,&fc_precision,errmsg),
               errmsg,
               errmsg);

  /** - if one or two files were read, merge their contents in a
      single 'file_content' structure. */

  if ((input_file[0]!='\0') || (precision_file[0]!='\0'))

    class_call(parser_cat(pfc_input,&fc_precision,&fc,errmsg),
               errmsg,
               errmsg);

  class_call(parser_free(pfc_input),errmsg,errmsg);
  class_call(parser_free(&fc_precision),errmsg,errmsg);

  /** - Finally, initialize all parameters given the input 'file_content'
      structure.  If its size is null, all parameters take their
      default values. */

  class_call(input_init(&fc,
                        ppr,
                        pba,
                        pth,
                        ppt,
                        ptr,
                        ppm,
                        psp,
                        pnl,
                        ple,
                        pop,
                        errmsg),
             errmsg,
             errmsg);

   class_call(parser_free(&fc),errmsg,errmsg);

  return _SUCCESS_;
}

/**
 * Initialize each parameter, first to its default values, and then
 * from what can be interpreted from the values passed in the input
 * 'file_content' structure. If its size is null, all parameters keep
 * their default values.
 *
 */

int input_init(
               struct file_content * pfc,
               struct precision * ppr,
               struct background *pba,
               struct thermo *pth,
               struct perturbs *ppt,
               struct transfers *ptr,
               struct primordial *ppm,
               struct spectra *psp,
               struct nonlinear * pnl,
               struct lensing *ple,
               struct output *pop,
               ErrorMsg errmsg
               ) {

  int flag1;
  double param1;
  int counter, index_target, i;
  double * unknown_parameter;
  int unknown_parameters_size;
  int fevals=0;
  double xzero;
  int target_indices[_NUM_TARGETS_];
  double *dxdF, *x_inout;

  char string1[_ARGUMENT_LENGTH_MAX_];
  FILE * param_output;
  FILE * param_unused;
  char param_output_name[_LINE_LENGTH_MAX_];
  char param_unused_name[_LINE_LENGTH_MAX_];

  struct fzerofun_workspace fzw;

  /**
   * Before getting into the assignment of parameters,
   * and before the shooting, we want to already fix our precision parameters.
   *
   * No precision parameter should depend on any input parameter
   *
   */

  class_call(input_read_precisions(pfc,
                                   ppr,
                                   pba,
                                   pth,
                                   ppt,
                                   ptr,
                                   ppm,
                                   psp,
                                   pnl,
                                   ple,
                                   pop,
                                   errmsg),
             errmsg,
             errmsg);

  /* Here we put a warning as we want to encourage hi_class users to get
  h_prime from the trace of the Einstein ij equation than from the Einstein 00
  equation. This is because the Einstein 00 equation has a gauge dependent
  singularity that can be removed using the trace of the Einstein ij equation.
  */
  if (pba->has_smg == _FALSE_ && ppr->get_h_from_trace_smg == _FALSE_) {
    printf("WARNING: you set get_h_from_trace_smg to False.\n");
    printf("While this is still accepted in hi_class, it can cause gauge dependent\n");
    printf("singularities if your model crosses alphaB=2. For this reason in\n");
    printf("future versions of the code this option will be removed and the\n");
    printf("Einstein 00 equation will be used only to set the initial conditions\n");
    printf("for h_prime and as a test to check that it is satisfied during the evolution.\n");
    printf("\n");
  }


  /**
   * In CLASS, we can do something we call 'shooting', where a variable,
   *  which is not directly given is calculated by another variable
   *  through successive runs of class.
   *
   * This is needed for variables which do not immediately follow from
   *  other input parameters. An example is theta_s, the angular scale
   *  of the sound horizon giving us the horizontal peak positions.
   *  This quantity can only replace the hubble parameter h, if we
   *  run all the way into class through to thermodynamics to figure out
   *  how h and theta_s relate numerically.
   *
   * A default parameter for h is chosen, and then we shoot through
   *  CLASS, finding what the corresponding theta_s is. We adjust our
   *  initial h, and shoot again, repeating this process until a
   *  suitable value for h is found which gives the correct
   *  100*theta_s value
   *
   * These two arrays must contain the strings of names to be searched
   *  for and the corresponding new parameter
   * The third array contains the module inside of which the old
   *  parameter is calculated
   *
   * See input_try_unknown_parameters for the actual shooting
   *
   */

  char * const target_namestrings[] = {"100*theta_s","Omega_dcdmdr","omega_dcdmdr",
                                       "Omega_scf","Omega_smg","M_pl_today_smg","Omega_ini_dcdm","omega_ini_dcdm","sigma8"};
  char * const unknown_namestrings[] = {"h","Omega_ini_dcdm","Omega_ini_dcdm",
                                        "scf_shooting_parameter","shooting_parameter_smg","param_shoot_M_pl_smg","Omega_dcdmdr","omega_dcdmdr","A_s"};
  enum computation_stage target_cs[] = {cs_thermodynamics, cs_background, cs_background,
                                        cs_background, cs_background, cs_background, cs_nonlinear};

  int input_verbose = 0, int1, aux_flag, shooting_failed=_FALSE_;

  class_read_int("input_verbose",input_verbose);
  if (input_verbose >0) printf("Reading input parameters\n");

  /* for smg: no tuned parameters yet */
  pba->parameters_tuned_smg = _FALSE_;

  /** - Do we need to fix unknown parameters? */
  unknown_parameters_size = 0;
  fzw.required_computation_stage = 0;
  for (index_target = 0; index_target < _NUM_TARGETS_; index_target++){
    class_call(parser_read_double(pfc,
                                  target_namestrings[index_target],
                                  &param1,
                                  &flag1,
                                  errmsg),
               errmsg,
               errmsg);
    if (flag1 == _TRUE_){
      /** - --> input_auxillary_target_conditions() takes care of the case where for
          instance Omega_dcdmdr is set to 0.0.
      */
      class_call(input_auxillary_target_conditions(pfc,
                                                   index_target,
                                                   param1,
                                                   &aux_flag,
                                                   errmsg),
                 errmsg, errmsg);
      if (aux_flag == _TRUE_){
        if(input_verbose > 2)
	  printf("Found target: %s\n",target_namestrings[index_target]);
        target_indices[unknown_parameters_size] = index_target;
        fzw.required_computation_stage = MAX(fzw.required_computation_stage,target_cs[index_target]);
        unknown_parameters_size++;
      }
    }
  }

  /**
   * Case with unknown parameters...
   *
   * Here we start shooting (see above for explanation of shooting)
   *
   *  */
  if (unknown_parameters_size > 0) {

    /* Create file content structure with additional entries */
    class_call(parser_init(&(fzw.fc),
                           pfc->size+unknown_parameters_size,
                           pfc->filename,
                           errmsg),
               errmsg,errmsg);
    /* Copy input file content to the new file content structure: */
    memcpy(fzw.fc.name, pfc->name, pfc->size*sizeof(FileArg));
    memcpy(fzw.fc.value, pfc->value, pfc->size*sizeof(FileArg));
    memcpy(fzw.fc.read, pfc->read, pfc->size*sizeof(short));

  class_alloc(unknown_parameter,
                unknown_parameters_size*sizeof(double),
                errmsg);
    class_alloc(fzw.unknown_parameters_index,
                unknown_parameters_size*sizeof(int),
                errmsg);
    fzw.target_size = unknown_parameters_size;
    class_alloc(fzw.target_name,
                fzw.target_size*sizeof(enum target_names),
                errmsg);
    class_alloc(fzw.target_value,
                fzw.target_size*sizeof(double),
                errmsg);

    /** - --> go through all cases with unknown parameters: */
    for (counter = 0; counter < unknown_parameters_size; counter++){
      index_target = target_indices[counter];
      class_call(parser_read_double(pfc,
                                    target_namestrings[index_target],
                                    &param1,
                                    &flag1,
                                    errmsg),
                 errmsg,
                 errmsg);

      // store name of target parameter
      fzw.target_name[counter] = index_target;
      // store target value of target parameter
      fzw.target_value[counter] = param1;
      fzw.unknown_parameters_index[counter]=pfc->size+counter;
      // substitute the name of the target parameter with the name of the corresponding unknown parameter
      strcpy(fzw.fc.name[fzw.unknown_parameters_index[counter]],unknown_namestrings[index_target]);
      //printf("%d, %d: %s\n",counter,index_target,target_namestrings[index_target]);
    }

    if (unknown_parameters_size == 1){
      if (input_verbose > 0) {
        fprintf(
                stdout,
                "Computing unknown input parameter '%s' using input parameter '%s'\n",
                fzw.fc.name[fzw.unknown_parameters_index[0]],
                target_namestrings[fzw.target_name[0]]
                );
      }
      /* We can do 1 dimensional root finding */
      /* If shooting fails, postpone error to background module to play nice with MontePython. */
      class_call_try(input_find_root(&xzero,
                                     &fevals,
                                     &fzw,
                                     ppr->tol_shooting_1d,
                                     errmsg),
                     errmsg,
                     pba->shooting_error,
                     shooting_failed=_TRUE_);

      /* Store xzero */
      sprintf(fzw.fc.value[fzw.unknown_parameters_index[0]],"%e",xzero);
      if (input_verbose > 0) {
        fprintf(stdout," -> found '%s = %s'\n",
                fzw.fc.name[fzw.unknown_parameters_index[0]],
                fzw.fc.value[fzw.unknown_parameters_index[0]]);
      }
    }
    else{
      /* We need to do multidimensional root finding */

      if (input_verbose > 0) {
        fprintf(stdout,"Computing unknown input parameters\n");
      }
      class_alloc(x_inout,
                  sizeof(double)*unknown_parameters_size,
                  errmsg);
      class_alloc(dxdF,
                  sizeof(double)*unknown_parameters_size,
                  errmsg);
      class_call(input_get_guess(x_inout,
                                 dxdF,
                                 &fzw,
                                 errmsg),
                 errmsg, errmsg);

      class_call_try(fzero_Newton(input_try_unknown_parameters,
                                  x_inout,
                                  dxdF,
                                  unknown_parameters_size,
                                  1e-4,
                                  1e-6,
                                  &fzw,
                                  &fevals,
                                  errmsg),
                     errmsg, pba->shooting_error,shooting_failed=_TRUE_);



      /* Store xzero */
      for (counter = 0; counter < unknown_parameters_size; counter++){
        sprintf(fzw.fc.value[fzw.unknown_parameters_index[counter]],
                "%e",x_inout[counter]);
        if (input_verbose > 0) {
          fprintf(stdout," -> found '%s = %s'\n",
                  fzw.fc.name[fzw.unknown_parameters_index[counter]],
                  fzw.fc.value[fzw.unknown_parameters_index[counter]]);
        }
      }

      free(x_inout);
      free(dxdF);
    }

    if (input_verbose > 1) {
      fprintf(stdout,"Shooting completed using %d function evaluations\n",fevals);
    }


    /** - --> Read all parameters from tuned pfc */
    class_call(input_read_parameters(&(fzw.fc),
                                     ppr,
                                     pba,
                                     pth,
                                     ppt,
                                     ptr,
                                     ppm,
                                     psp,
                                     pnl,
                                     ple,
                                     pop,
                                     errmsg),
               errmsg,
               errmsg);

    /** - --> Set status of shooting */
    pba->shooting_failed = shooting_failed;

    /* all parameters read in fzw must be considered as read in
       pfc. At the same time the parameters read before in pfc (like
       theta_s,...) must still be considered as read (hence we could
       not do a memcopy) */
    for (i=0; i < pfc->size; i ++) {
      if (fzw.fc.read[i] == _TRUE_)
        pfc->read[i] = _TRUE_;
    }

    // Free tuned pfc
    parser_free(&(fzw.fc));
    /** - --> Free arrays allocated*/
    free(unknown_parameter);
    free(fzw.unknown_parameters_index);
    free(fzw.target_name);
    free(fzw.target_value);
  }
  /** - case with no unknown parameters */
  else{

    /** - --> just read all parameters from input pfc: */
    class_call(input_read_parameters(pfc,
                                     ppr,
                                     pba,
                                     pth,
                                     ppt,
                                     ptr,
                                     ppm,
                                     psp,
                                     pnl,
                                     ple,
                                     pop,
                                     errmsg),
               errmsg,
               errmsg);
  }

  /** - eventually write all the read parameters in a file, unread parameters in another file, and warnings about unread parameters */

  class_call(parser_read_string(pfc,"write parameters",&string1,&flag1,errmsg),
             errmsg,
             errmsg);

  if ((flag1 == _TRUE_) && ((strstr(string1,"y") != NULL) || (strstr(string1,"Y") != NULL))) {

    sprintf(param_output_name,"%s%s",pop->root,"parameters.ini");
    sprintf(param_unused_name,"%s%s",pop->root,"unused_parameters");

    class_open(param_output,param_output_name,"w",errmsg);
    class_open(param_unused,param_unused_name,"w",errmsg);

    fprintf(param_output,"# List of input/precision parameters actually read\n");
    fprintf(param_output,"# (all other parameters set to default values)\n");
    fprintf(param_output,"# Obtained with CLASS %s (for developers: svn version %s)\n",_VERSION_,_SVN_VERSION_);
    fprintf(param_output,"#\n");
    fprintf(param_output,"# This file can be used as the input file of another run\n");
    fprintf(param_output,"#\n");

    fprintf(param_unused,"# List of input/precision parameters passed\n");
    fprintf(param_unused,"# but not used (just for info)\n");
    fprintf(param_unused,"#\n");

    for (i=0; i<pfc->size; i++) {
      if (pfc->read[i] == _TRUE_)
        fprintf(param_output,"%s = %s\n",pfc->name[i],pfc->value[i]);
      else
        fprintf(param_unused,"%s = %s\n",pfc->name[i],pfc->value[i]);
    }
    fprintf(param_output,"#\n");

    fclose(param_output);
    fclose(param_unused);
  }

  class_call(parser_read_string(pfc,"write warnings",&string1,&flag1,errmsg),
             errmsg,
             errmsg);

  if ((flag1 == _TRUE_) && ((strstr(string1,"y") != NULL) || (strstr(string1,"Y") != NULL))) {

    for (i=0; i<pfc->size; i++) {
      if (pfc->read[i] == _FALSE_)
        fprintf(stdout,"[WARNING: input line not recognized and not taken into account: '%s=%s']\n",pfc->name[i],pfc->value[i]);
    }
  }

<<<<<<< HEAD
  /* Now Horndeski should be tuned */
  pba->parameters_tuned_smg = _TRUE_;
=======
  if (pnl->has_pk_eq == _TRUE_) {

    if (input_verbose > 0) {
      printf(" -> since you want to use Halofit with a non-zero wa_fld and the Pk_equal method,\n");
      printf("    calling background module to extract the effective w(tau), Omega_m(tau) parameters");
      printf("    required by this method\n");
    }
    class_call(input_prepare_pk_eq(ppr,pba,pth,pnl,input_verbose,errmsg),
               errmsg,
               errmsg);
  }
>>>>>>> 2dd9238f

  return _SUCCESS_;

}
int input_read_precisions(
                          struct file_content * pfc,
                          struct precision * ppr,
                          struct background *pba,
                          struct thermo *pth,
                          struct perturbs *ppt,
                          struct transfers *ptr,
                          struct primordial *ppm,
                          struct spectra *psp,
                          struct nonlinear * pnl,
                          struct lensing *ple,
                          struct output *pop,
                          ErrorMsg errmsg
                          ) {
  /** - set all precision parameters to default values */

  /**
   * Declare initial params to read into
   * */
  class_call(input_default_precision(ppr),
             errmsg,
             errmsg);

  int int1;
  int flag1;
  double param1;
  char string1[_ARGUMENT_LENGTH_MAX_];

  /**
   * Parse all precision parameters
   * */

#define __PARSE_PRECISION_PARAMETER__
#include "precisions.h"
#undef __PARSE_PRECISION_PARAMETER__

  return _SUCCESS_;
}
int input_read_parameters(
                          struct file_content * pfc,
                          struct precision * ppr,
                          struct background *pba,
                          struct thermo *pth,
                          struct perturbs *ppt,
                          struct transfers *ptr,
                          struct primordial *ppm,
                          struct spectra *psp,
                          struct nonlinear * pnl,
                          struct lensing *ple,
                          struct output *pop,
                          ErrorMsg errmsg
                          ) {

  /** Summary: */

  /** - define local variables */

  int flag1,flag2,flag3,flag4;
  double param1,param2,param3,param4;
  int N_ncdm=0,n,entries_read;
  int int1,fileentries;
  double scf_lambda;
  double fnu_factor;
  double * pointer1;
  char string1[_ARGUMENT_LENGTH_MAX_];
  char string2[_ARGUMENT_LENGTH_MAX_];
  double k1=0.;
  double k2=0.;
  double prr1=0.;
  double prr2=0.;
  double pii1=0.;
  double pii2=0.;
  double pri1=0.;
  double pri2=0.;
  double n_iso=0.;
  double f_iso=0.;
  double n_cor=0.;
  double c_cor=0.;
  double stat_f_idr = 7./8.;

  double Omega_tot;

  int i;

  double sigma_B; /* Stefan-Boltzmann constant in \f$ W/m^2/K^4 = Kg/K^4/s^3 \f$*/

  double rho_ncdm;
  double R0,R1,R2,R3,R4;
  double PSR0,PSR1,PSR2,PSR3,PSR4;
  double HSR0,HSR1,HSR2,HSR3,HSR4;

  double z_max=0.;
  int bin;
  int input_verbose=0;

  sigma_B = 2. * pow(_PI_,5) * pow(_k_B_,4) / 15. / pow(_h_P_,3) / pow(_c_,2);

  /** - set all input parameters to default values */

  class_call(input_default_params(pba,
                                  pth,
                                  ppt,
                                  ptr,
                                  ppm,
                                  psp,
                                  pnl,
                                  ple,
                                  pop),
             errmsg,
             errmsg);

  /** - if entries passed in file_content structure, carefully read
      and interpret each of them, and tune the relevant input
      parameters accordingly*/

  class_read_int("input_verbose",input_verbose);

  /** Knowing the gauge from the very beginning is useful (even if
      this could be a run not requiring perturbations at all: even in
      that case, knowing the gauge is important e.g. for fixing the
      sampling in momentum space for non-cold dark matter) */

  class_call(parser_read_string(pfc,"gauge",&string1,&flag1,errmsg),
             errmsg,
             errmsg);

  if (flag1 == _TRUE_) {

    if ((strstr(string1,"newtonian") != NULL) || (strstr(string1,"Newtonian") != NULL) || (strstr(string1,"new") != NULL)) {
      ppt->gauge = newtonian;
    }

    if ((strstr(string1,"synchronous") != NULL) || (strstr(string1,"sync") != NULL) || (strstr(string1,"Synchronous") != NULL)) {
      ppt->gauge = synchronous;
    }
  }

  /** Main flag for the quasi-static approximation scheme */

  class_call(parser_read_string(pfc,"method_qs_smg",&string1,&flag1,errmsg),
             errmsg,
             errmsg);

  if (flag1 == _TRUE_) {

    if ((strstr(string1,"automatic") != NULL) || (strstr(string1,"a") != NULL) || (strstr(string1,"A") != NULL)) {
      ppt->method_qs_smg = automatic;
    }

    if ((strstr(string1,"fully_dynamic") != NULL) || (strstr(string1,"fd") != NULL) || (strstr(string1,"FD") != NULL)) {
      ppt->method_qs_smg = fully_dynamic;
    }

    if ((strstr(string1,"quasi_static") != NULL) || (strstr(string1,"qs") != NULL) || (strstr(string1,"QS") != NULL)) {
      ppt->method_qs_smg = quasi_static;
    }

    if ((strstr(string1,"fully_dynamic_debug") != NULL) || (strstr(string1,"fdd") != NULL) || (strstr(string1,"FDD") != NULL)) {
      ppt->method_qs_smg = fully_dynamic_debug;
    }

    if ((strstr(string1,"quasi_static_debug") != NULL) || (strstr(string1,"qsd") != NULL) || (strstr(string1,"QSD") != NULL)) {
      ppt->method_qs_smg = quasi_static_debug;
    }
  }

    class_call(parser_read_string(pfc,
        "use_pert_var_deltaphi",
        &string1,
        &flag1,
        errmsg),
      errmsg,
      errmsg);

  if (flag1 == _TRUE_){
    if((strstr(string1,"y") != NULL) || (strstr(string1,"Y") != NULL)){
      ppt->use_pert_var_deltaphi = _TRUE_;
    }
    else{
      ppt->use_pert_var_deltaphi = _FALSE_;
    }
  }


  /** (a) background parameters */

  /** - scale factor today (arbitrary) */
  class_read_double("a_today",pba->a_today);

  /** - h (dimensionless) and [\f$ H_0/c\f$] in \f$ Mpc^{-1} = h / 2997.9... = h * 10^5 / c \f$ */
  class_call(parser_read_double(pfc,"H0",&param1,&flag1,errmsg),
             errmsg,
             errmsg);
  class_call(parser_read_double(pfc,"h",&param2,&flag2,errmsg),
             errmsg,
             errmsg);
  class_test((flag1 == _TRUE_) && (flag2 == _TRUE_),
             errmsg,
             "In input file, you cannot enter both h and H0, choose one");
  if (flag1 == _TRUE_) {
    pba->H0 = param1 * 1.e3 / _c_;
    pba->h = param1 / 100.;
  }
  if (flag2 == _TRUE_) {
    pba->H0 = param2 *  1.e5 / _c_;
    pba->h = param2;
  }

  /** - Omega_0_g (photons) and T_cmb */
  class_call(parser_read_double(pfc,"T_cmb",&param1,&flag1,errmsg),
             errmsg,
             errmsg);
  class_call(parser_read_double(pfc,"Omega_g",&param2,&flag2,errmsg),
             errmsg,
             errmsg);
  class_call(parser_read_double(pfc,"omega_g",&param3,&flag3,errmsg),
             errmsg,
             errmsg);
  class_test(class_at_least_two_of_three(flag1,flag2,flag3),
             errmsg,
             "In input file, you can only enter one of T_cmb, Omega_g or omega_g, choose one");

  if (class_none_of_three(flag1,flag2,flag3)) {
    pba->Omega0_g = (4.*sigma_B/_c_*pow(pba->T_cmb,4.)) / (3.*_c_*_c_*1.e10*pba->h*pba->h/_Mpc_over_m_/_Mpc_over_m_/8./_PI_/_G_);
  }
  else {

    if (flag1 == _TRUE_) {
      /** - Omega0_g = rho_g / rho_c0, each of them expressed in \f$ Kg/m/s^2 \f$*/
      /** - rho_g = (4 sigma_B / c) \f$ T^4 \f$*/
      /** - rho_c0 \f$ = 3 c^2 H_0^2 / (8 \pi G) \f$*/
      pba->Omega0_g = (4.*sigma_B/_c_*pow(param1,4.)) / (3.*_c_*_c_*1.e10*pba->h*pba->h/_Mpc_over_m_/_Mpc_over_m_/8./_PI_/_G_);
      pba->T_cmb=param1;
    }

    if (flag2 == _TRUE_) {
      pba->Omega0_g = param2;
      pba->T_cmb=pow(pba->Omega0_g * (3.*_c_*_c_*1.e10*pba->h*pba->h/_Mpc_over_m_/_Mpc_over_m_/8./_PI_/_G_) / (4.*sigma_B/_c_),0.25);
    }

    if (flag3 == _TRUE_) {
      pba->Omega0_g = param3/pba->h/pba->h;
      pba->T_cmb = pow(pba->Omega0_g * (3.*_c_*_c_*1.e10*pba->h*pba->h/_Mpc_over_m_/_Mpc_over_m_/8./_PI_/_G_) / (4.*sigma_B/_c_),0.25);
    }
  }

  Omega_tot = pba->Omega0_g;

  /** - Omega_0_b (baryons) */
  class_call(parser_read_double(pfc,"Omega_b",&param1,&flag1,errmsg),
             errmsg,
             errmsg);
  class_call(parser_read_double(pfc,"omega_b",&param2,&flag2,errmsg),
             errmsg,
             errmsg);
  class_test(((flag1 == _TRUE_) && (flag2 == _TRUE_)),
             errmsg,
             "In input file, you can only enter one of Omega_b or omega_b, choose one");
  if (flag1 == _TRUE_)
    pba->Omega0_b = param1;
  if (flag2 == _TRUE_)
    pba->Omega0_b = param2/pba->h/pba->h;

  Omega_tot += pba->Omega0_b;

  /** - Omega_0_ur (ultra-relativistic species / massless neutrino) */

  /* (a) try to read N_ur */
  class_call(parser_read_double(pfc,"N_ur",&param1,&flag1,errmsg),
             errmsg,
             errmsg);

  /* these lines have been added for compatibility with deprecated syntax 'N_eff' instead of 'N_ur', in the future they could be suppressed */
  class_call(parser_read_double(pfc,"N_eff",&param2,&flag2,errmsg),
             errmsg,
             errmsg);
  class_test((flag1 == _TRUE_) && (flag2 == _TRUE_),
             errmsg,
             "In input file, you can only enter one of N_eff (deprecated syntax) or N_ur (up-to-date syntax), since they botgh describe the same, i.e. the contribution ukltra-relativistic species to the effective neutrino number");
  if (flag2 == _TRUE_) {
    param1 = param2;
    flag1 = _TRUE_;
    flag2 = _FALSE_;
  }
  /* end of lines for deprecated syntax */

  /* (b) try to read Omega_ur */
  class_call(parser_read_double(pfc,"Omega_ur",&param2,&flag2,errmsg),
             errmsg,
             errmsg);

  /* (c) try to read omega_ur */
  class_call(parser_read_double(pfc,"omega_ur",&param3,&flag3,errmsg),
             errmsg,
             errmsg);

  /* (d) infer the unpassed ones from the passed one */
  class_test(class_at_least_two_of_three(flag1,flag2,flag3),
             errmsg,
             "In input file, you can only enter one of N_eff, Omega_ur or omega_ur, choose one");

  if (class_none_of_three(flag1,flag2,flag3)) {
    pba->Omega0_ur = 3.046*7./8.*pow(4./11.,4./3.)*pba->Omega0_g;
  }
  else {

    if (flag1 == _TRUE_) {
      pba->Omega0_ur = param1*7./8.*pow(4./11.,4./3.)*pba->Omega0_g;
    }
    if (flag2 == _TRUE_) {
      pba->Omega0_ur = param2;
    }
    if (flag3 == _TRUE_) {
      pba->Omega0_ur = param3/pba->h/pba->h;
    }
  }

  class_call(parser_read_double(pfc,"ceff2_ur",&param1,&flag1,errmsg),
             errmsg,
             errmsg);
  if (flag1 == _TRUE_) ppt->three_ceff2_ur = 3.*param1;

  class_call(parser_read_double(pfc,"cvis2_ur",&param1,&flag1,errmsg),
             errmsg,
             errmsg);
  if (flag1 == _TRUE_) ppt->three_cvis2_ur = 3.*param1;

  Omega_tot += pba->Omega0_ur;

  /** - Omega_0_idr (interacting dark radiation) */
  /* Can take both the ethos parameters, and the NADM parameters */

  class_read_double("stat_f_idr",stat_f_idr);

  class_call(parser_read_double(pfc,"N_idr",&param1,&flag1,errmsg),
             errmsg,
             errmsg);
  class_call(parser_read_double(pfc,"N_dg",&param2,&flag2,errmsg),
             errmsg,
             errmsg);
  class_call(parser_read_double(pfc,"xi_idr",&param3,&flag3,errmsg),
             errmsg,
             errmsg);
  class_test(class_at_least_two_of_three(flag1,flag2,flag3),
             errmsg,
             "In input file, you can only enter one of N_idr, N_dg or xi_idr, choose one");

  if (flag1 == _TRUE_) {
    pba->T_idr = pow(param1/stat_f_idr*(7./8.)/pow(11./4.,(4./3.)),(1./4.)) * pba->T_cmb;
    if (input_verbose > 1)
      printf("You passed N_idr = N_dg = %e, this is equivalent to xi_idr = %e in the ETHOS notation. \n", param2, pba->T_idr/pba->T_cmb);
  }
  else if (flag2 == _TRUE_) {
    pba->T_idr = pow(param2/stat_f_idr*(7./8.)/pow(11./4.,(4./3.)),(1./4.)) * pba->T_cmb;
    if (input_verbose > 2)
      printf("You passed N_dg = N_idr = %e, this is equivalent to xi_idr = %e in the ETHOS notation. \n", param2, pba->T_idr/pba->T_cmb);
  }
  else if (flag3 == _TRUE_) {
    pba->T_idr = param3 * pba->T_cmb;
    if (input_verbose > 1)
      printf("You passed xi_idr = %e, this is equivalent to N_idr = N_dg = %e in the NADM notation. \n", param3, stat_f_idr*pow(param3,4.)/(7./8.)*pow(11./4.,(4./3.)));
  }

  pba->Omega0_idr = stat_f_idr*pow(pba->T_idr/pba->T_cmb,4.)*pba->Omega0_g;

  Omega_tot += pba->Omega0_idr;

  /** - Omega_0_cdm (CDM) */
  class_call(parser_read_double(pfc,"Omega_cdm",&param1,&flag1,errmsg),
             errmsg,
             errmsg);
  class_call(parser_read_double(pfc,"omega_cdm",&param2,&flag2,errmsg),
             errmsg,
             errmsg);
  class_test(((flag1 == _TRUE_) && (flag2 == _TRUE_)),
             errmsg,
             "In input file, you can only enter one of Omega_cdm or omega_cdm, choose one");
  if (flag1 == _TRUE_)
    pba->Omega0_cdm = param1;
  if (flag2 == _TRUE_)
    pba->Omega0_cdm = param2/pba->h/pba->h;

  if ((ppt->gauge == synchronous) && (pba->Omega0_cdm==0)) pba->Omega0_cdm = ppr->Omega0_cdm_min_synchronous;

  Omega_tot += pba->Omega0_cdm;

  /** - Omega_0_icdm_dr (DM interacting with DR) */
  class_call(parser_read_double(pfc,"Omega_idm_dr",&param1,&flag1,errmsg),
             errmsg,
             errmsg);
  class_call(parser_read_double(pfc,"omega_idm_dr",&param2,&flag2,errmsg),
             errmsg,
             errmsg);
  class_call(parser_read_double(pfc,"f_idm_dr",&param3,&flag3,errmsg),
             errmsg,
             errmsg);
  class_test(class_at_least_two_of_three(flag1,flag2,flag3),
             errmsg,
             "In input file, you can only enter one of Omega_idm_dr, omega_idm_dr or f_idm_dr, choose one");

  /* ---> if user passes directly the density of idm_dr */
  if (flag1 == _TRUE_)
    pba->Omega0_idm_dr = param1;
  if (flag2 == _TRUE_)
    pba->Omega0_idm_dr = param2/pba->h/pba->h;

  /* ---> if user passes density of idm_dr as a fraction of the CDM one */
  if (flag3 == _TRUE_) {
    class_test((param3 < 0.) || (param3 > 1.),
               errmsg,
               "The fraction of interacting DM with DR must be between 0 and 1, you asked for f_idm_dr=%e",param3);
    class_test((param3 > 0.) && (pba->Omega0_cdm == 0.),
               errmsg,
               "If you want a fraction of interacting DM with DR, to be consistent, you should not set the fraction of CDM to zero");

    pba->Omega0_idm_dr = param3 * pba->Omega0_cdm;
    /* readjust Omega0_cdm */
    pba->Omega0_cdm -= pba->Omega0_idm_dr;
    /* to be consistent, remove same amount from Omega_tot */
    Omega_tot -= pba->Omega0_idm_dr;
    /* avoid Omega0_cdm =0 in synchronous gauge */
    if ((ppt->gauge == synchronous) && (pba->Omega0_cdm==0)) {
      pba->Omega0_cdm += ppr->Omega0_cdm_min_synchronous;
      Omega_tot += ppr->Omega0_cdm_min_synchronous;
      pba->Omega0_idm_dr -= ppr->Omega0_cdm_min_synchronous;
    }
  }

  Omega_tot += pba->Omega0_idm_dr;

  if (pba->Omega0_idm_dr > 0.) {

    class_test(pba->Omega0_idr == 0.0,
               errmsg,
               "You have requested interacting DM ith DR, this requires a non-zero density of interacting DR. Please set either N_idr or xi_idr");

    class_call(parser_read_double(pfc,"a_idm_dr",&param1,&flag1,errmsg),
               errmsg,
               errmsg);
    class_call(parser_read_double(pfc,"a_dark",&param2,&flag2,errmsg),
               errmsg,
               errmsg);
    class_call(parser_read_double(pfc,"Gamma_0_nadm",&param3,&flag3,errmsg),
               errmsg,
               errmsg);
    class_test(class_at_least_two_of_three(flag1,flag2,flag3),
               errmsg,
               "In input file, you can only enter one of a_idm_dr, a_dark or Gamma_0_nadm, choose one");

    if (flag1 == _TRUE_){
      pth->a_idm_dr = param1;
      if (input_verbose > 1)
        printf("You passed a_idm_dr = a_dark = %e, this is equivalent to Gamma_0_nadm = %e in the NADM notation. \n", param1, param1*(4./3.)*(pba->h*pba->h*pba->Omega0_idr));
    }
    else if (flag2 == _TRUE_){
      pth->a_idm_dr = param2;
      if (input_verbose > 1)
        printf("You passed a_dark = a_idm_dr = %e, this is equivalent to Gamma_0_nadm = %e in the NADM notation. \n", param2, param2*(4./3.)*(pba->h*pba->h*pba->Omega0_idr));
    }
    else if (flag3 == _TRUE_){
      pth->a_idm_dr = param3*(3./4.)/(pba->h*pba->h*pba->Omega0_idr);
      if (input_verbose > 1)
        printf("You passed Gamma_0_nadm = %e, this is equivalent to a_idm_dr = a_dark = %e in the ETHOS notation. \n", param3, pth->a_idm_dr);
    }

    /** - Load the rest of the parameters for idm and idr */

    if (flag3 == _TRUE_){ /* If the user passed Gamma_0_nadm, assume they want nadm parameterisation*/
      pth->nindex_idm_dr = 0;
      ppt->idr_nature = idr_fluid;
      if (input_verbose > 1)
        printf("NADM requested. Defaulting on nindex_idm_dr = %e and idr_nature = fluid \n", pth->nindex_idm_dr);
    }

    else{

      class_read_double_one_of_two("nindex_dark","nindex_idm_dr",pth->nindex_idm_dr);

      class_call(parser_read_string(pfc,"idr_nature",&string1,&flag1,errmsg),
                 errmsg,
                 errmsg);

      if (flag1 == _TRUE_) {
        if ((strstr(string1,"free_streaming") != NULL) || (strstr(string1,"Free_Streaming") != NULL) || (strstr(string1,"Free_streaming") != NULL) || (strstr(string1,"FREE_STREAMING") != NULL)) {
          ppt->idr_nature = idr_free_streaming;
        }
        if ((strstr(string1,"fluid") != NULL) || (strstr(string1,"Fluid") != NULL) || (strstr(string1,"FLUID") != NULL)) {
          ppt->idr_nature = idr_fluid;
        }
      }
    }

    class_read_double_one_of_two("m_idm","m_dm",pth->m_idm);

    class_read_double_one_of_two("b_dark","b_idr",pth->b_idr);

    /* Read alpha_idm_dr or alpha_dark */

    class_call(parser_read_list_of_doubles(pfc,"alpha_idm_dr",&entries_read,&(ppt->alpha_idm_dr),&flag1,errmsg),
               errmsg,
               errmsg);

    /* try with the other syntax */
    if (flag1 == _FALSE_) {
      class_call(parser_read_list_of_doubles(pfc,"alpha_dark",&entries_read,&(ppt->alpha_idm_dr),&flag1,errmsg),
                 errmsg,
                 errmsg);
    }

    if(flag1 == _TRUE_){
      if(entries_read != (ppr->l_max_idr-1)){
        class_realloc(ppt->alpha_idm_dr,ppt->alpha_idm_dr,(ppr->l_max_idr-1)*sizeof(double),errmsg);
        for(n=entries_read; n<(ppr->l_max_idr-1); n++) ppt->alpha_idm_dr[n] = ppt->alpha_idm_dr[entries_read-1];
      }
    }
    else{
      class_alloc(ppt->alpha_idm_dr,(ppr->l_max_idr-1)*sizeof(double),errmsg);
      for(n=0; n<(ppr->l_max_idr-1); n++) ppt->alpha_idm_dr[n] = 1.5;
    }

    /* Read alpha_idm_dr or alpha_dark */

    class_call(parser_read_list_of_doubles(pfc,"beta_idr",&entries_read,&(ppt->beta_idr),&flag1,errmsg),
               errmsg,
               errmsg);

    /* try with the other syntax */
    if (flag1 == _FALSE_) {
      class_call(parser_read_list_of_doubles(pfc,"beta_dark",&entries_read,&(ppt->beta_idr),&flag1,errmsg),
                 errmsg,
                 errmsg);
    }

    if(flag1 == _TRUE_){
      if(entries_read != (ppr->l_max_idr-1)){
        class_realloc(ppt->beta_idr,ppt->beta_idr,(ppr->l_max_idr-1)*sizeof(double),errmsg);
        for(n=entries_read; n<(ppr->l_max_idr-1); n++) ppt->beta_idr[n] = ppt->beta_idr[entries_read-1];
      }
    }
    else{
      class_alloc(ppt->beta_idr,(ppr->l_max_idr-1)*sizeof(double),errmsg);
      for(n=0; n<(ppr->l_max_idr-1); n++) ppt->beta_idr[n] = 1.5;
    }
  }
  else {
    ppt->alpha_idm_dr = NULL;
    ppt->beta_idr = NULL;
  }

  /** - Omega_0_dcdmdr (DCDM) */
  class_call(parser_read_double(pfc,"Omega_dcdmdr",&param1,&flag1,errmsg),
             errmsg,
             errmsg);
  class_call(parser_read_double(pfc,"omega_dcdmdr",&param2,&flag2,errmsg),
             errmsg,
             errmsg);
  class_test(((flag1 == _TRUE_) && (flag2 == _TRUE_)),
             errmsg,
             "In input file, you can only enter one of Omega_dcdmdr or omega_dcdmdr, choose one");
  if (flag1 == _TRUE_)
    pba->Omega0_dcdmdr = param1;
  if (flag2 == _TRUE_)
    pba->Omega0_dcdmdr = param2/pba->h/pba->h;

  if (pba->Omega0_dcdmdr > 0) {

    Omega_tot += pba->Omega0_dcdmdr;

    /** - Read Omega_ini_dcdm or omega_ini_dcdm */
    class_call(parser_read_double(pfc,"Omega_ini_dcdm",&param1,&flag1,errmsg),
               errmsg,
               errmsg);
    class_call(parser_read_double(pfc,"omega_ini_dcdm",&param2,&flag2,errmsg),
               errmsg,
               errmsg);
    class_test(((flag1 == _TRUE_) && (flag2 == _TRUE_)),
               errmsg,
               "In input file, you can only enter one of Omega_ini_dcdm or omega_ini_dcdm, choose one");
    if (flag1 == _TRUE_)
      pba->Omega_ini_dcdm = param1;
    if (flag2 == _TRUE_)
      pba->Omega_ini_dcdm = param2/pba->h/pba->h;

    /** - Read Gamma in same units as H0, i.e. km/(s Mpc)*/
    class_read_double("Gamma_dcdm",pba->Gamma_dcdm);
    /* Convert to Mpc */
    pba->Gamma_dcdm *= (1.e3 / _c_);

  }

  /** - non-cold relics (ncdm) */
  class_read_int("N_ncdm",N_ncdm);
  if ((flag1 == _TRUE_) && (N_ncdm > 0)){
    pba->N_ncdm = N_ncdm;

    if (ppt->gauge == synchronous)
      ppr->tol_ncdm = ppr->tol_ncdm_synchronous;
    if (ppt->gauge == newtonian)
      ppr->tol_ncdm = ppr->tol_ncdm_newtonian;

    /* Quadrature modes, 0 is qm_auto. */
    class_read_list_of_integers_or_default("Quadrature strategy",pba->ncdm_quadrature_strategy,0,N_ncdm);
    /* Number of momentum bins */
    class_read_list_of_integers_or_default("Number of momentum bins",pba->ncdm_input_q_size,-1,N_ncdm);

    /* qmax, if relevant */
    class_read_list_of_doubles_or_default("Maximum q",pba->ncdm_qmax,15,N_ncdm);

    /* Read temperatures: */
    class_read_list_of_doubles_or_default("T_ncdm",pba->T_ncdm,pba->T_ncdm_default,N_ncdm);

    /* Read chemical potentials: */
    class_read_list_of_doubles_or_default("ksi_ncdm",pba->ksi_ncdm,pba->ksi_ncdm_default,N_ncdm);

    /* Read degeneracy of each ncdm species: */
    class_read_list_of_doubles_or_default("deg_ncdm",pba->deg_ncdm,pba->deg_ncdm_default,N_ncdm);

    /* Read mass of each ncdm species: */
    class_read_list_of_doubles_or_default("m_ncdm",pba->m_ncdm_in_eV,0.0,N_ncdm);

    /* Read Omega of each ncdm species: */
    class_read_list_of_doubles_or_default("Omega_ncdm",pba->Omega0_ncdm,0.0,N_ncdm);

    /* Read omega of each ncdm species: (Use pba->M_ncdm temporarily)*/
    class_read_list_of_doubles_or_default("omega_ncdm",pba->M_ncdm,0.0,N_ncdm);

    /* Check for duplicate Omega/omega entries, missing mass definition and
       update pba->Omega0_ncdm:*/
    for(n=0; n<N_ncdm; n++){
      /* pba->M_ncdm holds value of omega */
      if (pba->M_ncdm[n]!=0.0){
        class_test(pba->Omega0_ncdm[n]!=0,errmsg,
                   "Nonzero values for both Omega and omega for ncdm species %d are specified!",n);
        pba->Omega0_ncdm[n] = pba->M_ncdm[n]/pba->h/pba->h;
      }
      if ((pba->Omega0_ncdm[n]==0.0) && (pba->m_ncdm_in_eV[n]==0.0)) {
        /* this is the right place for passing the default value of
           the mass (all parameters must have a default value; most of
           them are defined in input_default_params{}, but the ncdm mass
           is a bit special and there is no better place for setting its
           default value). We put an arbitrary value m << 10^-3 eV,
           i.e. the ultra-relativistic limit.*/
        pba->m_ncdm_in_eV[n]=1.e-5;
      }
    }

    /* Check if filenames for interpolation tables are given: */
    class_read_list_of_integers_or_default("use_ncdm_psd_files",pba->got_files,_FALSE_,N_ncdm);

    if (flag1==_TRUE_){
      for(n=0,fileentries=0; n<N_ncdm; n++){
        if (pba->got_files[n] == _TRUE_) fileentries++;
      }

      if (fileentries > 0) {

        /* Okay, read filenames.. */
        class_call(parser_read_list_of_strings(pfc,"ncdm_psd_filenames",
                                               &entries_read,&(pba->ncdm_psd_files),&flag2,errmsg),
                   errmsg,
                   errmsg);
        class_test(flag2 == _FALSE_,errmsg,
                   "Input use_ncdm_files is found, but no filenames found!");
        class_test(entries_read != fileentries,errmsg,
                   "Number of filenames found, %d, does not match number of _TRUE_ values in use_ncdm_files, %d",
                   entries_read,fileentries);
      }
    }
    /* Read (optional) p.s.d.-parameters:*/
    parser_read_list_of_doubles(pfc,
                                "ncdm_psd_parameters",
                                &entries_read,
                                &(pba->ncdm_psd_parameters),
                                &flag2,
                                errmsg);

    class_call(background_ncdm_init(ppr,pba),
               pba->error_message,
               errmsg);

    /* We must calculate M from omega or vice versa if one of them is missing.
       If both are present, we must update the degeneracy parameter to
       reflect the implicit normalization of the distribution function.*/
    for (n=0; n < N_ncdm; n++){
      if (pba->m_ncdm_in_eV[n] != 0.0){
        /* Case of only mass or mass and Omega/omega: */
        pba->M_ncdm[n] = pba->m_ncdm_in_eV[n]/_k_B_*_eV_/pba->T_ncdm[n]/pba->T_cmb;
        class_call(background_ncdm_momenta(pba->q_ncdm_bg[n],
                                           pba->w_ncdm_bg[n],
                                           pba->q_size_ncdm_bg[n],
                                           pba->M_ncdm[n],
                                           pba->factor_ncdm[n],
                                           0.,
                                           NULL,
                                           &rho_ncdm,
                                           NULL,
                                           NULL,
                                           NULL),
                   pba->error_message,
                   errmsg);
        if (pba->Omega0_ncdm[n] == 0.0){
          pba->Omega0_ncdm[n] = rho_ncdm/pba->H0/pba->H0;
        }
        else{
          fnu_factor = (pba->H0*pba->H0*pba->Omega0_ncdm[n]/rho_ncdm);
          pba->factor_ncdm[n] *= fnu_factor;
          /* dlnf0dlnq is already computed, but it is
             independent of any normalization of f0.
             We don't need the factor anymore, but we
             store it nevertheless:*/
          pba->deg_ncdm[n] *=fnu_factor;
        }
      }
      else{
        /* Case of only Omega/omega: */
        class_call(background_ncdm_M_from_Omega(ppr,pba,n),
                   pba->error_message,
                   errmsg);
        //printf("M_ncdm:%g\n",pba->M_ncdm[n]);
        pba->m_ncdm_in_eV[n] = _k_B_/_eV_*pba->T_ncdm[n]*pba->M_ncdm[n]*pba->T_cmb;
      }
      pba->Omega0_ncdm_tot += pba->Omega0_ncdm[n];
      //printf("Adding %g to total Omega..\n",pba->Omega0_ncdm[n]);
    }
  }
  Omega_tot += pba->Omega0_ncdm_tot;

  /** - Omega_0_k (effective fractional density of curvature) */
  class_read_double("Omega_k",pba->Omega0_k);
  /** - Set curvature parameter K */
  pba->K = -pba->Omega0_k*pow(pba->a_today*pba->H0,2);
  /** - Set curvature sign */
  if (pba->K > 0.) pba->sgnK = 1;
  else if (pba->K < 0.) pba->sgnK = -1;

  /* Omega_0_lambda (cosmological constant), Omega0_fld (dark energy fluid),
     Omega0_scf (scalar field), Omega0_smg (scalar modified gravity) */

  class_call(parser_read_double(pfc,"Omega_Lambda",&param1,&flag1,errmsg),
             errmsg,
             errmsg);
  class_call(parser_read_double(pfc,"Omega_fld",&param2,&flag2,errmsg),
             errmsg,
             errmsg);
  class_call(parser_read_double(pfc,"Omega_scf",&param3,&flag3,errmsg),
             errmsg,
             errmsg);
  class_call(parser_read_double(pfc,"Omega_smg",&param4,&flag4,errmsg),
             errmsg,
             errmsg);
  /* Look for Omega_smg_debug if Omega_smg is not specified */
  if (flag4 == _FALSE_){
      class_call(parser_read_double(pfc,"Omega_smg_debug",&param4,&flag4,errmsg),
                 errmsg,
                 errmsg);
      if (flag4 == _TRUE_)
          pba->Omega_smg_debug = param4;
  }

  class_test((flag3 == _TRUE_) && (flag4 == _TRUE_),
             errmsg,
             "In input file, either Omega_scf or Omega_smg must be zero. It is not possible to have both scalar fields present.");

  class_test((flag1 == _TRUE_) && (flag2 == _TRUE_) && ((flag3 == _FALSE_) || (param3 >= 0.)) && (flag4 == _FALSE_),
             errmsg,
             "In input file, either Omega_Lambda or Omega_fld must be left unspecified, except if Omega_scf is set and <0.0, in which case the contribution from the scalar field will be the free parameter.");

  class_test((flag1 == _TRUE_) && (flag2 == _TRUE_) && (flag3 == _FALSE_) && ((flag4 == _FALSE_) || (param4 >= 0.)),
             errmsg,
             "In input file, either Omega_Lambda or Omega_fld must be left unspecified, except if Omega_smg is set and <0.0, in which case the contribution from the scalar field will be the free parameter.");

  /** - --> (flag3(4) == _FALSE_) || (param3(4) >= 0.) explained:
   *  it means that either we have not read Omega_scf(smg) so we are ignoring it
   *  (unlike lambda and fld!) OR we have read it, but it had a
   *  positive value and should not be used for filling.
   *  We now proceed in two steps:
   *  1) set each Omega0 and add to the total for each specified component.
   *  2) go through the components in order {lambda, fld, scf(smg)} and
   *     fill using first unspecified component.
   */

  /** - Test that the user have not specified Omega_scf(smg) < 0 but left either
      Omega_lambda or Omega_fld unspecified:*/
  class_test(((flag1 == _FALSE_)||(flag2 == _FALSE_)) && ((flag3 == _TRUE_) && (param3 < 0.)),
             errmsg,
             "It looks like you want to fulfil the closure relation sum Omega = 1 using the scalar field (scf), so you have to specify both Omega_lambda and Omega_fld in the .ini file");
  class_test(((flag1 == _FALSE_)||(flag2 == _FALSE_)) && ((flag4 == _TRUE_) && (param4 < 0.)),
             errmsg,
             "It looks like you want to fulfil the closure relation sum Omega = 1 using the scalar field (smg), so you have to specify both Omega_lambda and Omega_fld in the .ini file");

  /* Step 1 */
  if (flag1 == _TRUE_){
    pba->Omega0_lambda = param1;
    Omega_tot += pba->Omega0_lambda;
  }
  if (flag2 == _TRUE_){
    pba->Omega0_fld = param2;
    Omega_tot += pba->Omega0_fld;
  }
  if ((flag3 == _TRUE_) && (param3 >= 0.)){
    pba->Omega0_scf = param3;
    Omega_tot += pba->Omega0_scf;
  }
  if ((flag4 == _TRUE_) && (param4 >= 0.)){
    pba->Omega0_smg = param4;
    Omega_tot += pba->Omega0_smg;
  }
  /* Step 2 */
  if (flag1 == _FALSE_) {
    //Fill with Lambda
    pba->Omega0_lambda= 1. - pba->Omega0_k - Omega_tot;
    if (input_verbose > 0) printf(" -> matched budget equations by adjusting Omega_Lambda = %e\n",pba->Omega0_lambda);
  }
  else if (flag2 == _FALSE_) {
    // Fill up with fluid
    pba->Omega0_fld = 1. - pba->Omega0_k - Omega_tot;
    if (input_verbose > 0) printf(" -> matched budget equations by adjusting Omega_fld = %e\n",pba->Omega0_fld);
  }
  else if ((flag3 == _TRUE_) && (param3 < 0.)){ // Fill up with scalar field
    // Fill up with scalar field
    pba->Omega0_scf = 1. - pba->Omega0_k - Omega_tot;
    if (input_verbose > 0) printf(" -> matched budget equations by adjusting Omega_scf = %e\n",pba->Omega0_scf);
  }
  else if ((flag4 == _TRUE_) && (param4 < 0.)){
    // Fill up with scalar field
    pba->Omega0_smg = 1. - pba->Omega0_k - Omega_tot;
    if (input_verbose > 0) printf(" -> budget equations require Omega_smg = %e\n",pba->Omega0_smg);
  }

  /*
    fprintf(stderr,"%e %e %e %e %e\n",
    pba->Omega0_lambda,
    pba->Omega0_fld,
    pba->Omega0_scf,
    pba->Omega0_k,
    Omega_tot);
  */

  if (pba->Omega0_fld != 0.) {

    class_call(parser_read_string(pfc,
                                  "use_ppf",
                                  &string1,
                                  &flag1,
                                  errmsg),
               errmsg,
               errmsg);

    if (flag1 == _TRUE_){
      if((strstr(string1,"y") != NULL) || (strstr(string1,"Y") != NULL)){
        pba->use_ppf = _TRUE_;
        class_read_double("c_gamma_over_c_fld",pba->c_gamma_over_c_fld);
      }
      else {
        pba->use_ppf = _FALSE_;
      }
    }

    class_call(parser_read_string(pfc,"fluid_equation_of_state",&string1,&flag1,errmsg),
               errmsg,
               errmsg);

    if (flag1 == _TRUE_) {

      if ((strstr(string1,"CLP") != NULL) || (strstr(string1,"clp") != NULL)) {
        pba->fluid_equation_of_state = CLP;
      }

      else if ((strstr(string1,"EDE") != NULL) || (strstr(string1,"ede") != NULL)) {
        pba->fluid_equation_of_state = EDE;
      }

      else {
        class_stop(errmsg,"incomprehensible input '%s' for the field 'fluid_equation_of_state'",string1);
      }
    }

    if (pba->fluid_equation_of_state == CLP) {
      class_read_double("w0_fld",pba->w0_fld);
      class_read_double("wa_fld",pba->wa_fld);
      class_read_double("cs2_fld",pba->cs2_fld);
    }

    if (pba->fluid_equation_of_state == EDE) {
      class_read_double("w0_fld",pba->w0_fld);
      class_read_double("Omega_EDE",pba->Omega_EDE);
      class_read_double("cs2_fld",pba->cs2_fld);
    }
  }

  /* Additional SCF parameters: */
  if (pba->Omega0_scf != 0.){
    /** - Read parameters describing scalar field potential */
    class_call(parser_read_list_of_doubles(pfc,
                                           "scf_parameters",
                                           &(pba->scf_parameters_size),
                                           &(pba->scf_parameters),
                                           &flag1,
                                           errmsg),
               errmsg,errmsg);
    class_read_int("scf_tuning_index",pba->scf_tuning_index);
    class_test(pba->scf_tuning_index >= pba->scf_parameters_size,
               errmsg,
               "Tuning index scf_tuning_index = %d is larger than the number of entries %d in scf_parameters. Check your .ini file.",pba->scf_tuning_index,pba->scf_parameters_size);
    /** - Assign shooting parameter */
    class_read_double("scf_shooting_parameter",pba->scf_parameters[pba->scf_tuning_index]);

    scf_lambda = pba->scf_parameters[0];
    if ((fabs(scf_lambda) <3.)&&(pba->background_verbose>1))
      printf("lambda = %e <3 won't be tracking (for exp quint) unless overwritten by tuning function\n",scf_lambda);

    class_call(parser_read_string(pfc,
                                  "attractor_ic_scf",
                                  &string1,
                                  &flag1,
                                  errmsg),
               errmsg,
               errmsg);

    if (flag1 == _TRUE_){
      if((strstr(string1,"y") != NULL) || (strstr(string1,"Y") != NULL)){
        pba->attractor_ic_scf = _TRUE_;
      }
      else{
        pba->attractor_ic_scf = _FALSE_;
        class_test(pba->scf_parameters_size<2,
                   errmsg,
                   "Since you are not using attractor initial conditions, you must specify phi and its derivative phi' as the last two entries in scf_parameters. See explanatory.ini for more details.");
        pba->phi_ini_scf = pba->scf_parameters[pba->scf_parameters_size-2];
        pba->phi_prime_ini_scf = pba->scf_parameters[pba->scf_parameters_size-1];
      }
    }
  }

  if (pba->Omega0_smg != 0.) {

    pba->has_smg = _TRUE_;  //default is _FALSE_

    /** read the model and loop over models to set several flags and variables
     * field_evolution_smg: for self-consistent scalar tensor theories, need to evolve the background equations
     * M_pl_evolution_smg: for some parameterizations, need to integrate M_pl from alpha_M
     * Primary and secondary parameters: The tuning is alway in terms of a value in parameters_smg, therefore
     *  -> real models: "parameters_smg" to pba->parameters_smg
     *  -> parameterizations: "parameters_smg" to pba->parameters_2_smg
     *                        "expansion_smg" to pba->parameters_smg
     * NOTE: can change class_read_list_of_doubles_or_default <-> class_read_list_of_doubles
     * to make it mandatory or allow for default values
     */

    class_call(parser_read_string(pfc,"gravity_model",&string1,&flag1,errmsg),
	       errmsg,
	       errmsg);


    if (flag1 == _FALSE_) {
      printf(" gravity_model not read, default will be used \n");
    }
    else {
    /** Read tuning parameter and guess for the parameter variation range
     * These can be adjusted latter on a model basis
     */
    int has_tuning_index_smg, has_dxdy_guess_smg;

    class_read_int("tuning_index_smg",pba->tuning_index_smg);
    has_tuning_index_smg = flag1;

    class_read_double("tuning_dxdy_guess_smg",pba->tuning_dxdy_guess_smg);
    has_dxdy_guess_smg = flag1;
    if (has_dxdy_guess_smg == _FALSE_)
      pba->tuning_dxdy_guess_smg = 1;

    /** Loop over the different models
     * flag2 keeps track of whether model has been identified
     */
      flag2=_FALSE_;

      if (strcmp(string1,"propto_omega") == 0) {
	pba->gravity_model_smg = propto_omega;
	pba->field_evolution_smg = _FALSE_;
	pba->M_pl_evolution_smg = _TRUE_;
	flag2=_TRUE_;
	pba->parameters_2_size_smg = 5;
	class_read_list_of_doubles("parameters_smg",pba->parameters_2_smg,pba->parameters_2_size_smg);
      }

      if (strcmp(string1,"propto_scale") == 0) {
	pba->gravity_model_smg = propto_scale;
	pba->field_evolution_smg = _FALSE_;
	pba->M_pl_evolution_smg = _TRUE_;
	flag2=_TRUE_;
	pba->parameters_2_size_smg = 5;
	class_read_list_of_doubles("parameters_smg",pba->parameters_2_smg,pba->parameters_2_size_smg);
      }

      if (strcmp(string1,"constant_alphas") == 0) {
	pba->gravity_model_smg = constant_alphas;
	pba->field_evolution_smg = _FALSE_;
	pba->M_pl_evolution_smg = _TRUE_;
	flag2=_TRUE_;
	pba->parameters_2_size_smg = 5;
	class_read_list_of_doubles("parameters_smg",pba->parameters_2_smg,pba->parameters_2_size_smg);
      }

      if (strcmp(string1,"eft_alphas_power_law") == 0) {
	pba->gravity_model_smg = eft_alphas_power_law;
	pba->field_evolution_smg = _FALSE_;
	pba->M_pl_evolution_smg = _TRUE_;
	flag2=_TRUE_;
	pba->parameters_2_size_smg = 8;
	class_read_list_of_doubles("parameters_smg",pba->parameters_2_smg,pba->parameters_2_size_smg);
      }

      if (strcmp(string1,"eft_gammas_power_law") == 0) {
	pba->gravity_model_smg = eft_gammas_power_law;
	pba->field_evolution_smg = _FALSE_;
	pba->M_pl_evolution_smg = _TRUE_;
	flag2=_TRUE_;
	pba->parameters_2_size_smg = 8;
	class_read_list_of_doubles("parameters_smg",pba->parameters_2_smg,pba->parameters_2_size_smg);
      }

      if (strcmp(string1,"eft_gammas_exponential") == 0) {
	pba->gravity_model_smg = eft_gammas_exponential;
	pba->field_evolution_smg = _FALSE_;
	pba->M_pl_evolution_smg = _TRUE_;
	flag2=_TRUE_;
	pba->parameters_2_size_smg = 8;
	class_read_list_of_doubles("parameters_smg",pba->parameters_2_smg,pba->parameters_2_size_smg);
      }

    if (strncmp("quintessence", string1, strlen("quintessence")) == 0){
          // Check if gravity_model has quintessence as prefix.
          // Add here all variables common to quintessence.
          pba->is_quintessence_smg = _TRUE_;
          class_read_double("quintessence_w_safe_smg", pba->quintessence_w_safe_smg);
      }

    if (strcmp(string1,"quintessence_monomial") == 0) {
	pba->gravity_model_smg = quintessence_monomial;
	pba->field_evolution_smg = _TRUE_;
    pba->is_quintessence_smg = _TRUE_;
	flag2=_TRUE_;

	pba->parameters_size_smg = 4;
	class_read_list_of_doubles("parameters_smg",pba->parameters_smg,pba->parameters_size_smg);

	/* Guess for the parameter variation range.
     *
     * For the initial parameter one can use:
	 *
	 * 	rho_smg = 1/2*a_ini^-2*phi_prime_ini^2 + V0*3*H0^2/h^2*phi_ini^N
	 *
	 * However, for the range of variation it is better to use
	 *
	 * 	Omega = rho_smg/(rho_smg + rho_m)
	 *
	 * => dOmega/dx_i = rho_m/(rho_smg+rho_m)^2 drho_smg/dx_i
	 * => tuning_dxdy_guess_smg = (dOmega/dx_i)^{-1}
	 * where we use rho_m ~ H_0^2
     *
     * drho_smg/dV0 = 10^-7*phi_ini^N
	 */

    double N = pba->parameters_smg[0];
    double V0 = pba->parameters_smg[1];
    double phi_prime_ini_smg = pba->parameters_smg[2];
    double phi_ini_smg =  pba->parameters_smg[3];

    double P_ini = pow(phi_ini_smg, N);  // V=cte*P(phi)

    double phi_end_guess = fmax(phi_ini_smg,2); //guess the final value of the field

    // class_test( ((abs(N)<1) || (abs(N)>7)), errmsg, "Exponent out of range. N must be a interger in (1,7)-range" );

	if (has_tuning_index_smg == _FALSE_)
	  pba->tuning_index_smg = 1; //use V0 for default tuning

	if (has_dxdy_guess_smg == _FALSE_){

	  if(pba->tuning_index_smg == 1){
//           if(phi_ini_smg != 0){
            V0 = pba->Omega0_smg/pow(phi_end_guess,N);
            pba->tuning_dxdy_guess_smg = 1./pow(phi_end_guess,N);
            pba->parameters_smg[1] = V0;
//           }
//           else{
//             V0 = pba->Omega0_smg/pow(1.e-40,N);
//             pba->tuning_dxdy_guess_smg = 1./pow(1.e-40,N);
//             pba->parameters_smg[1] = V0;
//
//           }
	  }

	  if(pba->tuning_index_smg == 3){
       phi_ini_smg = pow(pba->Omega0_smg/V0, 1./N);
       pba->parameters_smg[3] = phi_ini_smg;
       pba->tuning_dxdy_guess_smg = phi_ini_smg/(pba->Omega0_smg)/N;
	  }
	}//end of no has_dxdy_guess_smg
      }//end of quintessence_monomial


    if (strcmp(string1,"quintessence_tracker") == 0) {
	pba->gravity_model_smg = quintessence_tracker;
	pba->field_evolution_smg = _TRUE_;
    pba->is_quintessence_smg = _TRUE_;
	flag2=_TRUE_;

	pba->parameters_size_smg = 6;
	class_read_list_of_doubles("parameters_smg",pba->parameters_smg,pba->parameters_size_smg);

    double K_ini = pba->parameters_smg[0];
    double P_ini =  pba->parameters_smg[1];
    double V0 = pba->parameters_smg[2];
    double n = pba->parameters_smg[3];
    double m = pba->parameters_smg[4];
    double lambda = pba->parameters_smg[5];

       /* Guess for the parameter variation range.
        *
        * For the initial parameter one can use:
        *  V = H0^2/h^2* V0 * phi^-n exp(lambda*phi^m)
        *
        *  minimum at phi0 = (n/(lambda*m))^(1/m)
        *  -> choose V0 ~ V(phi0)~Omega_smg H_0^2
        *
        * Initial conditions: see background.c
        *
        *  choose phi_ini so V = P_ini*sqrt(rho_rad)
        *  choose phi_prime_ini so K = K_ini*sqrt(rho_rad)
        *
        */

    double phi_0 = pow(n/lambda/m,1./m); /* minimum of the potential */
    double v_0_guess = (pow(phi_0,-n) * exp(lambda*pow(phi_0,m))); /*V/V0 at the minimum*/

	if (has_tuning_index_smg == _FALSE_)
	  pba->tuning_index_smg = 2; //use V0 for default tuning

	if (has_dxdy_guess_smg == _FALSE_){
	  if(pba->tuning_index_smg == 2){

              V0 = 3* pba->h * (pba->Omega0_smg)/v_0_guess;
              pba->tuning_dxdy_guess_smg = 3. * pba->h/ (v_0_guess); //*(1-pba->Omega0_smg) -> removed, lead to instability!
              pba->parameters_smg[2] = V0;
          }
      }//end of no has_dxdy_guess_smg
      } //end of tracker


      if (strcmp(string1,"alpha_attractor_canonical") == 0) {
	pba->gravity_model_smg = alpha_attractor_canonical;
	pba->field_evolution_smg = _TRUE_;
    pba->is_quintessence_smg = _TRUE_;
	flag2=_TRUE_;

	pba->parameters_size_smg = 6;
	class_read_list_of_doubles("parameters_smg",pba->parameters_smg,pba->parameters_size_smg);

    class_call(parser_read_string(pfc,"log_10_param_alpha",&string1,&flag1,errmsg),
	       errmsg,
	       errmsg);

      if(flag1 == _TRUE_ && ((strstr(string1,"y") != NULL) || (strstr(string1,"Y") != NULL))){
        pba->parameters_smg[2] = pow(10, pba->parameters_smg[2]);
      }

    class_call(parser_read_string(pfc,"use_phi_no_f",&string1,&flag1,errmsg),
	       errmsg,
	       errmsg);

      if(flag1 == _TRUE_ && ((strstr(string1,"y") != NULL) || (strstr(string1,"Y") != NULL))){
        pba->parameters_smg[1] =  pba->parameters_smg[1]/sqrt(pba->parameters_smg[2]);
      }

	/* Guess for the parameter variation range. Copied from galileons.
     *
     * For the initial parameter one can use:
	 *
	 * However, for the range of variation it is better to use
	 *
	 * 	Omega = rho_smg/(rho_smg + rho_m)
	 *
	 * => dOmega/dx_i = rho_m/(rho_smg+rho_m)^2 drho_smg/dx_i
	 * => tuning_dxdy_guess_smg = (dOmega/dx_i)^{-1}
	 * where we use rho_m ~ H_0^2
     *
	 */

    //Note: f = phi/sqrt(alpha)

      if (pba->Omega_smg_debug == 0.) {
        double phi_prime_ini = pba->parameters_smg[0];
        double f_ini = pba->parameters_smg[1];
        double alpha = pba->parameters_smg[2];
        double c = pba->parameters_smg[3];
        double p = pba->parameters_smg[4];
        double n = pba->parameters_smg[5];
        double x = tanh(f_ini/(sqrt(6)));
        double v = alpha* pow(x,p)/pow(1+x, 2*n); // v = V/c^2
        double rho_c = pow(pba->H0, 2);


        if (has_tuning_index_smg == _FALSE_)
          pba->tuning_index_smg = 3; //use V0 for default tuning

        if (has_dxdy_guess_smg == _FALSE_){
          if(pba->tuning_index_smg == 3){
              c = sqrt(pba->Omega0_smg * rho_c / v);
              pba->tuning_dxdy_guess_smg = pow((1 + 3*pba->Omega0_smg) * pba->H0,2)/(2*c*v);
              pba->parameters_smg[3] = c;
          }
        }//end of no has_dxdy_guess_smg
      }//end Omega_smg_debug

      } //endif  alpha_attractor_canonical



      if (strcmp(string1,"galileon") == 0) {
	pba->gravity_model_smg = galileon;
	pba->field_evolution_smg = _TRUE_;
	pba->parameters_size_smg = 7;
	flag2=_TRUE_;

	/* Galileon dynamics pulls towards the shift-symmetry attractor n = 0 with
	 *
	 * n/H0 = xi(c2 - 6c3 xi + 18c4 xi^2 + 5c5 xi^4)
	 *
	 * and xi = \dot\phi H /H0^2
	 *
	 * If attractor_ic_smg => n=0 is set in background_initial_conditions
	*/


	/* Guess for the parameter variation range. For the initial parameter one can use
	 *
	 * 	rho_smg*H^2/H_0^4 = c2 xi^2/6 - 2 c3 xi^3 + 15/2 c4 xi^4 + 7/3 c5 xi^5
	 *
	 * (Barreira+ '14 2.22 for z\neq 0), which equals Omega_smg at z=0 only if tuned.
	 *
	 * There are three submodels (taken on tracker):
	 * 	1) rogue mode: user sets all (if Omega_smg_debug or NO attractor_ic_smg)
	 * 	2) cubic attractor: c3, xi set for attractor
	 * 	3) quartic/quintic attractor: c3, c4 set xi for attractor
	 */


	// read submodel: remember flag2 used for test over gravity models
	class_call(parser_read_string(pfc,"gravity_submodel",&string2,&flag3,errmsg),
	       errmsg,
	       errmsg);

	/*1) base galileon, user specifies everything!  */
	if (flag3==_FALSE_){

	  class_read_list_of_doubles("parameters_smg",pba->parameters_smg,pba->parameters_size_smg);

	}
	else {//a submodel is given

	  /*  temporary allocation, will be rewritten latter
	   *  order is xi, phi, c2, c3, c4, c5  */
	  class_alloc(pba->parameters_smg, sizeof(double*)*7,pba->error_message);
	  double * input_params_gal; //dummy allocation vector

	  double xi, c2, c3, c4, c5;
	  double phi0 = 0, c1 = 0;

	  /*2) cubic Galileon in the attractor
	    * Omega = -c2^3/(6^3 c3^2) and xi = c2/(6c3)
	    */
	  if (strcmp(string2,"cubic") == 0) {

	    c2 = -1.;
	    c3 = -sqrt(-pow(c2/6.,3)/pba->Omega0_smg);
	    xi = c2/6./c3;
	    c4 = 0;
	    c5 = 0;

	  }//end of cubic
	   /* 3) quartic Galileon on the attractor
	    */
	  else if (strcmp(string2,"quartic") == 0) {

	    class_read_list_of_doubles("parameters_smg",input_params_gal,1);
	    xi = input_params_gal[0];
	    c2 = -1;
	    c3 = (4.*pba->Omega0_smg + c2*pow(xi,2))/(2.*pow(xi,3));
	    c4 = (6.*pba->Omega0_smg + c2*pow(xi,2))/(9.*pow(xi,4));
	    c5 = 0;

	  }/* 4) quartic Galileon on the attractor
	    */
	  else if (strcmp(string2,"quintic") == 0) {//Quintic case

	    class_read_list_of_doubles("parameters_smg",input_params_gal,2);
	    xi = input_params_gal[0];
	    c2 = -1;
	    c3 = input_params_gal[1];
	    c4 = -(10*pba->Omega0_smg + 3*c2*pow(xi,2) - 8*c3*pow(xi,3))/(9.*pow(xi,4));
	    c5 = (4*pba->Omega0_smg + pow(xi,2)*(c2 - 2*c3*xi))/pow(xi,5);

	  }//end of quintic
	  else {
          class_test(flag3 == _TRUE_,
		 errmsg,
		 "Galileon: you specified a gravity_submodel that could not be identified. \n Options are: cubic, quartic, quintic");
    };

	  /* Set parameters for submodels */
	  pba->parameters_smg[0] = xi;
	  pba->parameters_smg[1] = c1;
	  pba->parameters_smg[2] = c2;
	  pba->parameters_smg[3] = c3;
	  pba->parameters_smg[4] = c4;
	  pba->parameters_smg[5] = c5;
      pba->parameters_smg[6] = phi0;

	}//end of submodels


	/* default tuning index is 3 */
	if (has_tuning_index_smg == _FALSE_){
	  pba->tuning_index_smg = 3; //use c3 for default tuning
	  //Use the tracker condition for the cubic to define xi_0, in case xi is used as an IC.
      pba->tuning_dxdy_guess_smg = 2./pow(pba->parameters_smg[2]/6./pba->parameters_smg[3],3);
	  //pba->tuning_dxdy_guess_smg = 2./pow(pba->parameters_smg[0],3); // d(c3)/d(Omega_smg) = 2/xi^3 and xi = c2/6./c3;
	}
	class_test(has_dxdy_guess_smg == _TRUE_ && has_tuning_index_smg == _FALSE_,
		 errmsg,
		 "Galileon: you gave dxdy_guess_smg but no tuning_index_smg. You need to give both if you want to tune the model yourself");

    class_call(parser_read_string(pfc,"attractor_ic_smg",&string1,&flag1,errmsg),
	       errmsg,
	       errmsg);

      if(flag1 == _TRUE_ && ((strstr(string1,"y") != NULL) || (strstr(string1,"Y") != NULL))){
          pba->attractor_ic_smg = _TRUE_;
      }
      else{
          pba->attractor_ic_smg = _FALSE_;
      }

      }//end of Galileon
      if (strcmp(string1,"brans dicke") == 0 || strcmp(string1,"Brans Dicke") == 0 || strcmp(string1,"brans_dicke") == 0) {
	pba->gravity_model_smg = brans_dicke;
	pba->field_evolution_smg = _TRUE_;
	flag2=_TRUE_;

	pba->parameters_size_smg = 4;
	class_read_list_of_doubles("parameters_smg",pba->parameters_smg,pba->parameters_size_smg);
	pba->parameters_smg[0] = 2*pba->Omega0_smg;
	pba->tuning_dxdy_guess_smg = 0.5;
	pba->tuning_index_2_smg = 2;
      }

if (strcmp(string1,"nkgb") == 0 || strcmp(string1,"n-kgb") == 0 || strcmp(string1,"N-KGB") == 0 || strcmp(string1,"nKGB") == 0) {
	// This is self-accelerating KGB with K=-X and G(X)=1/n g^(2n-1)/2 * X^n
  pba->gravity_model_smg = nkgb;
	pba->field_evolution_smg = _TRUE_;
  if (has_tuning_index_smg == _FALSE_ && pba->Omega_smg_debug == 0){
	  pba->tuning_index_smg = 0; //use g for default tuning
	}
	class_test(has_dxdy_guess_smg == _TRUE_ && has_tuning_index_smg == _FALSE_,
		 errmsg,
		 "nKGB: you gave dxdy_guess_smg but no tuning_index_smg. You need to give both if you want to tune the model yourself");
	if(has_dxdy_guess_smg == _FALSE_){
    pba->tuning_dxdy_guess_smg = -0.5;
  }
  flag2=_TRUE_;

	pba->parameters_size_smg = 3; // g, n, xi0 == rho_DE_0(shift charge)/rho_DE_0(total)
	class_read_list_of_doubles("parameters_smg",pba->parameters_smg,pba->parameters_size_smg);
	class_test(pba->parameters_smg[1]<=0.5,errmsg,"In n-KGB G(X)=X^n n>1/2 for acceleration. Note that limit n->1/2 is singular and models become badly behaved for n<0.7");
  class_test(pba->parameters_smg[2]>=1.,errmsg,"In n-KGB, Rshift0<1 for positive energy density today.");
  class_test(pba->parameters_smg[2]<0.,errmsg,"In n-KGB, Rshift0>=0, or ICs for background can't be set.");
}

      class_test(flag2==_FALSE_,
		 errmsg,
		 "could not identify gravity_theory value, check that it is one of 'propto_omega', 'propto_scale', 'constant_alphas', 'eft_alphas_power_law', 'eft_gammas_power_law', 'eft_gammas_exponential', 'brans_dicke', 'galileon', 'nKGB', 'quintessence_monomial', 'quintessence_tracker', 'alpha_attractor_canonical' ...");

    }// end of loop over models

    if(pba->field_evolution_smg == _TRUE_){

      //TODO: include generic stuff for covariant theories

    }
    else { //if no self-consistent evolution, need a parameterization for Omega_smg

      class_test(ppt->use_pert_var_deltaphi==_TRUE_,
        errmsg,
        "It is not consistent to evolve delta_phi_smg and choose parametrized models.");

      class_call(parser_read_string(pfc,"expansion_model",&string1,&flag1,errmsg),
		 errmsg,
		 errmsg);
      if (flag1 == _FALSE_)
	printf("No expansion model specified, will take default one \n");

      flag2 = _FALSE_;

      //possible expansion histories. Can make tests, etc...
      if (strcmp(string1,"lcdm") == 0) {
	pba->expansion_model_smg = lcdm;
	flag2=_TRUE_;
	pba->parameters_size_smg = 1;
        pba->rho_evolution_smg=_FALSE_;
	class_read_list_of_doubles_or_default("expansion_smg",pba->parameters_smg,0.0,pba->parameters_size_smg);
      }
      //accept different names
      if (strcmp(string1,"wowa") == 0 || strcmp(string1,"w0wa") == 0 || strcmp(string1,"cpl") == 0 ) {
	pba->expansion_model_smg = wowa;
	flag2=_TRUE_;
	pba->parameters_size_smg = 3;
        pba->rho_evolution_smg=_FALSE_;
	class_read_list_of_doubles_or_default("expansion_smg",pba->parameters_smg,0.0,pba->parameters_size_smg);
      }
      if (strcmp(string1,"wowa_w") == 0 || strcmp(string1,"w0wa_w") == 0 || strcmp(string1,"cpl_w") == 0 ) {
	pba->expansion_model_smg = wowa_w;
	flag2=_TRUE_;
	pba->parameters_size_smg = 3;
        pba->rho_evolution_smg=_TRUE_;
	class_read_list_of_doubles_or_default("expansion_smg",pba->parameters_smg,0.0,pba->parameters_size_smg);
      }


      if (strcmp(string1,"wede") == 0) {    //ILSWEDE
	      pba->expansion_model_smg = wede;
	      flag2=_TRUE_;
	      pba->parameters_size_smg = 3;
	      class_read_list_of_doubles_or_default("expansion_smg",pba->parameters_smg,0.0,pba->parameters_size_smg);
        // 	//optimize the guessing BUG: eventually leads to problem in the MCMC, perhaps the guess is too good?
        // 	if(pba->tuning_index_smg == 0){
        // 	  pba->parameters_smg[0] = pba->Omega0_smg;
        // 	}
      }
      class_test(flag2==_FALSE_,
		 errmsg,
		 "could not identify expansion_model value, check that it is either lcdm, wowa, wowa_w, wede ...");

    }

    /** Other generic specifications:
     * - whether stability tests are skipped (skip_stability_tests_smg) or softened (cs2_safe_smg)
     * - thresholds for approximations in the cubic Friedmann equation
     * - add a value to have better behaved perturbations
     * - approximations in the perturbations
     */

    class_read_double("cs2_safe_smg",pba->cs2_safe_smg);
    class_read_double("D_safe_smg",pba->D_safe_smg);
    class_read_double("ct2_safe_smg",pba->ct2_safe_smg);
    class_read_double("M2_safe_smg",pba->M2_safe_smg);

    class_read_double("pert_ic_tolerance_smg",ppr->pert_ic_tolerance_smg);
    class_read_double("pert_ic_ini_z_ref_smg",ppr->pert_ic_ini_z_ref_smg);
    class_read_double("pert_ic_regulator_smg",ppr->pert_ic_regulator_smg);
    class_read_double("pert_qs_ic_tolerance_test_smg",ppr->pert_qs_ic_tolerance_test_smg);

    class_read_double("a_min_stability_test_smg",pba->a_min_stability_test_smg);

    class_read_double("kineticity_safe_smg",pba->kineticity_safe_smg); // minimum value of the kineticity (to avoid trouble)
    class_read_double("min_a_pert_smg",ppr->min_a_pert_smg);


    class_call(parser_read_string(pfc,
				  "skip_stability_tests_smg",
				  &string1,
				  &flag1,
				  errmsg),
		errmsg,
		errmsg);

    if (flag1 == _TRUE_){
      if((strstr(string1,"y") != NULL) || (strstr(string1,"Y") != NULL)){
	pba->skip_stability_tests_smg = _TRUE_;
      }
      else{
	pba->skip_stability_tests_smg = _FALSE_;
      }
    }

    //IC for perturbations
    class_call(parser_read_string(pfc,
				  "pert_initial_conditions_smg",
				  &string1,
				  &flag1,
				  errmsg),
		errmsg,
		errmsg);

    if (strcmp(string1,"single_clock") == 0) {
	    ppt->pert_initial_conditions_smg = single_clock;
      }
    if (strcmp(string1,"gravitating_attr") == 0) {
      ppt->pert_initial_conditions_smg = gravitating_attr;
      }
    if (strcmp(string1,"zero") == 0) {
	    ppt->pert_initial_conditions_smg = zero;
      }
    if (strcmp(string1,"kin_only") == 0) {
      ppt->pert_initial_conditions_smg = kin_only;
    }
    if (strcmp(string1,"ext_field_attr") == 0 ){//this is the default
      ppt->pert_initial_conditions_smg = ext_field_attr;
    }

//     else {
//       if (ppt->perturbations_verbose > 1)
// 	printf(" Initial conditions for Modified gravity perturbations not specified, using default \n");
//     }

    /** re-assign shooting parameter (for no-tuning debug mode) */
    if (pba->Omega_smg_debug == 0)
      class_read_double("shooting_parameter_smg",pba->parameters_smg[pba->tuning_index_smg]);

    // test that the tuning is correct
    class_test(pba->tuning_index_smg >= pba->parameters_size_smg,
	       errmsg,
	       "Tuning index tuning_index_smg = %d is larger than the number of entries %d in parameters_smg. Check your .ini file.",
	       pba->tuning_index_smg,pba->parameters_size_smg);

    /** Read the desired Planck mass and check that the necessary information is provided.
     *  if needed re-assign shooting parameter for the Planck mass
     */
    flag1==_FALSE_;
    class_read_double("M_pl_today_smg",pba->M_pl_today_smg);
    if (flag1==_TRUE_){

      class_test(pba->gravity_model_smg!=brans_dicke,
		 errmsg,
		 "You asked to tune M_pl(today) to %e but currently this is only allowed for Brans-Dicke\n",
		 pba->M_pl_today_smg);

      class_call(parser_read_string(pfc,"normalize_G_NR",
				  &string1,
				  &flag1,
				  errmsg),
		errmsg,
		errmsg);

    if (flag1 == _TRUE_){
      if((strstr(string1,"y") != NULL) || (strstr(string1,"Y") != NULL)){
          double omega_BD = pba->parameters_smg[1];
          pba->M_pl_today_smg = (4.+2.*omega_BD)/(3.+2.*omega_BD);
      }
    }

      class_read_double("param_shoot_M_pl_smg",pba->parameters_smg[pba->tuning_index_2_smg]);
//       printf("updating param = %e to tune M_pl \n",pba->parameters_smg[pba->tuning_index_2_smg]);
    }

  }//end of has_smg

  /* Hubble dynamics
   * TODO: consider making this part of smg only
   */
  class_call(parser_read_string(pfc,
                                  "hubble_evolution",
                                  &string1,
                                  &flag1,
                                  errmsg),
                errmsg,
                errmsg);

    if (flag1 == _TRUE_){
      if((strstr(string1,"y") != NULL) || (strstr(string1,"Y") != NULL)){
        pba->hubble_evolution = _TRUE_;
	class_read_double("hubble_friction",pba->hubble_friction);
      }
      else{
        pba->hubble_evolution = _FALSE_;
      }
    }


  /** (b) assign values to thermodynamics cosmological parameters */

  /** - primordial helium fraction */
  class_call(parser_read_string(pfc,"YHe",&string1,&flag1,errmsg),
             errmsg,
             errmsg);

  if (flag1 == _TRUE_) {

    if ((strstr(string1,"BBN") != NULL) || (strstr(string1,"bbn") != NULL)) {
      pth->YHe = _BBN_;
    }
    else {
      class_read_double("YHe",pth->YHe);
    }

  }

  /** - recombination parameters */
  class_call(parser_read_string(pfc,"recombination",&string1,&flag1,errmsg),
             errmsg,
             errmsg);

  if (flag1 == _TRUE_) {

    if ((strstr(string1,"HYREC") != NULL) || (strstr(string1,"hyrec") != NULL) || (strstr(string1,"HyRec") != NULL)) {
      pth->recombination = hyrec;
    }

  }

  /** - reionization parametrization */
  class_call(parser_read_string(pfc,"reio_parametrization",&string1,&flag1,errmsg),
             errmsg,
             errmsg);

  if (flag1 == _TRUE_) {
    flag2=_FALSE_;
    if (strcmp(string1,"reio_none") == 0) {
      pth->reio_parametrization=reio_none;
      flag2=_TRUE_;
    }
    if (strcmp(string1,"reio_camb") == 0) {
      pth->reio_parametrization=reio_camb;
      flag2=_TRUE_;
    }
    if (strcmp(string1,"reio_bins_tanh") == 0) {
      pth->reio_parametrization=reio_bins_tanh;
      flag2=_TRUE_;
    }
    if (strcmp(string1,"reio_half_tanh") == 0) {
      pth->reio_parametrization=reio_half_tanh;
      flag2=_TRUE_;
    }
    if (strcmp(string1,"reio_many_tanh") == 0) {
      pth->reio_parametrization=reio_many_tanh;
      flag2=_TRUE_;
    }
    if (strcmp(string1,"reio_inter") == 0) {
      pth->reio_parametrization=reio_inter;
      flag2=_TRUE_;
    }

    class_test(flag2==_FALSE_,
               errmsg,
               "could not identify reionization_parametrization value, check that it is one of 'reio_none', 'reio_camb', 'reio_bins_tanh', 'reio_half_tanh', 'reio_many_tanh', 'reio_inter'...");
  }

  /** - reionization parameters if reio_parametrization=reio_camb */
  if ((pth->reio_parametrization == reio_camb) || (pth->reio_parametrization == reio_half_tanh)){
    class_call(parser_read_double(pfc,"z_reio",&param1,&flag1,errmsg),
               errmsg,
               errmsg);
    class_call(parser_read_double(pfc,"tau_reio",&param2,&flag2,errmsg),
               errmsg,
               errmsg);
    class_test(((flag1 == _TRUE_) && (flag2 == _TRUE_)),
               errmsg,
               "In input file, you can only enter one of z_reio or tau_reio, choose one");
    if (flag1 == _TRUE_) {
      pth->z_reio=param1;
      pth->reio_z_or_tau=reio_z;
    }
    if (flag2 == _TRUE_) {
      pth->tau_reio=param2;
      pth->reio_z_or_tau=reio_tau;

    }

    class_read_double("reionization_exponent",pth->reionization_exponent);
    class_read_double("reionization_width",pth->reionization_width);
    class_read_double("helium_fullreio_redshift",pth->helium_fullreio_redshift);
    class_read_double("helium_fullreio_width",pth->helium_fullreio_width);

  }

  /** - reionization parameters if reio_parametrization=reio_bins_tanh */
  if (pth->reio_parametrization == reio_bins_tanh) {
    class_read_int("binned_reio_num",pth->binned_reio_num);
    class_read_list_of_doubles("binned_reio_z",pth->binned_reio_z,pth->binned_reio_num);
    class_read_list_of_doubles("binned_reio_xe",pth->binned_reio_xe,pth->binned_reio_num);
    class_read_double("binned_reio_step_sharpness",pth->binned_reio_step_sharpness);
  }

  /** - reionization parameters if reio_parametrization=reio_many_tanh */
  if (pth->reio_parametrization == reio_many_tanh) {
    class_read_int("many_tanh_num",pth->many_tanh_num);
    class_read_list_of_doubles("many_tanh_z",pth->many_tanh_z,pth->many_tanh_num);
    class_read_list_of_doubles("many_tanh_xe",pth->many_tanh_xe,pth->many_tanh_num);
    class_read_double("many_tanh_width",pth->many_tanh_width);
  }

  /** - reionization parameters if reio_parametrization=reio_many_tanh */
  if (pth->reio_parametrization == reio_inter) {
    class_read_int("reio_inter_num",pth->reio_inter_num);
    class_read_list_of_doubles("reio_inter_z",pth->reio_inter_z,pth->reio_inter_num);
    class_read_list_of_doubles("reio_inter_xe",pth->reio_inter_xe,pth->reio_inter_num);
  }

  /** - energy injection parameters from CDM annihilation/decay */

  class_read_double("annihilation",pth->annihilation);

  if (pth->annihilation > 0.) {

    class_read_double("annihilation_variation",pth->annihilation_variation);
    class_read_double("annihilation_z",pth->annihilation_z);
    class_read_double("annihilation_zmax",pth->annihilation_zmax);
    class_read_double("annihilation_zmin",pth->annihilation_zmin);
    class_read_double("annihilation_f_halo",pth->annihilation_f_halo);
    class_read_double("annihilation_z_halo",pth->annihilation_z_halo);

    class_call(parser_read_string(pfc,
                                  "on the spot",
                                  &(string1),
                                  &(flag1),
                                  errmsg),
               errmsg,
               errmsg);

    if (flag1 == _TRUE_) {
      if ((strstr(string1,"y") != NULL) || (strstr(string1,"Y") != NULL)) {
        pth->has_on_the_spot = _TRUE_;
      }
      else {
        if ((strstr(string1,"n") != NULL) || (strstr(string1,"N") != NULL)) {
          pth->has_on_the_spot = _FALSE_;
        }
        else {
          class_stop(errmsg,"incomprehensible input '%s' for the field 'on the spot'",string1);
        }
      }
    }
  }

  class_read_double("decay",pth->decay);

  class_call(parser_read_string(pfc,
                                "compute damping scale",
                                &(string1),
                                &(flag1),
                                errmsg),
             errmsg,
             errmsg);

  if (flag1 == _TRUE_) {
    if ((strstr(string1,"y") != NULL) || (strstr(string1,"Y") != NULL)) {
      pth->compute_damping_scale = _TRUE_;
    }
    else {
      if ((strstr(string1,"n") != NULL) || (strstr(string1,"N") != NULL)) {
        pth->compute_damping_scale = _FALSE_;
      }
      else {
        class_stop(errmsg,"incomprehensible input '%s' for the field 'compute damping scale'",string1);
      }
    }
  }

  /** (c) define which perturbations and sources should be computed, and down to which scale */

  ppt->has_perturbations = _FALSE_;
  ppt->has_cls = _FALSE_;

  class_call(parser_read_string(pfc,"output",&string1,&flag1,errmsg),
             errmsg,
             errmsg);

  if (flag1 == _TRUE_) {

    if ((strstr(string1,"tCl") != NULL) || (strstr(string1,"TCl") != NULL) || (strstr(string1,"TCL") != NULL)) {
      ppt->has_cl_cmb_temperature = _TRUE_;
      ppt->has_perturbations = _TRUE_;
      ppt->has_cls = _TRUE_;
    }

    if ((strstr(string1,"pCl") != NULL) || (strstr(string1,"PCl") != NULL) || (strstr(string1,"PCL") != NULL)) {
      ppt->has_cl_cmb_polarization = _TRUE_;
      ppt->has_perturbations = _TRUE_;
      ppt->has_cls = _TRUE_;
    }

    if ((strstr(string1,"lCl") != NULL) || (strstr(string1,"LCl") != NULL) || (strstr(string1,"LCL") != NULL)) {
      ppt->has_cl_cmb_lensing_potential = _TRUE_;
      ppt->has_perturbations = _TRUE_;
      ppt->has_cls = _TRUE_;
    }

    if ((strstr(string1,"nCl") != NULL) || (strstr(string1,"NCl") != NULL) || (strstr(string1,"NCL") != NULL) ||
        (strstr(string1,"dCl") != NULL) || (strstr(string1,"DCl") != NULL) || (strstr(string1,"DCL") != NULL)) {
      ppt->has_cl_number_count = _TRUE_;
      ppt->has_perturbations = _TRUE_;
      ppt->has_cls = _TRUE_;
    }

    if ((strstr(string1,"sCl") != NULL) || (strstr(string1,"SCl") != NULL) || (strstr(string1,"SCL") != NULL)) {
      ppt->has_cl_lensing_potential=_TRUE_;
      ppt->has_perturbations = _TRUE_;
      ppt->has_cls = _TRUE_;
    }

    if ((strstr(string1,"mPk") != NULL) || (strstr(string1,"MPk") != NULL) || (strstr(string1,"MPK") != NULL)) {
      ppt->has_pk_matter=_TRUE_;
      ppt->has_perturbations = _TRUE_;

      /*if (pba->Omega0_ncdm_tot != 0.0){
        class_call(parser_read_string(pfc,"pk_only_cdm_bar",&string1,&flag1,errmsg),
        errmsg,
        errmsg);
        if (flag1 == _TRUE_){
        if((strstr(string1,"y") != NULL) || (strstr(string1,"Y") != NULL)){
        ppt->pk_only_cdm_bar = _TRUE_;
        }
        else {
        ppt->pk_only_cdm_bar = _FALSE_;
        }
        }
        }*/

    }

    if ((strstr(string1,"mTk") != NULL) || (strstr(string1,"MTk") != NULL) || (strstr(string1,"MTK") != NULL) ||
        (strstr(string1,"dTk") != NULL) || (strstr(string1,"DTk") != NULL) || (strstr(string1,"DTK") != NULL)) {
      ppt->has_density_transfers=_TRUE_;
      ppt->has_perturbations = _TRUE_;
    }

    if ((strstr(string1,"vTk") != NULL) || (strstr(string1,"VTk") != NULL) || (strstr(string1,"VTK") != NULL)) {
      ppt->has_velocity_transfers=_TRUE_;
      ppt->has_perturbations = _TRUE_;
    }

  }

  /* The following lines make sure that if perturbations are not computed, idm_dr and idr parameters are still freed */

  if(ppt->has_perturbations == _FALSE_) {

    if (ppt->alpha_idm_dr != NULL)
      free(ppt->alpha_idm_dr);

    if (ppt->beta_idr != NULL)
      free(ppt->beta_idr);
  }

  if (ppt->has_density_transfers == _TRUE_) {
    class_call(parser_read_string(pfc,"extra metric transfer functions",&string1,&flag1,errmsg),
               errmsg,
               errmsg);

    if ((flag1 == _TRUE_) && ((strstr(string1,"y") != NULL) || (strstr(string1,"y") != NULL))) {
      ppt->has_metricpotential_transfers = _TRUE_;
    }
  }

  if (ppt->has_cl_cmb_temperature == _TRUE_) {

    class_call(parser_read_string(pfc,"temperature contributions",&string1,&flag1,errmsg),
               errmsg,
               errmsg);

    if (flag1 == _TRUE_) {

      ppt->switch_sw = 0;
      ppt->switch_eisw = 0;
      ppt->switch_lisw = 0;
      ppt->switch_dop = 0;
      ppt->switch_pol = 0;

      if ((strstr(string1,"tsw") != NULL) || (strstr(string1,"TSW") != NULL))
        ppt->switch_sw = 1;
      if ((strstr(string1,"eisw") != NULL) || (strstr(string1,"EISW") != NULL))
        ppt->switch_eisw = 1;
      if ((strstr(string1,"lisw") != NULL) || (strstr(string1,"LISW") != NULL))
        ppt->switch_lisw = 1;
      if ((strstr(string1,"dop") != NULL) || (strstr(string1,"Dop") != NULL))
        ppt->switch_dop = 1;
      if ((strstr(string1,"pol") != NULL) || (strstr(string1,"Pol") != NULL))
        ppt->switch_pol = 1;

      class_test((ppt->switch_sw == 0) && (ppt->switch_eisw == 0) && (ppt->switch_lisw == 0) && (ppt->switch_dop == 0) && (ppt->switch_pol == 0),
                 errmsg,
                 "In the field 'output', you selected CMB temperature, but in the field 'temperature contributions', you removed all contributions");

      class_read_double("early/late isw redshift",ppt->eisw_lisw_split_z);

    }

  }

  if (ppt->has_cl_number_count == _TRUE_) {

    class_call(parser_read_string(pfc,"number count contributions",&string1,&flag1,errmsg),
               errmsg,
               errmsg);

    if (flag1 == _TRUE_) {

      if (strstr(string1,"density") != NULL)
        ppt->has_nc_density = _TRUE_;
      if (strstr(string1,"rsd") != NULL)
        ppt->has_nc_rsd = _TRUE_;
      if (strstr(string1,"lensing") != NULL)
        ppt->has_nc_lens = _TRUE_;
      if (strstr(string1,"gr") != NULL)
        ppt->has_nc_gr = _TRUE_;

      class_test((ppt->has_nc_density == _FALSE_) && (ppt->has_nc_rsd == _FALSE_) && (ppt->has_nc_lens == _FALSE_) && (ppt->has_nc_gr == _FALSE_),
                 errmsg,
                 "In the field 'output', you selected number count Cl's, but in the field 'number count contributions', you removed all contributions");

    }

    else {
      /* default: only the density contribution */
      ppt->has_nc_density = _TRUE_;
    }
  }

  if (ppt->has_perturbations == _TRUE_) {

    /* perturbed recombination */
    class_call(parser_read_string(pfc,
                                  "perturbed recombination",
                                  &(string1),
                                  &(flag1),
                                  errmsg),
               errmsg,
               errmsg);

    if ((flag1 == _TRUE_) && ((strstr(string1,"y") != NULL) || (strstr(string1,"Y") != NULL))) {
      ppt->has_perturbed_recombination = _TRUE_;
    }

    /* modes */
    class_call(parser_read_string(pfc,"modes",&string1,&flag1,errmsg),
               errmsg,
               errmsg);

    if (flag1 == _TRUE_) {

      /* if no modes are specified, the default is has_scalars=_TRUE_;
         but if they are specified we should reset has_scalars to _FALSE_ before reading */
      ppt->has_scalars=_FALSE_;

      if ((strstr(string1,"s") != NULL) || (strstr(string1,"S") != NULL))
        ppt->has_scalars=_TRUE_;

      if ((strstr(string1,"v") != NULL) || (strstr(string1,"V") != NULL))
        ppt->has_vectors=_TRUE_;

      if ((strstr(string1,"t") != NULL) || (strstr(string1,"T") != NULL))
        ppt->has_tensors=_TRUE_;

      class_test(class_none_of_three(ppt->has_scalars,ppt->has_vectors,ppt->has_tensors),
                 errmsg,
                 "You wrote: modes='%s'. Could not identify any of the modes ('s', 'v', 't') in such input",string1);
    }

    if (ppt->has_scalars == _TRUE_) {

      class_call(parser_read_string(pfc,"ic",&string1,&flag1,errmsg),
                 errmsg,
                 errmsg);

      if (flag1 == _TRUE_) {

        /* if no initial conditions are specified, the default is has_ad=_TRUE_;
           but if they are specified we should reset has_ad to _FALSE_ before reading */
        ppt->has_ad=_FALSE_;

        if ((strstr(string1,"ad") != NULL) || (strstr(string1,"AD") != NULL))
          ppt->has_ad=_TRUE_;

        if ((strstr(string1,"bi") != NULL) || (strstr(string1,"BI") != NULL))
          ppt->has_bi=_TRUE_;

        if ((strstr(string1,"cdi") != NULL) || (strstr(string1,"CDI") != NULL))
          ppt->has_cdi=_TRUE_;

        if ((strstr(string1,"nid") != NULL) || (strstr(string1,"NID") != NULL))
          ppt->has_nid=_TRUE_;

        if ((strstr(string1,"niv") != NULL) || (strstr(string1,"NIV") != NULL))
          ppt->has_niv=_TRUE_;

        class_test(ppt->has_ad==_FALSE_ && ppt->has_bi ==_FALSE_ && ppt->has_cdi ==_FALSE_ && ppt->has_nid ==_FALSE_ && ppt->has_niv ==_FALSE_,
                   errmsg,
                   "You wrote: ic='%s'. Could not identify any of the initial conditions ('ad', 'bi', 'cdi', 'nid', 'niv') in such input",string1);

      }
    }

    else {

      class_test(ppt->has_cl_cmb_lensing_potential == _TRUE_,
                 errmsg,
                 "Inconsistency: you want C_l's for cmb lensing potential, but no scalar modes\n");

      class_test(ppt->has_pk_matter == _TRUE_,
                 errmsg,
                 "Inconsistency: you want P(k) of matter, but no scalar modes\n");

    }

    if (ppt->has_vectors == _TRUE_){

      class_test((ppt->has_cl_cmb_temperature == _FALSE_) && (ppt->has_cl_cmb_polarization == _FALSE_),
                 errmsg,
                 "inconsistent input: you asked for vectors, so you should have at least one non-zero tensor source type (temperature or polarization). Please adjust your input.");

    }

    if (ppt->has_tensors == _TRUE_){

      class_test((ppt->has_cl_cmb_temperature == _FALSE_) && (ppt->has_cl_cmb_polarization == _FALSE_),
                 errmsg,
                 "inconsistent input: you asked for tensors, so you should have at least one non-zero tensor source type (temperature or polarization). Please adjust your input.");

    }
  }

  /** (d) define the primordial spectrum */

  class_call(parser_read_string(pfc,"P_k_ini type",&string1,&flag1,errmsg),
             errmsg,
             errmsg);

  if (flag1 == _TRUE_) {
    flag2=_FALSE_;
    if (strcmp(string1,"analytic_Pk") == 0) {
      ppm->primordial_spec_type = analytic_Pk;
      flag2=_TRUE_;
    }
    if (strcmp(string1,"two_scales") == 0) {
      ppm->primordial_spec_type = two_scales;
      flag2=_TRUE_;
    }
    if (strcmp(string1,"inflation_V") == 0) {
      ppm->primordial_spec_type = inflation_V;
      flag2=_TRUE_;
    }
    if (strcmp(string1,"inflation_H") == 0) {
      ppm->primordial_spec_type = inflation_H;
      flag2=_TRUE_;
    }
    if (strcmp(string1,"inflation_V_end") == 0) {
      ppm->primordial_spec_type = inflation_V_end;
      flag2=_TRUE_;
    }
    if (strcmp(string1,"external_Pk") == 0) {
      ppm->primordial_spec_type = external_Pk;
      flag2=_TRUE_;
    }
    class_test(flag2==_FALSE_,
               errmsg,
               "could not identify primordial spectrum type, check that it is one of 'analytic_pk', 'two_scales', 'inflation_V', 'inflation_H', 'external_Pk'...");
  }

  class_read_double("k_pivot",ppm->k_pivot);

  if (ppm->primordial_spec_type == two_scales) {

    class_read_double("k1",k1);
    class_read_double("k2",k2);
    class_test(k1<=0.,errmsg,"enter strictly positive scale k1");
    class_test(k2<=0.,errmsg,"enter strictly positive scale k2");

    if (ppt->has_scalars == _TRUE_) {

      class_read_double("P_{RR}^1",prr1);
      class_read_double("P_{RR}^2",prr2);
      class_test(prr1<=0.,errmsg,"enter strictly positive scale P_{RR}^1");
      class_test(prr2<=0.,errmsg,"enter strictly positive scale P_{RR}^2");

      ppm->n_s = log(prr2/prr1)/log(k2/k1)+1.;
      ppm->A_s = prr1*exp((ppm->n_s-1.)*log(ppm->k_pivot/k1));

      if ((ppt->has_bi == _TRUE_) ||
          (ppt->has_cdi == _TRUE_) ||
          (ppt->has_nid == _TRUE_) ||
          (ppt->has_niv == _TRUE_)) {

        class_read_double("P_{II}^1",pii1);
        class_read_double("P_{II}^2",pii2);
        class_read_double("P_{RI}^1",pri1);
        class_read_double("|P_{RI}^2|",pri2);

        class_test(pii1 <= 0.,
                   errmsg,
                   "since you request iso modes, you should have P_{ii}^1 strictly positive");
        class_test(pii2 < 0.,
                   errmsg,
                   "since you request iso modes, you should have P_{ii}^2 positive or eventually null");
        class_test(pri2 < 0.,
                   errmsg,
                   "by definition, you should have |P_{ri}^2| positive or eventually null");

        flag1 = _FALSE_;

        class_call(parser_read_string(pfc,"special iso",&string1,&flag1,errmsg),
                   errmsg,
                   errmsg);

        /* axion case, only one iso parameter: piir1  */
        if ((flag1 == _TRUE_) && (strstr(string1,"axion") != NULL)) {
          n_iso = 1.;
          n_cor = 0.;
          c_cor = 0.;
        }
        /* curvaton case, only one iso parameter: piir1  */
        else if ((flag1 == _TRUE_) && (strstr(string1,"anticurvaton") != NULL)) {
          n_iso = ppm->n_s;
          n_cor = 0.;
          c_cor = 1.;
        }
        /* inverted-correlation-curvaton case, only one iso parameter: piir1  */
        else if ((flag1 == _TRUE_) && (strstr(string1,"curvaton") != NULL)) {
          n_iso = ppm->n_s;
          n_cor = 0.;
          c_cor = -1.;
        }
        /* general case, but if pii2 or pri2=0 the code interprets it
           as a request for n_iso=n_ad or n_cor=0 respectively */
        else {
          if (pii2 == 0.) {
            n_iso = ppm->n_s;
          }
          else {
            class_test((pii1==0.) || (pii2 == 0.) || (pii1*pii2<0.),errmsg,"should NEVER happen");
            n_iso = log(pii2/pii1)/log(k2/k1)+1.;
          }
          class_test(pri1==0,errmsg,"the general isocurvature case requires a non-zero P_{RI}^1");
          if (pri2 == 0.) {
            n_cor = 0.;
          }
          else {
            class_test((pri1==0.) || (pri2 <= 0.) || (pii1*pii2<0),errmsg,"should NEVER happen");
            n_cor = log(pri2/fabs(pri1))/log(k2/k1)-0.5*(ppm->n_s+n_iso-2.);
          }
          class_test((pii1*prr1<=0.),errmsg,"should NEVER happen");
          class_test(fabs(pri1)/sqrt(pii1*prr1)>1,errmsg,"too large ad-iso cross-correlation in k1");
          class_test(fabs(pri1)/sqrt(pii1*prr1)*exp(n_cor*log(k2/k1))>1,errmsg,"too large ad-iso cross-correlation in k2");
          c_cor = -pri1/sqrt(pii1*prr1)*exp(n_cor*log(ppm->k_pivot/k1));
        }
        /* formula for f_iso valid in all cases */
        class_test((pii1==0.) || (prr1 == 0.) || (pii1*prr1<0.),errmsg,"should NEVER happen");
        f_iso = sqrt(pii1/prr1)*exp(0.5*(n_iso-ppm->n_s)*log(ppm->k_pivot/k1));

      }

      if (ppt->has_bi == _TRUE_) {
        ppm->f_bi = f_iso;
        ppm->n_bi = n_iso;
        ppm->c_ad_bi = c_cor;
        ppm->n_ad_bi = n_cor;
      }

      if (ppt->has_cdi == _TRUE_) {
        ppm->f_cdi = f_iso;
        ppm->n_cdi = n_iso;
        ppm->c_ad_cdi = c_cor;
        ppm->n_ad_cdi = n_cor;
      }

      if (ppt->has_nid == _TRUE_) {
        ppm->f_nid = f_iso;
        ppm->n_nid = n_iso;
        ppm->c_ad_nid = c_cor;
        ppm->n_ad_nid = n_cor;
      }

      if (ppt->has_niv == _TRUE_) {
        ppm->f_niv = f_iso;
        ppm->n_niv = n_iso;
        ppm->c_ad_niv = c_cor;
        ppm->n_ad_niv = n_cor;
      }
    }

    ppm->primordial_spec_type = analytic_Pk;

  }

  else if (ppm->primordial_spec_type == analytic_Pk) {

    if (ppt->has_scalars == _TRUE_) {

      class_call(parser_read_double(pfc,"A_s",&param1,&flag1,errmsg),
                 errmsg,
                 errmsg);
      class_call(parser_read_double(pfc,"ln10^{10}A_s",&param2,&flag2,errmsg),
                 errmsg,
                 errmsg);
      class_test((flag1 == _TRUE_) && (flag2 == _TRUE_),
                 errmsg,
                 "In input file, you cannot enter both A_s and ln10^{10}A_s, choose one");
      if (flag1 == _TRUE_)
        ppm->A_s = param1;
      else if (flag2 == _TRUE_)
        ppm->A_s = exp(param2)*1.e-10;

      if (ppt->has_ad == _TRUE_) {

        class_read_double("n_s",ppm->n_s);
        class_read_double("alpha_s",ppm->alpha_s);

      }

      if (ppt->has_bi == _TRUE_) {

        class_read_double("f_bi",ppm->f_bi);
        class_read_double("n_bi",ppm->n_bi);
        class_read_double("alpha_bi",ppm->alpha_bi);

      }

      if (ppt->has_cdi == _TRUE_) {

        class_read_double("f_cdi",ppm->f_cdi);
        class_read_double("n_cdi",ppm->n_cdi);
        class_read_double("alpha_cdi",ppm->alpha_cdi);

      }

      if (ppt->has_nid == _TRUE_) {

        class_read_double("f_nid",ppm->f_nid);
        class_read_double("n_nid",ppm->n_nid);
        class_read_double("alpha_nid",ppm->alpha_nid);

      }

      if (ppt->has_niv == _TRUE_) {

        class_read_double("f_niv",ppm->f_niv);
        class_read_double("n_niv",ppm->n_niv);
        class_read_double("alpha_niv",ppm->alpha_niv);

      }

      if ((ppt->has_ad == _TRUE_) && (ppt->has_bi == _TRUE_)) {
        class_read_double_one_of_two("c_ad_bi","c_bi_ad",ppm->c_ad_bi);
        class_read_double_one_of_two("n_ad_bi","n_bi_ad",ppm->n_ad_bi);
        class_read_double_one_of_two("alpha_ad_bi","alpha_bi_ad",ppm->alpha_ad_bi);
      }

      if ((ppt->has_ad == _TRUE_) && (ppt->has_cdi == _TRUE_)) {
        class_read_double_one_of_two("c_ad_cdi","c_cdi_ad",ppm->c_ad_cdi);
        class_read_double_one_of_two("n_ad_cdi","n_cdi_ad",ppm->n_ad_cdi);
        class_read_double_one_of_two("alpha_ad_cdi","alpha_cdi_ad",ppm->alpha_ad_cdi);
      }

      if ((ppt->has_ad == _TRUE_) && (ppt->has_nid == _TRUE_)) {
        class_read_double_one_of_two("c_ad_nid","c_nid_ad",ppm->c_ad_nid);
        class_read_double_one_of_two("n_ad_nid","n_nid_ad",ppm->n_ad_nid);
        class_read_double_one_of_two("alpha_ad_nid","alpha_nid_ad",ppm->alpha_ad_nid);
      }

      if ((ppt->has_ad == _TRUE_) && (ppt->has_niv == _TRUE_)) {
        class_read_double_one_of_two("c_ad_niv","c_niv_ad",ppm->c_ad_niv);
        class_read_double_one_of_two("n_ad_niv","n_niv_ad",ppm->n_ad_niv);
        class_read_double_one_of_two("alpha_ad_niv","alpha_niv_ad",ppm->alpha_ad_niv);
      }

      if ((ppt->has_bi == _TRUE_) && (ppt->has_cdi == _TRUE_)) {
        class_read_double_one_of_two("c_bi_cdi","c_cdi_bi",ppm->c_bi_cdi);
        class_read_double_one_of_two("n_bi_cdi","n_cdi_bi",ppm->n_bi_cdi);
        class_read_double_one_of_two("alpha_bi_cdi","alpha_cdi_bi",ppm->alpha_bi_cdi);
      }

      if ((ppt->has_bi == _TRUE_) && (ppt->has_nid == _TRUE_)) {
        class_read_double_one_of_two("c_bi_nid","c_nid_bi",ppm->c_bi_nid);
        class_read_double_one_of_two("n_bi_nid","n_nid_bi",ppm->n_bi_nid);
        class_read_double_one_of_two("alpha_bi_nid","alpha_nid_bi",ppm->alpha_bi_nid);
      }

      if ((ppt->has_bi == _TRUE_) && (ppt->has_niv == _TRUE_)) {
        class_read_double_one_of_two("c_bi_niv","c_niv_bi",ppm->c_bi_niv);
        class_read_double_one_of_two("n_bi_niv","n_niv_bi",ppm->n_bi_niv);
        class_read_double_one_of_two("alpha_bi_niv","alpha_niv_bi",ppm->alpha_bi_niv);
      }

      if ((ppt->has_cdi == _TRUE_) && (ppt->has_nid == _TRUE_)) {
        class_read_double_one_of_two("c_cdi_nid","c_nid_cdi",ppm->c_cdi_nid);
        class_read_double_one_of_two("n_cdi_nid","n_nid_cdi",ppm->n_cdi_nid);
        class_read_double_one_of_two("alpha_cdi_nid","alpha_nid_cdi",ppm->alpha_cdi_nid);
      }

      if ((ppt->has_cdi == _TRUE_) && (ppt->has_niv == _TRUE_)) {
        class_read_double_one_of_two("c_cdi_niv","c_niv_cdi",ppm->c_cdi_niv);
        class_read_double_one_of_two("n_cdi_niv","n_niv_cdi",ppm->n_cdi_niv);
        class_read_double_one_of_two("alpha_cdi_niv","alpha_niv_cdi",ppm->alpha_cdi_niv);
      }

      if ((ppt->has_nid == _TRUE_) && (ppt->has_niv == _TRUE_)) {
        class_read_double_one_of_two("c_nid_niv","c_niv_nid",ppm->c_nid_niv);
        class_read_double_one_of_two("n_nid_niv","n_niv_nid",ppm->n_nid_niv);
        class_read_double_one_of_two("alpha_nid_niv","alpha_niv_nid",ppm->alpha_nid_niv);
      }

    }

    if (ppt->has_tensors == _TRUE_) {

      class_read_double("r",ppm->r);

      if (ppt->has_scalars == _FALSE_) {
        class_read_double("A_s",ppm->A_s);
      }

      if (ppm->r <= 0) {
        ppt->has_tensors = _FALSE_;
      }
      else {

        class_call(parser_read_string(pfc,"n_t",&string1,&flag1,errmsg),
                   errmsg,
                   errmsg);

        if ((flag1 == _TRUE_) && !((strstr(string1,"SCC") != NULL) || (strstr(string1,"scc") != NULL))) {
          class_read_double("n_t",ppm->n_t);
        }
        else {
          /* enforce single slow-roll self-consistency condition (order 2 in slow-roll) */
          ppm->n_t = -ppm->r/8.*(2.-ppm->r/8.-ppm->n_s);
        }

        class_call(parser_read_string(pfc,"alpha_t",&string1,&flag1,errmsg),
                   errmsg,
                   errmsg);

        if ((flag1 == _TRUE_) && !((strstr(string1,"SCC") != NULL) || (strstr(string1,"scc") != NULL))) {
          class_read_double("alpha_t",ppm->alpha_t);
        }
        else {
          /* enforce single slow-roll self-consistency condition (order 2 in slow-roll) */
          ppm->alpha_t = ppm->r/8.*(ppm->r/8.+ppm->n_s-1.);
        }
      }
    }
  }

  else if ((ppm->primordial_spec_type == inflation_V) || (ppm->primordial_spec_type == inflation_H)) {

    if (ppm->primordial_spec_type == inflation_V) {

      class_call(parser_read_string(pfc,"potential",&string1,&flag1,errmsg),
                 errmsg,
                 errmsg);

      /* only polynomial coded so far: no need to interpret string1 **/

      class_call(parser_read_string(pfc,"PSR_0",&string1,&flag1,errmsg),
                 errmsg,
                 errmsg);

      if (flag1 == _TRUE_) {

        PSR0=0.;
        PSR1=0.;
        PSR2=0.;
        PSR3=0.;
        PSR4=0.;

        class_read_double("PSR_0",PSR0);
        class_read_double("PSR_1",PSR1);
        class_read_double("PSR_2",PSR2);
        class_read_double("PSR_3",PSR3);
        class_read_double("PSR_4",PSR4);

        class_test(PSR0 <= 0.,
                   errmsg,
                   "inconsistent parametrization of polynomial inflation potential");
        class_test(PSR1 <= 0.,
                   errmsg,
                   "inconsistent parametrization of polynomial inflation potential");

        R0 = PSR0;
        R1 = PSR1*16.*_PI_;
        R2 = PSR2*8.*_PI_;
        R3 = PSR3*pow(8.*_PI_,2);
        R4 = PSR4*pow(8.*_PI_,3);

        ppm->V0 = R0*R1*3./128./_PI_;
        ppm->V1 = -sqrt(R1)*ppm->V0;
        ppm->V2 = R2*ppm->V0;
        ppm->V3 = R3*ppm->V0*ppm->V0/ppm->V1;
        ppm->V4 = R4*ppm->V0/R1;
      }

      else {

        class_call(parser_read_string(pfc,"R_0",&string1,&flag1,errmsg),
                   errmsg,
                   errmsg);

        if (flag1 == _TRUE_) {

          R0=0.;
          R1=0.;
          R2=0.;
          R3=0.;
          R4=0.;

          class_read_double("R_0",R0);
          class_read_double("R_1",R1);
          class_read_double("R_2",R2);
          class_read_double("R_3",R3);
          class_read_double("R_4",R4);

          class_test(R0 <= 0.,
                     errmsg,
                     "inconsistent parametrization of polynomial inflation potential");
          class_test(R1 <= 0.,
                     errmsg,
                     "inconsistent parametrization of polynomial inflation potential");

          ppm->V0 = R0*R1*3./128./_PI_;
          ppm->V1 = -sqrt(R1)*ppm->V0;
          ppm->V2 = R2*ppm->V0;
          ppm->V3 = R3*ppm->V0*ppm->V0/ppm->V1;
          ppm->V4 = R4*ppm->V0/R1;
        }

        else {

          class_read_double("V_0",ppm->V0);
          class_read_double("V_1",ppm->V1);
          class_read_double("V_2",ppm->V2);
          class_read_double("V_3",ppm->V3);
          class_read_double("V_4",ppm->V4);

        }
      }
    }

    else {

      class_call(parser_read_string(pfc,"HSR_0",&string1,&flag1,errmsg),
                 errmsg,
                 errmsg);

      if (flag1 == _TRUE_) {

        HSR0=0.;
        HSR1=0.;
        HSR2=0.;
        HSR3=0.;
        HSR4=0.;

        class_read_double("HSR_0",HSR0);
        class_read_double("HSR_1",HSR1);
        class_read_double("HSR_2",HSR2);
        class_read_double("HSR_3",HSR3);
        class_read_double("HSR_4",HSR4);

        ppm->H0 = sqrt(HSR0*HSR1*_PI_);
        ppm->H1 = -sqrt(4.*_PI_*HSR1)*ppm->H0;
        ppm->H2 = 4.*_PI_*HSR2*ppm->H0;
        ppm->H3 = 4.*_PI_*HSR3*ppm->H0*ppm->H0/ppm->H1;
        ppm->H4 = 4.*_PI_*HSR4*ppm->H0*ppm->H0*ppm->H0/ppm->H1/ppm->H1;

      }
      else {

        class_read_double("H_0",ppm->H0);
        class_read_double("H_1",ppm->H1);
        class_read_double("H_2",ppm->H2);
        class_read_double("H_3",ppm->H3);
        class_read_double("H_4",ppm->H4);
      }

      class_test(ppm->H0 <= 0.,
                 errmsg,
                 "inconsistent parametrization of polynomial inflation potential");

    }
  }

  else if (ppm->primordial_spec_type == inflation_V_end) {

    class_call(parser_read_string(pfc,"full_potential",&string1,&flag1,errmsg),
               errmsg,
               errmsg);

    if (flag1 == _TRUE_) {
      if (strcmp(string1,"polynomial") == 0) {
        ppm->potential = polynomial;
      }
      else if (strcmp(string1,"higgs_inflation") == 0) {
        ppm->potential = higgs_inflation;
      }
      else {
        class_stop(errmsg,"did not recognize input parameter 'potential': should be one of 'polynomial' or 'higgs_inflation'");
      }
    }

    class_read_double("phi_end",ppm->phi_end);
    class_read_double("Vparam0",ppm->V0);
    class_read_double("Vparam1",ppm->V1);
    class_read_double("Vparam2",ppm->V2);
    class_read_double("Vparam3",ppm->V3);
    class_read_double("Vparam4",ppm->V4);

    class_call(parser_read_string(pfc,"ln_aH_ratio",&string1,&flag1,errmsg),
               errmsg,
               errmsg);

    class_call(parser_read_string(pfc,"N_star",&string2,&flag2,errmsg),
               errmsg,
               errmsg);

    class_test((flag1 == _TRUE_) && (flag2 == _TRUE_),
               errmsg,
               "In input file, you can only enter one of ln_aH_ratio or N_star, the two are not compatible");

    if (flag1 == _TRUE_) {
      if ((strstr(string1,"auto") != NULL) || (strstr(string1,"AUTO") != NULL)) {
        ppm->phi_pivot_method = ln_aH_ratio_auto;
      }
      else {
        ppm->phi_pivot_method = ln_aH_ratio;
        class_read_double("ln_aH_ratio",ppm->phi_pivot_target);
      }
    }

    if (flag2 == _TRUE_) {
      ppm->phi_pivot_method = N_star;
      class_read_double("N_star",ppm->phi_pivot_target);
    }

    class_call(parser_read_string(pfc,"inflation_behavior",&string1,&flag1,errmsg),
               errmsg,
               errmsg);

    if (flag1 == _TRUE_) {
      if (strstr(string1,"numerical") != NULL) {
        ppm->behavior = numerical;
      }
      else if (strstr(string1,"analytical") != NULL) {
        ppm->behavior = analytical;
      }
      else {
        class_stop(errmsg,"Your entry for 'inflation behavior' could not be understood");
      }
    }
  }

  else if (ppm->primordial_spec_type == external_Pk) {
    class_call(parser_read_string(pfc, "command", &(string1), &(flag1), errmsg),
               errmsg, errmsg);
    class_test(strlen(string1) == 0,
               errmsg,
               "You omitted to write a command for the external Pk");

    ppm->command = (char *) malloc (strlen(string1) + 1);
    strcpy(ppm->command, string1);
    class_read_double("custom1",ppm->custom1);
    class_read_double("custom2",ppm->custom2);
    class_read_double("custom3",ppm->custom3);
    class_read_double("custom4",ppm->custom4);
    class_read_double("custom5",ppm->custom5);
    class_read_double("custom6",ppm->custom6);
    class_read_double("custom7",ppm->custom7);
    class_read_double("custom8",ppm->custom8);
    class_read_double("custom9",ppm->custom9);
    class_read_double("custom10",ppm->custom10);
  }

  /* Tests moved from primordial module: */
  if ((ppm->primordial_spec_type == inflation_V) || (ppm->primordial_spec_type == inflation_H) || (ppm->primordial_spec_type == inflation_V_end)) {

    class_test(ppt->has_scalars == _FALSE_,
               errmsg,
               "inflationary module cannot work if you do not ask for scalar modes");

    class_test(ppt->has_vectors == _TRUE_,
               errmsg,
               "inflationary module cannot work if you ask for vector modes");

    class_test(ppt->has_tensors == _FALSE_,
               errmsg,
               "inflationary module cannot work if you do not ask for tensor modes");

    class_test(ppt->has_bi == _TRUE_ || ppt->has_cdi == _TRUE_ || ppt->has_nid == _TRUE_ || ppt->has_niv == _TRUE_,
               errmsg,
               "inflationary module cannot work if you ask for isocurvature modes");
  }

  /** (e) parameters for final spectra */

  if (ppt->has_cls == _TRUE_) {

    if (ppt->has_scalars == _TRUE_) {
      if ((ppt->has_cl_cmb_temperature == _TRUE_) ||
          (ppt->has_cl_cmb_polarization == _TRUE_) ||
          (ppt->has_cl_cmb_lensing_potential == _TRUE_))
        class_read_double("l_max_scalars",ppt->l_scalar_max);

      if ((ppt->has_cl_lensing_potential == _TRUE_) || (ppt->has_cl_number_count == _TRUE_))
        class_read_double("l_max_lss",ppt->l_lss_max);
    }

    if (ppt->has_vectors == _TRUE_) {
      class_read_double("l_max_vectors",ppt->l_vector_max);
    }

    if (ppt->has_tensors == _TRUE_) {
      class_read_double("l_max_tensors",ppt->l_tensor_max);
    }
  }

  class_call(parser_read_string(pfc,
                                "lensing",
                                &(string1),
                                &(flag1),
                                errmsg),
             errmsg,
             errmsg);

  if ((flag1 == _TRUE_) && ((strstr(string1,"y") != NULL) || (strstr(string1,"Y") != NULL))) {

    if ((ppt->has_scalars == _TRUE_) &&
        ((ppt->has_cl_cmb_temperature == _TRUE_) || (ppt->has_cl_cmb_polarization == _TRUE_)) &&
        (ppt->has_cl_cmb_lensing_potential == _TRUE_)) {
      ple->has_lensed_cls = _TRUE_;
    }
    else {
      class_stop(errmsg,"you asked for lensed CMB Cls, but this requires a minimal number of options: 'modes' should include 's', 'output' should include 'tCl' and/or 'pCL', and also, importantly, 'lCl', the CMB lensing potential spectrum. You forgot one of those in your input.");
    }
  }

  if ((ppt->has_scalars == _TRUE_) &&
      (ppt->has_cl_cmb_lensing_potential == _TRUE_)) {

    class_read_double("lcmb_rescale",ptr->lcmb_rescale);
    class_read_double("lcmb_tilt",ptr->lcmb_tilt);
    class_read_double("lcmb_pivot",ptr->lcmb_pivot);

  }

  if ((ppt->has_pk_matter == _TRUE_) || (ppt->has_density_transfers == _TRUE_) || (ppt->has_velocity_transfers == _TRUE_)) {

    class_call(parser_read_double(pfc,"P_k_max_h/Mpc",&param1,&flag1,errmsg),
               errmsg,
               errmsg);
    class_call(parser_read_double(pfc,"P_k_max_1/Mpc",&param2,&flag2,errmsg),
               errmsg,
               errmsg);
    class_test((flag1 == _TRUE_) && (flag2 == _TRUE_),
               errmsg,
               "In input file, you cannot enter both P_k_max_h/Mpc and P_k_max_1/Mpc, choose one");
    if (flag1 == _TRUE_) {
      ppt->k_max_for_pk=param1*pba->h;
    }
    if (flag2 == _TRUE_) {
      ppt->k_max_for_pk=param2;
    }

    class_call(parser_read_list_of_doubles(pfc,
                                           "z_pk",
                                           &(int1),
                                           &(pointer1),
                                           &flag1,
                                           errmsg),
               errmsg,
               errmsg);

    if (flag1 == _TRUE_) {
      class_test(int1 > _Z_PK_NUM_MAX_,
                 errmsg,
                 "you want to write some output for %d different values of z, hence you should increase _Z_PK_NUM_MAX_ in include/output.h to at least this number",
                 int1);
      pop->z_pk_num = int1;
      for (i=0; i<int1; i++) {
        pop->z_pk[i] = pointer1[i];
      }
      free(pointer1);
    }
  }

  /** Do we want density and velocity transfer functions in Nbody gauge? */
  if ((ppt->has_density_transfers == _TRUE_) || (ppt->has_velocity_transfers == _TRUE_)){
    class_call(parser_read_string(pfc,"Nbody gauge transfer functions",&string1,&flag1,errmsg),
	       errmsg,
	       errmsg);

    if ((flag1 == _TRUE_) && ((strstr(string1,"y") != NULL) || (strstr(string1,"y") != NULL))) {
      ppt->has_Nbody_gauge_transfers = _TRUE_;
    }
  }

  /* deal with selection functions */
  if ((ppt->has_cl_number_count == _TRUE_) || (ppt->has_cl_lensing_potential == _TRUE_)) {

    class_call(parser_read_string(pfc,
                                  "selection",
                                  &(string1),
                                  &(flag1),
                                  errmsg),
               errmsg,
               errmsg);

    if (flag1 == _TRUE_) {
      if (strstr(string1,"gaussian") != NULL) {
        ppt->selection=gaussian;
      }
      else if (strstr(string1,"tophat") != NULL) {
        ppt->selection=tophat;
      }
      else if (strstr(string1,"dirac") != NULL) {
        ppt->selection=dirac;
      }
      else {
        class_stop(errmsg,"In selection function input: type '%s' is unclear",string1);
      }
    }

    class_call(parser_read_list_of_doubles(pfc,
                                           "selection_mean",
                                           &(int1),
                                           &(pointer1),
                                           &flag1,
                                           errmsg),
               errmsg,
               errmsg);

    if ((flag1 == _TRUE_) && (int1>0)) {

      class_test(int1 > _SELECTION_NUM_MAX_,
                 errmsg,
                 "you want to compute density Cl's for %d different bins, hence you should increase _SELECTION_NUM_MAX_ in include/perturbations.h to at least this number",
                 int1);

      ppt->selection_num = int1;
      for (i=0; i<int1; i++) {
        class_test((pointer1[i] < 0.) || (pointer1[i] > 1000.),
                   errmsg,
                   "input of selection functions: you asked for a mean redshift equal to %e, sounds odd",
                   pointer1[i]);
        ppt->selection_mean[i] = pointer1[i];
      }
      free(pointer1);
      /* first set all widths to default; correct eventually later */
      for (i=1; i<int1; i++) {
        class_test(ppt->selection_mean[i]<=ppt->selection_mean[i-1],
                   errmsg,
                   "input of selection functions: the list of mean redshifts must be passed in growing order; you entered %e before %e",ppt->selection_mean[i-1],ppt->selection_mean[i]);
        ppt->selection_width[i] = ppt->selection_width[0];
        ptr->selection_bias[i] = ptr->selection_bias[0];
        ptr->selection_magnification_bias[i] = ptr->selection_magnification_bias[0];
      }

      class_call(parser_read_list_of_doubles(pfc,
                                             "selection_width",
                                             &(int1),
                                             &(pointer1),
                                             &flag1,
                                             errmsg),
                 errmsg,
                 errmsg);

      if ((flag1 == _TRUE_) && (int1>0)) {

        if (int1==1) {
          for (i=0; i<ppt->selection_num; i++) {
            ppt->selection_width[i] = pointer1[0];
          }
        }
        else if (int1==ppt->selection_num) {
          for (i=0; i<int1; i++) {
            ppt->selection_width[i] = pointer1[i];
          }
        }
        else {
          class_stop(errmsg,
                     "In input for selection function, you asked for %d bin centers and %d bin widths; number of bins unclear; you should pass either one bin width (common to all bins) or %d bin widths",
                     ppt->selection_num,int1,ppt->selection_num);
        }
        free(pointer1);
      }

      class_call(parser_read_list_of_doubles(pfc,
                                             "selection_bias",
                                             &(int1),
                                             &(pointer1),
                                             &flag1,
                                             errmsg),
                 errmsg,
                 errmsg);

      if ((flag1 == _TRUE_) && (int1>0)) {

        if (int1==1) {
          for (i=0; i<ppt->selection_num; i++) {
            ptr->selection_bias[i] = pointer1[0];
          }
        }
        else if (int1==ppt->selection_num) {
          for (i=0; i<int1; i++) {
            ptr->selection_bias[i] = pointer1[i];
          }
        }
        else {
          class_stop(errmsg,
                     "In input for selection function, you asked for %d bin centers and %d bin biases; number of bins unclear; you should pass either one bin bias (common to all bins) or %d bin biases",
                     ppt->selection_num,int1,ppt->selection_num);
        }
        free(pointer1);
      }

      class_call(parser_read_list_of_doubles(pfc,
                                             "selection_magnification_bias",
                                             &(int1),
                                             &(pointer1),
                                             &flag1,
                                             errmsg),
                 errmsg,
                 errmsg);

      if ((flag1 == _TRUE_) && (int1>0)) {

        if (int1==1) {
          for (i=0; i<ppt->selection_num; i++) {
            ptr->selection_magnification_bias[i] = pointer1[0];
          }
        }
        else if (int1==ppt->selection_num) {
          for (i=0; i<int1; i++) {
            ptr->selection_magnification_bias[i] = pointer1[i];
          }
        }
        else {
          class_stop(errmsg,
                     "In input for selection function, you asked for %d bin centers and %d bin biases; number of bins unclear; you should pass either one bin bias (common to all bins) or %d bin biases",
                     ppt->selection_num,int1,ppt->selection_num);
        }
        free(pointer1);
      }

    }

    if (ppt->selection_num>1) {
      class_read_int("non_diagonal",psp->non_diag);
      if ((psp->non_diag<0) || (psp->non_diag>=ppt->selection_num))
        class_stop(errmsg,
                   "Input for non_diagonal is %d, while it is expected to be between 0 and %d\n",
                   psp->non_diag,ppt->selection_num-1);
    }

    class_call(parser_read_string(pfc,
                                  "dNdz_selection",
                                  &(string1),
                                  &(flag1),
                                  errmsg),
               errmsg,
               errmsg);

    if ((flag1 == _TRUE_)) {
      if ((strstr(string1,"analytic") != NULL)){
        ptr->has_nz_analytic = _TRUE_;
      }
      else{
        ptr->has_nz_file = _TRUE_;
        class_read_string("dNdz_selection",ptr->nz_file_name);
      }
    }

    class_call(parser_read_string(pfc,
                                  "dNdz_evolution",
                                  &(string1),
                                  &(flag1),
                                  errmsg),
               errmsg,
               errmsg);

    if ((flag1 == _TRUE_)) {
      if ((strstr(string1,"analytic") != NULL)){
        ptr->has_nz_evo_analytic = _TRUE_;
      }
      else{
        ptr->has_nz_evo_file = _TRUE_;
        class_read_string("dNdz_evolution",ptr->nz_evo_file_name);
      }
    }

    flag1 = _FALSE_;
    class_call(parser_read_double(pfc,"bias",&param1,&flag1,errmsg),
               errmsg,
               errmsg);
    class_test(flag1 == _TRUE_,
               errmsg,
               "the input parameter 'bias' is obsolete, because you can now pass an independent light-to-mass bias for each bin/selection function. The new input name is 'selection_bias'. It can be set to a single number (common bias for all bins) or as many numbers as the number of bins");

    flag1 = _FALSE_;
    class_call(parser_read_double(pfc,"s_bias",&param1,&flag1,errmsg),
               errmsg,
               errmsg);
    class_test(flag1 == _TRUE_,
               errmsg,
               "the input parameter 's_bias' is obsolete, because you can now pass an independent magnitude bias for each bin/selection function. The new input name is 'selection_magnitude_bias'. It can be set to a single number (common magnitude bias for all bins) or as many numbers as the number of bins");

  }
  /* end of selection function section */

  /* deal with z_max issues */
  if ((ppt->has_pk_matter == _TRUE_) || (ppt->has_density_transfers == _TRUE_) || (ppt->has_velocity_transfers == _TRUE_) || (ppt->has_cl_number_count == _TRUE_) || (ppt->has_cl_lensing_potential == _TRUE_)) {

    class_call(parser_read_double(pfc,"z_max_pk",&param1,&flag1,errmsg),
               errmsg,
               errmsg);

    if (flag1==_TRUE_) {
      ppt->z_max_pk = param1;
    }
    else {
      ppt->z_max_pk = 0.;

      if ((ppt->has_pk_matter == _TRUE_) || (ppt->has_density_transfers == _TRUE_) || (ppt->has_velocity_transfers == _TRUE_)) {
        for (i=0; i<pop->z_pk_num; i++) {
          ppt->z_max_pk = MAX(ppt->z_max_pk,pop->z_pk[i]);
        }
      }

      if ((ppt->has_cl_number_count == _TRUE_) || (ppt->has_cl_lensing_potential == _TRUE_)) {

        for (bin=0; bin<ppt->selection_num; bin++) {

          /* the few lines below should be consistent with their counterpart in transfer.c, in transfer_selection_times() */
          if (ppt->selection==gaussian) {
            z_max = ppt->selection_mean[bin]+ppt->selection_width[bin]*ppr->selection_cut_at_sigma;
          }
          if (ppt->selection==tophat) {
            z_max = ppt->selection_mean[bin]+(1.+ppr->selection_cut_at_sigma*ppr->selection_tophat_edge)*ppt->selection_width[bin];
          }
          if (ppt->selection==dirac) {
            z_max = ppt->selection_mean[bin];
          }
          ppt->z_max_pk = MAX(ppt->z_max_pk,z_max);
        }
      }
    }
    psp->z_max_pk = ppt->z_max_pk;
  }
  /* end of z_max section */

  class_call(parser_read_string(pfc,"root",&string1,&flag1,errmsg),
             errmsg,
             errmsg);
  if (flag1 == _TRUE_){
    class_test(strlen(string1)>_FILENAMESIZE_-32,errmsg,"Root directory name is too long. Please install in other directory, or increase _FILENAMESIZE_ in common.h");
    strcpy(pop->root,string1);
  }

  class_call(parser_read_string(pfc,
                                "headers",
                                &(string1),
                                &(flag1),
                                errmsg),
             errmsg,
             errmsg);

  if ((flag1 == _TRUE_) && ((strstr(string1,"y") == NULL) && (strstr(string1,"Y") == NULL))) {
    pop->write_header = _FALSE_;
  }

  class_call(parser_read_string(pfc,"format",&string1,&flag1,errmsg),
             errmsg,
             errmsg);

  if (flag1 == _TRUE_) {

    if ((strstr(string1,"class") != NULL) || (strstr(string1,"CLASS") != NULL))
      pop->output_format = class_format;
    else {
      if ((strstr(string1,"camb") != NULL) || (strstr(string1,"CAMB") != NULL))
        pop->output_format = camb_format;
      else
        class_stop(errmsg,
                   "You wrote: format='%s'. Could not identify any of the possible formats ('class', 'CLASS', 'camb', 'CAMB')",string1);
    }
  }

  /** (f) parameter related to the non-linear spectra computation */

  class_call(parser_read_string(pfc,
                                "non linear",
                                &(string1),
                                &(flag1),
                                errmsg),
             errmsg,
             errmsg);

  if (flag1 == _TRUE_) {

    class_test(ppt->has_perturbations == _FALSE_, errmsg, "You requested non linear computation but no linear computation. You must set output to tCl or similar.");

    if ((strstr(string1,"halofit") != NULL) || (strstr(string1,"Halofit") != NULL) || (strstr(string1,"HALOFIT") != NULL)) {
      pnl->method=nl_halofit;
      ppt->k_max_for_pk = MAX(ppt->k_max_for_pk,MAX(ppr->halofit_min_k_max,ppr->nonlinear_min_k_max));
      ppt->has_nl_corrections_based_on_delta_m = _TRUE_;
    }
    if ((strstr(string1,"hmcode") != NULL) || (strstr(string1,"HMCODE") != NULL) || (strstr(string1,"HMcode") != NULL) || (strstr(string1,"Hmcode") != NULL)) {
      pnl->method=nl_HMcode;
      ppt->k_max_for_pk = MAX(ppt->k_max_for_pk,MAX(ppr->hmcode_min_k_max,ppr->nonlinear_min_k_max));
      ppt->has_nl_corrections_based_on_delta_m = _TRUE_;
      class_read_int("extrapolation_method",pnl->extrapolation_method);

      class_call(parser_read_string(pfc,
                                    "feedback model",
                                    &(string1),
                                    &(flag1),
                                    errmsg),
                 errmsg,
                 errmsg);

      if (flag1 == _TRUE_) {

		if (strstr(string1,"emu_dmonly") != NULL) {
          pnl->feedback = nl_emu_dmonly;
		}
		if (strstr(string1,"owls_dmonly") != NULL) {
          pnl->feedback = nl_owls_dmonly;
		}
		if (strstr(string1,"owls_ref") != NULL) {
          pnl->feedback = nl_owls_ref;
		}
		if (strstr(string1,"owls_agn") != NULL) {
          pnl->feedback = nl_owls_agn;
		}
		if (strstr(string1,"owls_dblim") != NULL) {
          pnl->feedback = nl_owls_dblim;
		}
      }

      class_call(parser_read_double(pfc,"eta_0",&param2,&flag2,errmsg),
                 errmsg,
                 errmsg);
      class_call(parser_read_double(pfc,"c_min",&param3,&flag3,errmsg),
                 errmsg,
                 errmsg);

      class_test(((flag1 == _TRUE_) && ((flag2 == _TRUE_) || (flag3 == _TRUE_))),
                 errmsg,
                 "In input file, you cannot enter both a baryonic feedback model and a choice of baryonic feedback parameters, choose one of both methods");

      if ((flag2 == _TRUE_) && (flag3 == _TRUE_)) {
		pnl->feedback = nl_user_defined;
		class_read_double("eta_0", pnl->eta_0);
		class_read_double("c_min", pnl->c_min);
      }
      else if ((flag2 == _TRUE_) && (flag3 == _FALSE_)) {
		pnl->feedback = nl_user_defined;
		class_read_double("eta_0", pnl->eta_0);
		pnl->c_min = (0.98 - pnl->eta_0)/0.12;
      }
      else if ((flag2 == _FALSE_) && (flag3 == _TRUE_)) {
		pnl->feedback = nl_user_defined;
		class_read_double("c_min", pnl->c_min);
		pnl->eta_0 = 0.98 - 0.12*pnl->c_min;
      }

      class_call(parser_read_double(pfc,"z_infinity",&param1,&flag1,errmsg),
                 errmsg,
                 errmsg);

      if (flag1 == _TRUE_) {
        class_read_double("z_infinity", pnl->z_infinity);
      }
    }
  }

  /** (g) amount of information sent to standard output (none if all set to zero) */

  class_read_int("background_verbose",
                 pba->background_verbose);

  class_read_int("thermodynamics_verbose",
                 pth->thermodynamics_verbose);

  class_read_int("perturbations_verbose",
                 ppt->perturbations_verbose);

  class_read_int("transfer_verbose",
                 ptr->transfer_verbose);

  class_read_int("primordial_verbose",
                 ppm->primordial_verbose);

  class_read_int("spectra_verbose",
                 psp->spectra_verbose);

  class_read_int("nonlinear_verbose",
                 pnl->nonlinear_verbose);

  class_read_int("lensing_verbose",
                 ple->lensing_verbose);

  class_read_int("output_verbose",
                 pop->output_verbose);


  if (ppt->has_tensors == _TRUE_) {
    /** - ---> Include ur and ncdm shear in tensor computation? */
    class_call(parser_read_string(pfc,"tensor method",&string1,&flag1,errmsg),
               errmsg,
               errmsg);
    if (flag1 == _TRUE_) {
      if (strstr(string1,"photons") != NULL)
        ppt->tensor_method = tm_photons_only;
      if (strstr(string1,"massless") != NULL)
        ppt->tensor_method = tm_massless_approximation;
      if (strstr(string1,"exact") != NULL)
        ppt->tensor_method = tm_exact;
    }
  }

  /** - ---> derivatives of baryon sound speed only computed if some non-minimal tight-coupling schemes is requested */
  if ((ppr->tight_coupling_approximation == (int)first_order_CLASS) || (ppr->tight_coupling_approximation == (int)second_order_CLASS)) {
    pth->compute_cb2_derivatives = _TRUE_;
  }

  class_test(ppr->ur_fluid_trigger_tau_over_tau_k==ppr->radiation_streaming_trigger_tau_over_tau_k,
             errmsg,
             "please choose different values for precision parameters ur_fluid_trigger_tau_over_tau_k and radiation_streaming_trigger_tau_over_tau_k, in order to avoid switching two approximation schemes at the same time");

  if (pba->N_ncdm>0) {

    class_test(ppr->ncdm_fluid_trigger_tau_over_tau_k==ppr->radiation_streaming_trigger_tau_over_tau_k,
               errmsg,
               "please choose different values for precision parameters ncdm_fluid_trigger_tau_over_tau_k and radiation_streaming_trigger_tau_over_tau_k, in order to avoid switching two approximation schemes at the same time");

    class_test(ppr->ncdm_fluid_trigger_tau_over_tau_k==ppr->ur_fluid_trigger_tau_over_tau_k,
               errmsg,
               "please choose different values for precision parameters ncdm_fluid_trigger_tau_over_tau_k and ur_fluid_trigger_tau_over_tau_k, in order to avoid switching two approximation schemes at the same time");

  }
  if (pba->Omega0_idr != 0.){
    class_test(ppr->idr_streaming_trigger_tau_over_tau_k==ppr->radiation_streaming_trigger_tau_over_tau_k,
               errmsg,
               "please choose different values for precision parameters dark_radiation_trigger_tau_over_tau_k and radiation_streaming_trigger_tau_over_tau_k, in order to avoid switching two approximation schemes at the same time");

    class_test(ppr->idr_streaming_trigger_tau_over_tau_k==ppr->ur_fluid_trigger_tau_over_tau_k,
               errmsg,
               "please choose different values for precision parameters dark_radiation_trigger_tau_over_tau_k and ur_fluid_trigger_tau_over_tau_k, in order to avoid switching two approximation schemes at the same time");

    class_test(ppr->idr_streaming_trigger_tau_over_tau_k==ppr->ncdm_fluid_trigger_tau_over_tau_k,
               errmsg,
               "please choose different values for precision parameters dark_radiation_trigger_tau_over_tau_k and ncdm_fluid_trigger_tau_over_tau_k, in order to avoid switching two approximation schemes at the same time");
  }


  /**
   * Here we can place all obsolete (deprecated) names for the precision parameters,
   * so they will still get read.
   * The new parameter names should be used preferrably
   * */
  class_read_double("k_scalar_min_tau0",ppr->k_min_tau0); // obsolete precision parameter: read for compatibility with old precision files
  class_read_double("k_scalar_max_tau0_over_l_max",ppr->k_max_tau0_over_l_max); // obsolete precision parameter: read for compatibility with old precision files
  class_read_double("k_scalar_step_sub",ppr->k_step_sub); // obsolete precision parameter: read for compatibility with old precision files
  class_read_double("k_scalar_step_super",ppr->k_step_super); // obsolete precision parameter: read for compatibility with old precision files
  class_read_double("k_scalar_step_transition",ppr->k_step_transition); // obsolete precision parameter: read for compatibility with old precision files
  class_read_double("k_scalar_k_per_decade_for_pk",ppr->k_per_decade_for_pk); // obsolete precision parameter: read for compatibility with old precision files
  class_read_double("k_scalar_k_per_decade_for_bao",ppr->k_per_decade_for_bao); // obsolete precision parameter: read for compatibility with old precision files
  class_read_double("k_scalar_bao_center",ppr->k_bao_center); // obsolete precision parameter: read for compatibility with old precision files
  class_read_double("k_scalar_bao_width",ppr->k_bao_width); // obsolete precision parameter: read for compatibility with old precision files

  class_read_double("k_step_trans_scalars",ppr->q_linstep); // obsolete precision parameter: read for compatibility with old precision files
  class_read_double("k_step_trans_tensors",ppr->q_linstep); // obsolete precision parameter: read for compatibility with old precision files
  class_read_double("k_step_trans",ppr->q_linstep); // obsolete precision parameter: read for compatibility with old precision files
  class_read_double("q_linstep_trans",ppr->q_linstep); // obsolete precision parameter: read for compatibility with old precision files
  class_read_double("q_logstep_trans",ppr->q_logstep_spline); // obsolete precision parameter: read for compatibility with old precision files

  class_call(parser_read_string(pfc,
                                "l_switch_limber_for_cl_density_over_z",
                                &string1,
                                &flag1,
                                errmsg),
             errmsg,
             errmsg);

  class_test(flag1 == _TRUE_,
             errmsg,
             "You passed in input a precision parameter called l_switch_limber_for_cl_density_over_z. This syntax is deprecated since v2.5.0. Please use instead the two precision parameters l_switch_limber_for_nc_local_over_z, l_switch_limber_for_nc_los_over_z, defined in include/common.h, and allowing for better performance.");

  /** (i) Write values in file */
  if (ple->has_lensed_cls == _TRUE_)
    ppt->l_scalar_max+=ppr->delta_l_max;

  /** (i.1) shall we write background quantitites in a file? */

  class_call(parser_read_string(pfc,"write background",&string1,&flag1,errmsg),
             errmsg,
             errmsg);

  if ((flag1 == _TRUE_) && ((strstr(string1,"y") != NULL) || (strstr(string1,"Y") != NULL))) {

    pop->write_background = _TRUE_;

  }

  /** - (i.2.) shall we write thermodynamics quantities in a file? */

  class_call(parser_read_string(pfc,"write thermodynamics",&string1,&flag1,errmsg),
             errmsg,
             errmsg);

  if ((flag1 == _TRUE_) && ((strstr(string1,"y") != NULL) || (strstr(string1,"Y") != NULL))) {

    pop->write_thermodynamics = _TRUE_;

  }

  /** - (i.3.) shall we write perturbation quantities in files? */

  class_call(parser_read_list_of_doubles(pfc,
                                         "k_output_values",
                                         &(int1),
                                         &(pointer1),
                                         &flag1,
                                         errmsg),
             errmsg,
             errmsg);

  if (flag1 == _TRUE_) {
    class_test(int1 > _MAX_NUMBER_OF_K_FILES_,
               errmsg,
               "you want to write some output for %d different values of k, hence you should increase _MAX_NUMBER_OF_K_FILES_ in include/perturbations.h to at least this number",
               int1);
    ppt->k_output_values_num = int1;

    for (i=0; i<int1; i++) {
      ppt->k_output_values[i] = pointer1[i];
    }
    free(pointer1);

    /* Sort the k_array using qsort */
    qsort (ppt->k_output_values, ppt->k_output_values_num, sizeof(double), compare_doubles);

    ppt->store_perturbations = _TRUE_;
    pop->write_perturbations = _TRUE_;
  }

  /** - (i.4.) shall we write primordial spectra in a file? */

  class_call(parser_read_string(pfc,"write primordial",&string1,&flag1,errmsg),
             errmsg,
             errmsg);

  if ((flag1 == _TRUE_) && ((strstr(string1,"y") != NULL) || (strstr(string1,"Y") != NULL))) {

    pop->write_primordial = _TRUE_;

  }


  /** (i.5) shall we write sigma(z) in a file? */

  class_call(parser_read_string(pfc,"write sigma",&string1,&flag1,errmsg),
             errmsg,
             errmsg);

  /** readjust some precision parameters for modified gravity */
  if (pba->has_smg == _TRUE_){

    //otherwise problems with ISW effect
    if (ppr->perturb_sampling_stepsize > 0.05)
      ppr->perturb_sampling_stepsize=0.05;

    //how much info on background.dat?
    class_read_double("output_background_smg",pba->output_background_smg);

  }


  /** - (i.5) special steps if we want Halofit with wa_fld non-zero:
      so-called "Pk_equal method" of 0810.0190 and 1601.07230 */

  if (pnl->method == nl_halofit) {

    class_call(parser_read_string(pfc,"pk_eq",&string1,&flag1,errmsg),
               errmsg,
               errmsg);

    if ((flag1 == _TRUE_) && ((strstr(string1,"y") != NULL) || (strstr(string1,"Y") != NULL))) {

      if ((pba->Omega0_fld != 0.) && (pba->wa_fld != 0.)){

        pnl->has_pk_eq = _TRUE_;
      }
    }
  }

  return _SUCCESS_;

}

/**
 * All default parameter values (for input parameters)
 *
 * @param pba Input: pointer to background structure
 * @param pth Input: pointer to thermodynamics structure
 * @param ppt Input: pointer to perturbation structure
 * @param ptr Input: pointer to transfer structure
 * @param ppm Input: pointer to primordial structure
 * @param psp Input: pointer to spectra structure
 * @param pnl Input: pointer to nonlinear structure
 * @param ple Input: pointer to lensing structure
 * @param pop Input: pointer to output structure
 * @return the error status
 */

int input_default_params(
                         struct background *pba,
                         struct thermo *pth,
                         struct perturbs *ppt,
                         struct transfers *ptr,
                         struct primordial *ppm,
                         struct spectra *psp,
                         struct nonlinear * pnl,
                         struct lensing *ple,
                         struct output *pop
                         ) {

  double sigma_B; /* Stefan-Boltzmann constant in \f$ W/m^2/K^4 = Kg/K^4/s^3 \f$*/

  sigma_B = 2. * pow(_PI_,5) * pow(_k_B_,4) / 15. / pow(_h_P_,3) / pow(_c_,2);

  /** Define all default parameter values (for input parameters) for each structure:*/
  /** - background structure */

  /* 5.10.2014: default parameters matched to Planck 2013 + WP
     best-fitting model, with ones small difference: the published
     Planck 2013 + WP bestfit is with h=0.6704 and one massive
     neutrino species with m_ncdm=0.06eV; here we assume only massless
     neutrinos in the default model; for the CMB, taking m_ncdm = 0 or
     0.06 eV makes practically no difference, provided that we adapt
     the value of h in order ot get the same peak scale, i.e. the same
     100*theta_s. The Planck 2013 + WP best-fitting model with
     h=0.6704 gives 100*theta_s = 1.042143 (or equivalently
     100*theta_MC=1.04119). By taking only massless neutrinos, one
     gets the same 100*theta_s provided that h is increased to
     0.67556. Hence, we take h=0.67556, N_ur=3.046, N_ncdm=0, and all
     other parameters from the Planck2013 Cosmological Parameter
     paper. */

  pba->h = 0.67556;
  pba->H0 = pba->h * 1.e5 / _c_;
  pba->T_cmb = 2.7255;
  pba->Omega0_g = (4.*sigma_B/_c_*pow(pba->T_cmb,4.)) / (3.*_c_*_c_*1.e10*pba->h*pba->h/_Mpc_over_m_/_Mpc_over_m_/8./_PI_/_G_);
  pba->Omega0_ur = 3.046*7./8.*pow(4./11.,4./3.)*pba->Omega0_g;
  pba->Omega0_idr = 0.0;
  pba->Omega0_idm_dr = 0.0;
  pba->T_idr = 0.0;
  pba->Omega0_b = 0.022032/pow(pba->h,2);
  pba->Omega0_cdm = 0.12038/pow(pba->h,2);
  pba->Omega0_dcdmdr = 0.0;
  pba->Omega0_dcdm = 0.0;
  pba->Gamma_dcdm = 0.0;
  pba->N_ncdm = 0;
  pba->Omega0_ncdm_tot = 0.;
  pba->ksi_ncdm_default = 0.;
  pba->ksi_ncdm = NULL;
  pba->T_ncdm_default = 0.71611; /* this value gives m/omega = 93.14 eV b*/
  pba->T_ncdm = NULL;
  pba->deg_ncdm_default = 1.;
  pba->deg_ncdm = NULL;
  pba->ncdm_psd_parameters = NULL;
  pba->ncdm_psd_files = NULL;

  pba->Omega0_scf = 0.; /* Scalar field defaults */
  pba->attractor_ic_scf = _TRUE_;
  pba->scf_parameters = NULL;
  pba->scf_parameters_size = 0;
  pba->scf_tuning_index = 0;
  //MZ: initial conditions are as multiplicative factors of the radiation attractor values
  pba->phi_ini_scf = 1;
  pba->phi_prime_ini_scf = 1;


  pba->gravity_model_smg = propto_omega; /* gravitational model */
  pba->expansion_model_smg = lcdm; /*expansion model (only for parameterizations*/
  pba->Omega0_smg = 0.; /* Scalar field defaults */
  pba->M_pl_today_smg = 1.; //*Planck mass today*/
  pba->M_pl_tuning_smg = _FALSE_; //* Tune Planck mass?*/
  pba->Omega_smg_debug = 0;
  pba->field_evolution_smg = _FALSE_; /* does the model require solving the background equations? */
  pba->M_pl_evolution_smg = _FALSE_; /* does the model require integrating M_pl from alpha_M? */
  pba->skip_stability_tests_smg = _FALSE_; /*if you want to skip the stability tests for the perturbations */
  pba->a_min_stability_test_smg = 0; /** < skip stability tests for a < a_min */

  pba->hubble_evolution = _TRUE_; /** dynamical evolution of Friedmann eq. */
  pba->hubble_friction = 3.; /** friction coefficient in H' equation: H' = ... + H_friction*(H^2 - rho_crit) [NOT ONLY IN SMG!] */
  pba->rho_evolution_smg = _FALSE_; /*does the model require to evolve the background energy density? (only for parameterizations)*/

  pba->kineticity_safe_smg = 0; /* value added to the kineticity, useful to cure perturbations at early time in some models */
  pba->cs2_safe_smg = 0; /* threshold to consider the sound speed of scalars negative in the stability check */
  pba->D_safe_smg = 0; /* threshold to consider the kinetic term of scalars negative in the stability check */
  pba->ct2_safe_smg = 0; /* threshold to consider the sound speed of tensors negative in the stability check */
  pba->M2_safe_smg = 0; /* threshold to consider the kinetic term of tensors (M2) negative in the stability check */


  /*set stability quantities to nonzero values*/
  pba->min_M2_smg = 1e10;
  pba->min_ct2_smg = 1e10;
  pba->min_D_smg = 1e10;
  pba->min_cs2_smg = 1e10;

  pba->min_bra_smg = 4.;
  pba->max_bra_smg = 0.;
  pba->quintessence_w_safe_smg = 0;

  pba->parameters_smg = NULL;
  pba->parameters_size_smg = 0;
  pba->tuning_index_smg = 0;
  pba->tuning_dxdy_guess_smg = 1;

  pba->output_background_smg = 1; /**< amount of information printed onbackground.dat output */

  pba->Omega0_k = 0.;
  pba->K = 0.;
  pba->sgnK = 0;
  pba->Omega0_lambda = 1.-pba->Omega0_k-pba->Omega0_g-pba->Omega0_ur-pba->Omega0_b-pba->Omega0_cdm-pba->Omega0_ncdm_tot-pba->Omega0_dcdmdr-pba->Omega0_idm_dr-pba->Omega0_idr;
  pba->Omega0_fld = 0.;
  pba->a_today = 1.;
  pba->use_ppf = _TRUE_;
  pba->c_gamma_over_c_fld = 0.4;
  pba->fluid_equation_of_state = CLP;
  pba->w0_fld = -1.;
  pba->wa_fld = 0.;
  pba->Omega_EDE = 0.;
  pba->cs2_fld = 1.;

  pba->has_smg= _FALSE_;
  pba->parameters_tuned_smg = _FALSE_;
  pba->shooting_failed = _FALSE_;
  pba->is_quintessence_smg = _FALSE_;
  pba->attractor_ic_smg = _TRUE_;  /* only read for those models in which it is implemented */
  pba->initial_conditions_set_smg = _FALSE_;

  /** - thermodynamics structure */

  pth->YHe=_BBN_;
  pth->recombination=recfast;
  pth->reio_parametrization=reio_camb;
  pth->reio_z_or_tau=reio_z;
  pth->z_reio=11.357;
  pth->tau_reio=0.0925;
  pth->reionization_exponent=1.5;
  pth->reionization_width=0.5;
  pth->helium_fullreio_redshift=3.5;
  pth->helium_fullreio_width=0.5;

  pth->binned_reio_num=0;
  pth->binned_reio_z=NULL;
  pth->binned_reio_xe=NULL;
  pth->binned_reio_step_sharpness = 0.3;

  pth->annihilation = 0.;
  pth->decay = 0.;

  pth->annihilation_variation = 0.;
  pth->annihilation_z = 1000.;
  pth->annihilation_zmax = 2500.;
  pth->annihilation_zmin = 30.;
  pth->annihilation_f_halo = 0.;
  pth->annihilation_z_halo = 30.;
  pth->has_on_the_spot = _TRUE_;

  pth->compute_cb2_derivatives=_FALSE_;

  pth->compute_damping_scale = _FALSE_;

  pth->a_idm_dr = 0.;
  pth->b_idr = 0.;
  pth->nindex_idm_dr = 4.;
  pth->m_idm = 1.e11;

  /** - perturbation structure */

  ppt->has_cl_cmb_temperature = _FALSE_;
  ppt->has_cl_cmb_polarization = _FALSE_;
  ppt->has_cl_cmb_lensing_potential = _FALSE_;
  ppt->has_cl_number_count = _FALSE_;
  ppt->has_cl_lensing_potential = _FALSE_;
  ppt->has_pk_matter = _FALSE_;
  ppt->has_density_transfers = _FALSE_;
  ppt->has_velocity_transfers = _FALSE_;
  ppt->has_metricpotential_transfers = _FALSE_;

  ppt->has_nl_corrections_based_on_delta_m = _FALSE_;

  ppt->has_nc_density = _FALSE_;
  ppt->has_nc_rsd = _FALSE_;
  ppt->has_nc_lens = _FALSE_;
  ppt->has_nc_gr = _FALSE_;

  //ppt->pk_only_cdm_bar=_FALSE_;

  ppt->switch_sw = 1;
  ppt->switch_eisw = 1;
  ppt->switch_lisw = 1;
  ppt->switch_dop = 1;
  ppt->switch_pol = 1;
  ppt->eisw_lisw_split_z = 120;

  ppt->has_ad=_TRUE_;
  ppt->has_bi=_FALSE_;
  ppt->has_cdi=_FALSE_;
  ppt->has_nid=_FALSE_;
  ppt->has_niv=_FALSE_;

  ppt->has_perturbed_recombination=_FALSE_;
  ppt->tensor_method = tm_massless_approximation;
  ppt->evolve_tensor_ur = _FALSE_;
  ppt->evolve_tensor_ncdm = _FALSE_;

  ppt->has_scalars=_TRUE_;
  ppt->has_vectors=_FALSE_;
  ppt->has_tensors=_FALSE_;

  ppt->l_scalar_max=2500;
  ppt->l_vector_max=500;
  ppt->l_tensor_max=500;
  ppt->l_lss_max=300;
  ppt->k_max_for_pk=1.;

  ppt->gauge=synchronous;

  ppt->method_qs_smg=fully_dynamic;
  ppt->pert_initial_conditions_smg = ext_field_attr; /* default IC for perturbations in the scalar */

  ppt->use_pert_var_deltaphi=_FALSE_;

  ppt->idr_nature=idr_free_streaming;

  ppt->has_Nbody_gauge_transfers = _FALSE_;

  ppt->k_output_values_num=0;
  ppt->store_perturbations = _FALSE_;

  ppt->three_ceff2_ur=1.;
  ppt->three_cvis2_ur=1.;

  ppt->z_max_pk=0.;

  ppt->selection_num=1;
  ppt->selection=gaussian;
  ppt->selection_mean[0]=1.;
  ppt->selection_width[0]=0.1;

  /** - primordial structure */

  ppm->primordial_spec_type = analytic_Pk;
  ppm->k_pivot = 0.05;
  ppm->A_s = 2.215e-9;
  ppm->n_s = 0.9619;
  ppm->alpha_s = 0.;
  ppm->f_bi = 1.;
  ppm->n_bi = 1.;
  ppm->alpha_bi = 0.;
  ppm->f_cdi = 1.;
  ppm->n_cdi = 1.;
  ppm->alpha_cdi = 0.;
  ppm->f_nid = 1.;
  ppm->n_nid = 1.;
  ppm->alpha_nid = 0.;
  ppm->f_niv = 1.;
  ppm->n_niv = 1.;
  ppm->alpha_niv = 0.;
  ppm->c_ad_bi = 0.;
  ppm->n_ad_bi = 0.;
  ppm->alpha_ad_bi = 0.;
  ppm->c_ad_cdi = 0.;
  ppm->n_ad_cdi = 0.;
  ppm->alpha_ad_cdi = 0.;
  ppm->c_ad_nid = 0.;
  ppm->n_ad_nid = 0.;
  ppm->alpha_ad_nid = 0.;
  ppm->c_ad_niv = 0.;
  ppm->n_ad_niv = 0.;
  ppm->alpha_ad_niv = 0.;
  ppm->c_bi_cdi = 0.;
  ppm->n_bi_cdi = 0.;
  ppm->alpha_bi_cdi = 0.;
  ppm->c_bi_nid = 0.;
  ppm->n_bi_nid = 0.;
  ppm->alpha_bi_nid = 0.;
  ppm->c_bi_niv = 0.;
  ppm->n_bi_niv = 0.;
  ppm->alpha_bi_niv = 0.;
  ppm->c_cdi_nid = 0.;
  ppm->n_cdi_nid = 0.;
  ppm->alpha_cdi_nid = 0.;
  ppm->c_cdi_niv = 0.;
  ppm->n_cdi_niv = 0.;
  ppm->alpha_cdi_niv = 0.;
  ppm->c_nid_niv = 0.;
  ppm->n_nid_niv = 0.;
  ppm->alpha_nid_niv = 0.;
  ppm->r = 1.;
  ppm->n_t = -ppm->r/8.*(2.-ppm->r/8.-ppm->n_s);
  ppm->alpha_t = ppm->r/8.*(ppm->r/8.+ppm->n_s-1.);
  ppm->potential=polynomial;
  ppm->phi_end=0.;
  ppm->phi_pivot_method = N_star;
  ppm->phi_pivot_target = 60;
  ppm->V0=1.25e-13;
  ppm->V1=-1.12e-14;
  ppm->V2=-6.95e-14;
  ppm->V3=0.;
  ppm->V4=0.;
  ppm->H0=3.69e-6;
  ppm->H1=-5.84e-7;
  ppm->H2=0.;
  ppm->H3=0.;
  ppm->H4=0.;
  ppm->behavior=numerical;
  ppm->command="write here your command for the external Pk";
  ppm->custom1=0.;
  ppm->custom2=0.;
  ppm->custom3=0.;
  ppm->custom4=0.;
  ppm->custom5=0.;
  ppm->custom6=0.;
  ppm->custom7=0.;
  ppm->custom8=0.;
  ppm->custom9=0.;
  ppm->custom10=0.;

  /** - nonlinear structure */

  pnl->method = nl_none;
  pnl->extrapolation_method = extrap_max_scaled;
  pnl->has_pk_eq = _FALSE_;

  pnl->feedback = nl_emu_dmonly;
  pnl->z_infinity = 10.;

  /** - transfer structure */

  ptr->selection_bias[0]=1.;
  ptr->selection_magnification_bias[0]=0.;
  ptr->lcmb_rescale=1.;
  ptr->lcmb_pivot=0.1;
  ptr->lcmb_tilt=0.;
  ptr->initialise_HIS_cache=_FALSE_;
  ptr->has_nz_analytic = _FALSE_;
  ptr->has_nz_file = _FALSE_;
  ptr->has_nz_evo_analytic = _FALSE_;
  ptr->has_nz_evo_file = _FALSE_;

  /** - spectra structure */

  psp->z_max_pk = pop->z_pk[0];
  psp->non_diag=0;

  /** - lensing structure */

  ple->has_lensed_cls = _FALSE_;

  /** - output structure */

  pop->z_pk_num = 1;
  pop->z_pk[0] = 0.;
  sprintf(pop->root,"output/");
  pop->write_header = _TRUE_;
  pop->output_format = class_format;
  pop->write_background = _FALSE_;
  pop->write_thermodynamics = _FALSE_;
  pop->write_perturbations = _FALSE_;
  pop->write_primordial = _FALSE_;

  /** - all verbose parameters */

  pba->background_verbose = 0;
  pth->thermodynamics_verbose = 0;
  ppt->perturbations_verbose = 0;
  ptr->transfer_verbose = 0;
  ppm->primordial_verbose = 0;
  psp->spectra_verbose = 0;
  pnl->nonlinear_verbose = 0;
  ple->lensing_verbose = 0;
  pop->output_verbose = 0;

  return _SUCCESS_;

}

/**
 * Initialize the precision parameter structure.
 *
 * All precision parameters used in the other modules are listed here
 * and assigned here a default value.
 *
 * @param ppr Input/Output: a precision_params structure pointer
 * @return the error status
 *
 */

int input_default_precision ( struct precision * ppr ) {

  /**
   * - automatic estimate of machine precision
   */
  ppr->smallest_allowed_variation=DBL_EPSILON;

  //get_machine_precision(&(ppr->smallest_allowed_variation));

  class_test(ppr->smallest_allowed_variation < 0,
             ppr->error_message,
             "smallest_allowed_variation = %e < 0",ppr->smallest_allowed_variation);


#define __ASSIGN_DEFAULT_PRECISION__
#include "precisions.h"
#undef __ASSIGN_DEFAULT_PRECISION__

  return _SUCCESS_;

}

int class_version(
                  char * version
                  ) {

  sprintf(version,"%s",_VERSION_);
  return _SUCCESS_;
}

/**
 * Automatically computes the machine precision.
 *
 * @param smallest_allowed_variation a pointer to the smallest allowed variation
 *
 * Returns the smallest
 * allowed variation (minimum epsilon * _TOLVAR_)
 */

int get_machine_precision(double * smallest_allowed_variation) {
  double one, meps, sum;

  one = 1.0;
  meps = 1.0;
  do {
    meps /= 2.0;
    sum = one + meps;
  } while (sum != one);
  meps *= 2.0;

  *smallest_allowed_variation = meps * _TOLVAR_;

  return _SUCCESS_;

}

int input_fzerofun_1d(double input,
                      void* pfzw,
                      double *output,
                      ErrorMsg error_message){

  class_call(input_try_unknown_parameters(&input,
                                          1,
                                          pfzw,
                                          output,
                                          error_message),
             error_message,
             error_message);

  return _SUCCESS_;
}

int class_fzero_ridder(int (*func)(double x, void *param, double *y, ErrorMsg error_message),
                       double x1,
                       double x2,
                       double xtol,
                       void *param,
                       double *Fx1,
                       double *Fx2,
                       double *xzero,
                       int *fevals,
                       ErrorMsg error_message){
  /**Using Ridders' method, return the root of a function func known to
     lie between x1 and x2. The root, returned as zriddr, will be found to
     an approximate accuracy xtol.
  */
  int j,MAXIT=1000;
  double ans,fh,fl,fm,fnew,s,xh,xl,xm,xnew;
  if ((Fx1!=NULL)&&(Fx2!=NULL)){
    fl = *Fx1;
    fh = *Fx2;
  }
  else{
    class_call((*func)(x1, param, &fl, error_message),
               error_message, error_message);
    class_call((*func)(x2, param, &fh, error_message),
               error_message, error_message);

    *fevals = (*fevals)+2;
  }
  if ((fl > 0.0 && fh < 0.0) || (fl < 0.0 && fh > 0.0)) {
    xl=x1;
    xh=x2;
    ans=-1.11e11;
    for (j=1;j<=MAXIT;j++) {
      xm=0.5*(xl+xh);
      class_call((*func)(xm, param, &fm, error_message),
                 error_message, error_message);
      *fevals = (*fevals)+1;
      s=sqrt(fm*fm-fl*fh);
      if (s == 0.0){
        *xzero = ans;
        //printf("Success 1\n");
        return _SUCCESS_;
      }
      xnew=xm+(xm-xl)*((fl >= fh ? 1.0 : -1.0)*fm/s);
      if (fabs(xnew-ans) <= xtol) {
        *xzero = ans;
        return _SUCCESS_;
      }
      ans=xnew;
      class_call((*func)(ans, param, &fnew, error_message),
                 error_message, error_message);
      *fevals = (*fevals)+1;
      if (fnew == 0.0){
        *xzero = ans;
        //printf("Success 2, ans=%g\n",ans);
        return _SUCCESS_;
      }
      if (NRSIGN(fm,fnew) != fm) {
        xl=xm;
        fl=fm;
        xh=ans;
        fh=fnew;
      } else if (NRSIGN(fl,fnew) != fl) {
        xh=ans;
        fh=fnew;
      } else if (NRSIGN(fh,fnew) != fh) {
        xl=ans;
        fl=fnew;
      } else return _FAILURE_;
      if (fabs(xh-xl) <= xtol) {
        *xzero = ans;
        //        printf("Success 3\n");
        return _SUCCESS_;
      }
    }
    class_stop(error_message,"zriddr exceed maximum iterations");
  }
  else {
    if (fl == 0.0) return x1;
    if (fh == 0.0) return x2;
    class_stop(error_message,"root must be bracketed in zriddr.");
  }
  class_stop(error_message,"Failure in int.");
}

int input_try_unknown_parameters(double * unknown_parameter,
                                 int unknown_parameters_size,
                                 void * voidpfzw,
                                 double * output,
                                 ErrorMsg errmsg){
  /** Summary:
   * - Call the structures*/

  struct precision pr;        /* for precision parameters */
  struct background ba;       /* for cosmological background */
  struct thermo th;           /* for thermodynamics */
  struct perturbs pt;         /* for source functions */
  struct transfers tr;        /* for transfer functions */
  struct primordial pm;       /* for primordial spectra */
  struct spectra sp;          /* for output spectra */
  struct nonlinear nl;        /* for non-linear spectra */
  struct lensing le;          /* for lensed spectra */
  struct output op;           /* for output files */

  int i;
  double rho_dcdm_today, rho_dr_today;
  struct fzerofun_workspace * pfzw;
  int input_verbose;
  int flag;
  int param;
  short compute_sigma8 = _FALSE_;

  pfzw = (struct fzerofun_workspace *) voidpfzw;
  /** - Read input parameters */
  for (i=0; i < unknown_parameters_size; i++) {
    sprintf(pfzw->fc.value[pfzw->unknown_parameters_index[i]],
            "%e",unknown_parameter[i]);
  }

  class_call(input_read_precisions(&(pfzw->fc),
                                   &pr,
                                   &ba,
                                   &th,
                                   &pt,
                                   &tr,
                                   &pm,
                                   &sp,
                                   &nl,
                                   &le,
                                   &op,
                                   errmsg),
             errmsg,
             errmsg);

  class_call(input_read_parameters(&(pfzw->fc),
                                   &pr,
                                   &ba,
                                   &th,
                                   &pt,
                                   &tr,
                                   &pm,
                                   &sp,
                                   &nl,
                                   &le,
                                   &op,
                                   errmsg),
             errmsg,
             errmsg);

  class_call(parser_read_int(&(pfzw->fc),
                             "input_verbose",
                             &param,
                             &flag,
                             errmsg),
             errmsg,
             errmsg);

  if (flag == _TRUE_)
    input_verbose = param;
  else
    input_verbose = 0;

  /** - Optimise flags for sigma8 calculation.*/
  for (i=0; i < unknown_parameters_size; i++) {
    if (pfzw->target_name[i] == sigma8) {
      compute_sigma8 = _TRUE_;
    }
  }
  if (compute_sigma8 == _TRUE_) {
    pt.k_max_for_pk=10.0; // increased in June 2020 for higher accuracy
    pt.has_pk_matter=_TRUE_;
    pt.has_perturbations = _TRUE_;
    pt.has_cl_cmb_temperature = _FALSE_;
    pt.has_cls = _FALSE_;
    pt.has_cl_cmb_polarization = _FALSE_;
    pt.has_cl_cmb_lensing_potential = _FALSE_;
    pt.has_cl_number_count = _FALSE_;
    pt.has_cl_lensing_potential=_FALSE_;
    pt.has_density_transfers=_FALSE_;
    pt.has_velocity_transfers=_FALSE_;
    nl.has_pk_eq=_FALSE_; // not needed since sigma8 is derived from linear P(k)
    nl.method=nl_none;    // not needed since sigma8 is derived from linear P(k)
  }

  /** - Shoot forward into class up to required stage */
  if (pfzw->required_computation_stage >= cs_background){
    if (input_verbose>2)
      printf("Stage 1: background\n");
    ba.background_verbose = 0;
    class_call(background_init(&pr,&ba),
               ba.error_message,
               errmsg
               );
  }

  if (pfzw->required_computation_stage >= cs_thermodynamics){
    if (input_verbose>2)
      printf("Stage 2: thermodynamics\n");
    pr.recfast_Nz0 = 10000;
    th.thermodynamics_verbose = 0;
    class_call_except(thermodynamics_init(&pr,&ba,&th),
                      th.error_message,
                      errmsg,
                      background_free(&ba)
                      );
  }

  if (pfzw->required_computation_stage >= cs_perturbations){
    if (input_verbose>2)
      printf("Stage 3: perturbations\n");
    pt.perturbations_verbose = 0;
    class_call_except(perturb_init(&pr,&ba,&th,&pt),
                      pt.error_message,
                      errmsg,
                      thermodynamics_free(&th);background_free(&ba)
                      );
  }

  if (pfzw->required_computation_stage >= cs_primordial){
    if (input_verbose>2)
      printf("Stage 4: primordial\n");
    pm.primordial_verbose = 0;
    class_call_except(primordial_init(&pr,&pt,&pm),
                      pm.error_message,
                      errmsg,
                      perturb_free(&pt);thermodynamics_free(&th);background_free(&ba)
                      );
  }

  if (pfzw->required_computation_stage >= cs_nonlinear){
    if (input_verbose>2)
      printf("Stage 5: nonlinear\n");
    nl.nonlinear_verbose = 0;
    class_call_except(nonlinear_init(&pr,&ba,&th,&pt,&pm,&nl),
                      nl.error_message,
                      errmsg,
                      primordial_free(&pm);perturb_free(&pt);thermodynamics_free(&th);background_free(&ba)
                      );
  }

  if (pfzw->required_computation_stage >= cs_transfer){
    if (input_verbose>2)
      printf("Stage 6: transfer\n");
    tr.transfer_verbose = 0;
    class_call_except(transfer_init(&pr,&ba,&th,&pt,&nl,&tr),
                      tr.error_message,
                      errmsg,
                      nonlinear_free(&nl);primordial_free(&pm);perturb_free(&pt);thermodynamics_free(&th);background_free(&ba)
                      );
  }

  if (pfzw->required_computation_stage >= cs_spectra){
    if (input_verbose>2)
      printf("Stage 7: spectra\n");
    sp.spectra_verbose = 0;
    class_call_except(spectra_init(&pr,&ba,&pt,&pm,&nl,&tr,&sp),
                      sp.error_message,
                      errmsg,
                      transfer_free(&tr);nonlinear_free(&nl);primordial_free(&pm);perturb_free(&pt);thermodynamics_free(&th);background_free(&ba)
                      );
  }

  /** - Get the corresponding shoot variable and put into output */
  for (i=0; i < pfzw->target_size; i++) {
    switch (pfzw->target_name[i]) {
    case theta_s:
      output[i] = 100.*th.rs_rec/th.ra_rec-pfzw->target_value[i];
      break;
    case Omega_dcdmdr:
      rho_dcdm_today = ba.background_table[(ba.bt_size-1)*ba.bg_size+ba.index_bg_rho_dcdm];
      if (ba.has_dr == _TRUE_)
        rho_dr_today = ba.background_table[(ba.bt_size-1)*ba.bg_size+ba.index_bg_rho_dr];
      else
        rho_dr_today = 0.;
      output[i] = (rho_dcdm_today+rho_dr_today)/(ba.H0*ba.H0)-pfzw->target_value[i];
      break;
    case omega_dcdmdr:
      rho_dcdm_today = ba.background_table[(ba.bt_size-1)*ba.bg_size+ba.index_bg_rho_dcdm];
      if (ba.has_dr == _TRUE_)
        rho_dr_today = ba.background_table[(ba.bt_size-1)*ba.bg_size+ba.index_bg_rho_dr];
      else
        rho_dr_today = 0.;
      output[i] = (rho_dcdm_today+rho_dr_today)/(ba.H0*ba.H0)-pfzw->target_value[i]/ba.h/ba.h;
      break;
    case Omega_scf:
      /** - In case scalar field is used to fill, pba->Omega0_scf is not equal to pfzw->target_value[i].*/
      output[i] = ba.background_table[(ba.bt_size-1)*ba.bg_size+ba.index_bg_rho_scf]/(ba.H0*ba.H0)
        -ba.Omega0_scf;
      break;
    case Omega_smg:
      output[i] = ba.background_table[(ba.bt_size-1)*ba.bg_size+ba.index_bg_rho_smg]/pow(ba.H0,2)
		  -ba.Omega0_smg;
      if (input_verbose > 2)
	printf(" param[%i] = %e, Omega_smg = %.3e, %.3e, target = %.2e \n",ba.tuning_index_smg, ba.parameters_smg[ba.tuning_index_smg],
	       ba.background_table[(ba.bt_size-1)*ba.bg_size+ba.index_bg_rho_smg]
	          /ba.background_table[(ba.bt_size-1)*ba.bg_size+ba.index_bg_rho_crit], ba.background_table[(ba.bt_size-1)*ba.bg_size+ba.index_bg_rho_smg]
	          /pow(ba.H0,2),output[i]);
      break;
    case M_pl_today_smg:
      output[i] = ba.background_table[(ba.bt_size-1)*ba.bg_size+ba.index_bg_M2_smg]
                  -ba.M_pl_today_smg;
      printf("M_pl = %e, want %e, param=%e\n",
	     ba.background_table[(ba.bt_size-1)*ba.bg_size+ba.index_bg_M2_smg],
	     ba.M_pl_today_smg,
	     ba.parameters_smg[ba.tuning_index_2_smg]
	    );
      break;
    case omega_ini_dcdm:
      rho_dcdm_today = ba.background_table[(ba.bt_size-1)*ba.bg_size+ba.index_bg_rho_dcdm];
      if (ba.has_dr == _TRUE_)
        rho_dr_today = ba.background_table[(ba.bt_size-1)*ba.bg_size+ba.index_bg_rho_dr];
      else
        rho_dr_today = 0.;
      output[i] = -(rho_dcdm_today+rho_dr_today)/(ba.H0*ba.H0)+ba.Omega0_dcdmdr;
      break;
    case sigma8:
      output[i] = nl.sigma8[nl.index_pk_m]-pfzw->target_value[i];
      break;
    }
  }


  /** - Free structures */
  if (pfzw->required_computation_stage >= cs_spectra){
    class_call(spectra_free(&sp), sp.error_message, errmsg);
  }
  if (pfzw->required_computation_stage >= cs_transfer){
    class_call(transfer_free(&tr), tr.error_message, errmsg);
  }
  if (pfzw->required_computation_stage >= cs_nonlinear){
    class_call(nonlinear_free(&nl), nl.error_message, errmsg);
  }
  if (pfzw->required_computation_stage >= cs_primordial){
    class_call(primordial_free(&pm), pm.error_message, errmsg);
  }
  if (pfzw->required_computation_stage >= cs_perturbations){
    class_call(perturb_free(&pt), pt.error_message, errmsg);
  }
  if (pfzw->required_computation_stage >= cs_thermodynamics){
    class_call(thermodynamics_free(&th), th.error_message, errmsg);
  }
  if (pfzw->required_computation_stage >= cs_background){
    class_call(background_free(&ba), ba.error_message, errmsg);
  }

  /** - Set filecontent to unread */
  for (i=0; i<pfzw->fc.size; i++) {
    pfzw->fc.read[i] = _FALSE_;
  }

  return _SUCCESS_;
}

int input_get_guess(double *xguess,
                    double *dxdy,
                    struct fzerofun_workspace * pfzw,
                    ErrorMsg errmsg){

  struct precision pr;        /* for precision parameters */
  struct background ba;       /* for cosmological background */
  struct thermo th;           /* for thermodynamics */
  struct perturbs pt;         /* for source functions */
  struct transfers tr;        /* for transfer functions */
  struct primordial pm;       /* for primordial spectra */
  struct spectra sp;          /* for output spectra */
  struct nonlinear nl;        /* for non-linear spectra */
  struct lensing le;          /* for lensed spectra */
  struct output op;           /* for output files */
  int i;

  double Omega_M, a_decay, gamma, Omega0_dcdmdr=1.0;
  int index_guess;

  /* Cheat to read only known parameters: */
  pfzw->fc.size -= pfzw->target_size;

  class_call(input_read_precisions(&(pfzw->fc),
                                   &pr,
                                   &ba,
                                   &th,
                                   &pt,
                                   &tr,
                                   &pm,
                                   &sp,
                                   &nl,
                                   &le,
                                   &op,
                                   errmsg),
             errmsg,
             errmsg);

  class_call(input_read_parameters(&(pfzw->fc),
                                   &pr,
                                   &ba,
                                   &th,
                                   &pt,
                                   &tr,
                                   &pm,
                                   &sp,
                                   &nl,
                                   &le,
                                   &op,
                                   errmsg),
             errmsg,
             errmsg);

  pfzw->fc.size += pfzw->target_size;
  /** Summary: */
  /** - Here we should write reasonable guesses for the unknown parameters.
      Also estimate dxdy, i.e. how the unknown parameter responds to the known.
      This can simply be estimated as the derivative of the guess formula.*/

  for (index_guess=0; index_guess < pfzw->target_size; index_guess++) {
    switch (pfzw->target_name[index_guess]) {
    case theta_s:
      xguess[index_guess] = 3.54*pow(pfzw->target_value[index_guess],2)-5.455*pfzw->target_value[index_guess]+2.548;
      dxdy[index_guess] = (7.08*pfzw->target_value[index_guess]-5.455);
      /** - Update pb to reflect guess */
      ba.h = xguess[index_guess];
      ba.H0 = ba.h *  1.e5 / _c_;
      break;
    case Omega_dcdmdr:
      Omega_M = ba.Omega0_cdm+ba.Omega0_idm_dr+ba.Omega0_dcdmdr+ba.Omega0_b;
      /* This formula is exact in a Matter + Lambda Universe, but only
         for Omega_dcdm, not the combined.
         sqrt_one_minus_M = sqrt(1.0 - Omega_M);
         xguess[index_guess] = pfzw->target_value[index_guess]*
         exp(2./3.*ba.Gamma_dcdm/ba.H0*
         atanh(sqrt_one_minus_M)/sqrt_one_minus_M);
         dxdy[index_guess] = 1.0;//exp(2./3.*ba.Gamma_dcdm/ba.H0*atanh(sqrt_one_minus_M)/sqrt_one_minus_M);
      */
      gamma = ba.Gamma_dcdm/ba.H0;
      if (gamma < 1)
        a_decay = 1.0;
      else
        a_decay = pow(1+(gamma*gamma-1.)/Omega_M,-1./3.);
      xguess[index_guess] = pfzw->target_value[index_guess]/a_decay;
      dxdy[index_guess] = 1./a_decay;
      //printf("x = Omega_ini_guess = %g, dxdy = %g\n",*xguess,*dxdy);
      break;
    case omega_dcdmdr:
      Omega_M = ba.Omega0_cdm+ba.Omega0_idm_dr+ba.Omega0_dcdmdr+ba.Omega0_b;
      /* This formula is exact in a Matter + Lambda Universe, but only
         for Omega_dcdm, not the combined.
         sqrt_one_minus_M = sqrt(1.0 - Omega_M);
         xguess[index_guess] = pfzw->target_value[index_guess]*
         exp(2./3.*ba.Gamma_dcdm/ba.H0*
         atanh(sqrt_one_minus_M)/sqrt_one_minus_M);
         dxdy[index_guess] = 1.0;//exp(2./3.*ba.Gamma_dcdm/ba.H0*atanh(sqrt_one_minus_M)/sqrt_one_minus_M);
      */
      gamma = ba.Gamma_dcdm/ba.H0;
      if (gamma < 1)
        a_decay = 1.0;
      else
        a_decay = pow(1+(gamma*gamma-1.)/Omega_M,-1./3.);
      xguess[index_guess] = pfzw->target_value[index_guess]/ba.h/ba.h/a_decay;
      dxdy[index_guess] = 1./a_decay/ba.h/ba.h;
      //printf("x = Omega_ini_guess = %g, dxdy = %g\n",*xguess,*dxdy);
      break;
    case Omega_scf:

      /** - This guess is arbitrary, something nice using WKB should be implemented.
       *
       * - Version 2: use a fit: `xguess[index_guess] = 1.77835*pow(ba.Omega0_scf,-2./7.);
       * dxdy[index_guess] = -0.5081*pow(ba.Omega0_scf,-9./7.)`;
       *
       * - Version 3: use attractor solution */

      if (ba.scf_tuning_index == 0){
        xguess[index_guess] = sqrt(3.0/ba.Omega0_scf);
        dxdy[index_guess] = -0.5*sqrt(3.0)*pow(ba.Omega0_scf,-1.5);
      }
      else{
        /* Default: take the passed value as xguess and set dxdy to 1. */
        xguess[index_guess] = ba.scf_parameters[ba.scf_tuning_index];
        dxdy[index_guess] = 1.;
      }
      break;
    case Omega_smg:
        xguess[index_guess] = ba.parameters_smg[ba.tuning_index_smg];
        dxdy[index_guess] = ba.tuning_dxdy_guess_smg;
      break;
      //TODO CONTINUE HERE
    case M_pl_today_smg:
        xguess[index_guess] = ba.parameters_smg[ba.tuning_index_2_smg];
        dxdy[index_guess] = 1;
      break;
    case omega_ini_dcdm:
      Omega0_dcdmdr = 1./(ba.h*ba.h);
    case Omega_ini_dcdm:
      /** - This works since correspondence is
          Omega_ini_dcdm -> Omega_dcdmdr and
          omega_ini_dcdm -> omega_dcdmdr */
      Omega0_dcdmdr *=pfzw->target_value[index_guess];
      Omega_M = ba.Omega0_cdm+ba.Omega0_idm_dr+Omega0_dcdmdr+ba.Omega0_b;
      gamma = ba.Gamma_dcdm/ba.H0;
      if (gamma < 1)
        a_decay = 1.0;
      else
        a_decay = pow(1+(gamma*gamma-1.)/Omega_M,-1./3.);
      xguess[index_guess] = pfzw->target_value[index_guess]*a_decay;
      dxdy[index_guess] = a_decay;
      if (gamma > 100)
        dxdy[index_guess] *= gamma/100;

      //printf("x = Omega_ini_guess = %g, dxdy = %g\n",*xguess,*dxdy);
      break;

    case sigma8:
      /* Assume linear relationship between A_s and sigma8 and fix coefficient
         according to vanilla LambdaCDM. Should be good enough... */
      xguess[index_guess] = 2.43e-9/0.87659*pfzw->target_value[index_guess];
      dxdy[index_guess] = 2.43e-9/0.87659;
      break;
    }
    //printf("xguess = %g\n",xguess[index_guess]);
  }

  for (i=0; i<pfzw->fc.size; i++) {
    pfzw->fc.read[i] = _FALSE_;
  }

  /** - Deallocate everything allocated by input_read_parameters */
  background_free_input(&ba);

  return _SUCCESS_;
}

int input_find_root(double *xzero,
                    int *fevals,
                    struct fzerofun_workspace *pfzw,
                    double tol,
                    ErrorMsg errmsg){
  double x1, x2, f1, f2, dxdy, dx, dxdytrue, dxdyold;
  int iter, iter2;
  int return_function;
  /** Summary: */

  /** - Fisrt we do our guess */
  class_call(input_get_guess(&x1, &dxdy, pfzw, errmsg),
             errmsg, errmsg);

  //      printf("x1= %g\n",x1);

  class_call(input_fzerofun_1d(x1,
                               pfzw,
                               &f1,
                               errmsg),
             errmsg, errmsg);

  (*fevals)++;
  //printf("x1= %g, f1= %g\n",x1,f1);

  /** - Do linear hunt for boundaries */
  dxdytrue=dxdy;
  for (iter=1; iter<=31; iter++){

    //Set the search step size according to guessed dxdy on first pass
    //then update with a real one on second pass and keep that until the end.

      dx = 1.5*f1*dxdy;

      //BUG: problem if the guess is very good (f1~0) => no variation and no bracketing
      // if f1<target precision then update the value
      if (fabs(f1)<1e-5)
        dx = 1.5*1e-5*f1/fabs(f1)*dxdy;
      //     return _SUCCESS_;

  //    printf("f1 = %.3e, dxdy = %.3e, dx = %.3e \n",f1,dxdy,dx);


    //x2 = x1 + search_dir*dx;

    x2 = x1 - dx;

    for (iter2=1; iter2 <= 3; iter2++) {
      return_function = input_fzerofun_1d(x2,pfzw,&f2,errmsg);
      (*fevals)++;
      //printf("x2= %g, f2= %g\n",x2,f2);
      //fprintf(stderr,"iter2=%d\n",iter2);

      if (return_function ==_SUCCESS_) {
        break;
      }
      else if (iter2 < 3) {
        dx*=0.5;
        x2 = x1-dx;
      }
      else {
        //fprintf(stderr,"get here\n");
        class_stop(errmsg,errmsg);
      }
    }

    if (f1*f2<0.0){
      /** - root has been bracketed */
      if (1==2){
        printf("Root has been bracketed after %d iterations: [%g, %g].\n",iter,x1,x2);
      }
      break;
    }

    dxdytrue=(x2-x1)/(f2-f1);
    dxdyold=dxdy;

      if(iter==1){ //replace dxdy_guess with real estimate after one iteration
        dxdy = dxdytrue;
      }
      else{
        dxdy=copysign(dxdy,dxdytrue);//Otherwise keep dxdy magnitude fixed, but flip sign according to real
      }

    if(dxdyold*dxdy<0.&&iter!=1){//If dxdy changes sign after first iter, might have missed root, halve the step size and continue
        dxdy/=2.;
    }
    //printf("dxdy true=%g, old=%g, new=%g.\n",dxdytrue, dxdyold, dxdy);
    x1 = x2;
    f1 = f2;
  }

  /** - Find root using Ridders method. (Exchange for bisection if you are old-school.)*/
  class_call(class_fzero_ridder(input_fzerofun_1d,
                                x1,
                                x2,
                                tol*MAX(fabs(x1),fabs(x2)),
                                pfzw,
                                &f1,
                                &f2,
                                xzero,
                                fevals,
                                errmsg),
             errmsg,errmsg);

  return _SUCCESS_;
}

int file_exists(const char *fname){
  FILE *file = fopen(fname, "r");
  if (file != NULL){
    fclose(file);
    return _TRUE_;
  }
  return _FALSE_;
}

int input_auxillary_target_conditions(struct file_content * pfc,
                                      enum target_names target_name,
                                      double target_value,
                                      int * aux_flag,
                                      ErrorMsg errmsg){
  *aux_flag = _TRUE_;
  /*
    double param1;
    int int1, flag1;
    int input_verbose = 0;
    class_read_int("input_verbose",input_verbose);
  */
  switch (target_name){
  case Omega_dcdmdr:
  case omega_dcdmdr:
  case Omega_scf:
  case Omega_smg:
  case M_pl_today_smg:
  case Omega_ini_dcdm:
  case omega_ini_dcdm:
    /* Check that Omega's or omega's are nonzero: */
    if (target_value == 0.)
      *aux_flag = _FALSE_;
    break;
  default:
    /* Default is no additional checks */
    *aux_flag = _TRUE_;
    break;
  }
  return _SUCCESS_;
}

int compare_integers (const void * elem1, const void * elem2) {
  int f = *((int*)elem1);
  int s = *((int*)elem2);
  if (f > s) return  1;
  if (f < s) return -1;
  return 0;
}

int compare_doubles(const void *a,const void *b) {
  double *x = (double *) a;
  double *y = (double *) b;
  if (*x < *y)
    return -1;
  else if
    (*x > *y) return 1;
  return 0;
}


/**
 * Perform preliminary steps fur using the method called Pk_equal,
 * described in 0810.0190 and 1601.07230, extending the range of
 * validity of HALOFIT from constant w to (w0,wa) models. In that
 * case, one must compute here some effective values of w0_eff(z_i)
 * and Omega_m_eff(z_i), that will be interpolated later at arbitrary
 * redshift in the non-linear module.
 *
 * Returns table of values [z_i, tau_i, w0_eff_i, Omega_m_eff_i]
 * stored in nonlinear structure.
 *
 * @param ppr           Input: pointer to precision structure
 * @param pba           Input: pointer to background structure
 * @param pth           Input: pointer to thermodynamics structure
 * @param pnl    Input/Output: pointer to nonlinear structure
 * @param input_verbose Input: verbosity of this input module
 * @param errmsg  Input/Ouput: error message
 */

int input_prepare_pk_eq(
                        struct precision * ppr,
                        struct background *pba,
                        struct thermo *pth,
                        struct nonlinear *pnl,
                        int input_verbose,
                        ErrorMsg errmsg
                        ) {

  /** Summary: */

  /** - define local variables */

  double tau_of_z;
  double delta_tau;
  double error;
  double delta_tau_eq;
  double * pvecback;
  int last_index=0;
  int index_pk_eq_z;
  int index_eq;
  int true_background_verbose;
  int true_thermodynamics_verbose;
  double true_w0_fld;
  double true_wa_fld;
  double * z;

  /** - store the true cosmological parameters (w0, wa) somwhere before using temporarily some fake ones in this function */

  true_background_verbose = pba->background_verbose;
  true_thermodynamics_verbose = pth->thermodynamics_verbose;
  true_w0_fld = pba->w0_fld;
  true_wa_fld = pba->wa_fld;

  /** - the fake calls of the background and thermodynamics module will be done in non-verbose mode */

  pba->background_verbose = 0;
  pth->thermodynamics_verbose = 0;

  /** - allocate indices and arrays for storing the results */

  pnl->pk_eq_tau_size = 10;
  class_alloc(pnl->pk_eq_tau,pnl->pk_eq_tau_size*sizeof(double),errmsg);
  class_alloc(z,pnl->pk_eq_tau_size*sizeof(double),errmsg);

  index_eq = 0;
  class_define_index(pnl->index_pk_eq_w,_TRUE_,index_eq,1);
  class_define_index(pnl->index_pk_eq_Omega_m,_TRUE_,index_eq,1);
  pnl->pk_eq_size = index_eq;
  class_alloc(pnl->pk_eq_w_and_Omega,pnl->pk_eq_tau_size*pnl->pk_eq_size*sizeof(double),errmsg);
  class_alloc(pnl->pk_eq_ddw_and_ddOmega,pnl->pk_eq_tau_size*pnl->pk_eq_size*sizeof(double),errmsg);

  /** - call the background module in order to fill a table of tau_i[z_i] */

  class_call(background_init(ppr,pba), pba->error_message, errmsg);
  for (index_pk_eq_z=0; index_pk_eq_z<pnl->pk_eq_tau_size; index_pk_eq_z++) {
    z[index_pk_eq_z] = exp(log(1.+ppr->pk_eq_z_max)/(pnl->pk_eq_tau_size-1)*index_pk_eq_z)-1.;
    class_call(background_tau_of_z(pba,z[index_pk_eq_z],&tau_of_z),
               pba->error_message, errmsg);
    pnl->pk_eq_tau[index_pk_eq_z] = tau_of_z;
  }
  class_call(background_free_noinput(pba), pba->error_message, errmsg);

  /** - loop over z_i values. For each of them, we will call the
      background and thermodynamics module for fake models. The goal is
      to find, for each z_i, and effective w0_eff[z_i] and
      Omega_m_eff{z_i], such that: the true model with (w0,wa) and the
      equivalent model with (w0_eff[z_i],0) have the same conformal
      distance between z_i and z_recombination, namely chi = tau[z_i] -
      tau_rec. It is thus necessary to call both the background and
      thermodynamics module for each fake model and to re-compute
      tau_rec for each of them. Once the eqauivalent model is found we
      compute and store Omega_m_effa(z_i) of the equivalent model */

  for (index_pk_eq_z=0; index_pk_eq_z<pnl->pk_eq_tau_size; index_pk_eq_z++) {

    if (input_verbose > 2)
      printf("    * computing Pk_equal parameters at z=%e\n",z[index_pk_eq_z]);

    /* get chi = (tau[z_i] - tau_rec) in true model */

    pba->w0_fld = true_w0_fld;
    pba->wa_fld = true_wa_fld;

    class_call(background_init(ppr,pba), pba->error_message, errmsg);
    class_call(thermodynamics_init(ppr,pba,pth), pth->error_message, errmsg);

    delta_tau = pnl->pk_eq_tau[index_pk_eq_z] - pth->tau_rec;

    /* launch iterations in order to coverge to effective model with wa=0 but the same chi = (tau[z_i] - tau_rec) */

    pba->wa_fld=0.;

    do {
      class_call(background_free_noinput(pba), pba->error_message, errmsg);
      class_call(thermodynamics_free(pth), pth->error_message, errmsg);

      class_call(background_init(ppr,pba), pba->error_message, errmsg);
      class_call(background_tau_of_z(pba,z[index_pk_eq_z],&tau_of_z), pba->error_message, errmsg);
      class_call(thermodynamics_init(ppr,pba,pth), pth->error_message, errmsg);

      delta_tau_eq = tau_of_z - pth->tau_rec;

      error = 1.-delta_tau_eq/delta_tau;
      pba->w0_fld = pba->w0_fld*pow(1.+error,10.);

    }
    while(fabs(error) > ppr->pk_eq_tol);

    /* Equivalent model found. Store w0(z) in that model. Find Omega_m(z) in that model and store it. */

    pnl->pk_eq_w_and_Omega[pnl->pk_eq_size*index_pk_eq_z+pnl->index_pk_eq_w] = pba->w0_fld;

    class_alloc(pvecback,pba->bg_size*sizeof(double),pba->error_message);
    class_call(background_at_tau(pba,
                                 tau_of_z,
                                 pba->long_info,
                                 pba->inter_normal,
                                 &last_index,
                                 pvecback),
               pba->error_message, errmsg);
    pnl->pk_eq_w_and_Omega[pnl->pk_eq_size*index_pk_eq_z+pnl->index_pk_eq_Omega_m] = pvecback[pba->index_bg_Omega_m];
    free(pvecback);

    class_call(background_free_noinput(pba), pba->error_message, errmsg);
    class_call(thermodynamics_free(pth), pth->error_message, errmsg);

  }

  /** - restore cosmological parameters (w0, wa) to their true values before main call to CLASS modules */

  pba->background_verbose = true_background_verbose;
  pth->thermodynamics_verbose = true_thermodynamics_verbose;
  pba->w0_fld = true_w0_fld;
  pba->wa_fld = true_wa_fld;

  /* in verbose mode, report the results */

  if (input_verbose > 1) {

    fprintf(stdout,"    Effective parameters for Pk_equal:\n");

    for (index_pk_eq_z=0; index_pk_eq_z<pnl->pk_eq_tau_size; index_pk_eq_z++) {

      fprintf(stdout,"    * at z=%e, tau=%e w=%e Omega_m=%e\n",
              z[index_pk_eq_z],
              pnl->pk_eq_tau[index_pk_eq_z],
              pnl->pk_eq_w_and_Omega[pnl->pk_eq_size*index_pk_eq_z+pnl->index_pk_eq_w],
              pnl->pk_eq_w_and_Omega[pnl->pk_eq_size*index_pk_eq_z+pnl->index_pk_eq_Omega_m]
              );
    }
  }

  free(z);

  /** - spline the table for later interpolation */

  class_call(array_spline_table_lines(
                                      pnl->pk_eq_tau,
                                      pnl->pk_eq_tau_size,
                                      pnl->pk_eq_w_and_Omega,
                                      pnl->pk_eq_size,
                                      pnl->pk_eq_ddw_and_ddOmega,
                                      _SPLINE_NATURAL_,
                                      errmsg),
             errmsg,errmsg);

  return _SUCCESS_;

}<|MERGE_RESOLUTION|>--- conflicted
+++ resolved
@@ -574,10 +574,6 @@
     }
   }
 
-<<<<<<< HEAD
-  /* Now Horndeski should be tuned */
-  pba->parameters_tuned_smg = _TRUE_;
-=======
   if (pnl->has_pk_eq == _TRUE_) {
 
     if (input_verbose > 0) {
@@ -589,7 +585,9 @@
                errmsg,
                errmsg);
   }
->>>>>>> 2dd9238f
+
+  /* Now Horndeski should be tuned */
+  pba->parameters_tuned_smg = _TRUE_;
 
   return _SUCCESS_;
 
