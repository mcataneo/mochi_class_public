--- conflicted
+++ resolved
@@ -909,19 +909,11 @@
       if (target_value == 0.)
         *needs_shooting = _FALSE_;
       break;
-<<<<<<< HEAD
     case M_pl_today_smg:
     default:
       /* Default is no additional checks */
       *needs_shooting = _TRUE_;
       break;
-=======
-    case M2_today_smg:
-  default:
-    /* Default is no additional checks */
-    *needs_shooting = _TRUE_;
-    break;
->>>>>>> bf6b57cd
   }
 
   return _SUCCESS_;
