--- conflicted
+++ resolved
@@ -3455,14 +3455,11 @@
   pba->field_evolution_smg = _FALSE_; /* does the model require solving the background equations? */  
   pba->M_pl_evolution_smg = _FALSE_; /* does the model require integrating M_pl from alpha_M? */  
   pba->skip_stability_tests_smg = _FALSE_; /*if you want to skip the stability tests for the perturbations */
-<<<<<<< HEAD
-  pba->rho_evolution_smg = _FALSE_; /*does the model require to evolve the background energy density? (only for parameterizations)*/
-=======
   pba->a_min_stability_test_smg = 0; /** < skip stability tests for a < a_min */
   
   pba->hubble_evolution = _TRUE_; /** dynamical evolution of Friedmann eq. */
   pba->hubble_friction = 3.; /** friction coefficient in H' equation: H' = ... + H_friction*(H^2 - rho_crit) [NOT ONLY IN SMG!] */
->>>>>>> 790511ac
+  pba->rho_evolution_smg = _FALSE_; /*does the model require to evolve the background energy density? (only for parameterizations)*/
   
   pba->kineticity_safe_smg = 0; /* value added to the kineticity, useful to cure perturbations at early time in some models */
   pba->cs2_safe_smg = 0; /* threshold to consider the sound speed of scalars negative in the stability check */
