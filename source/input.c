--- conflicted
+++ resolved
@@ -897,40 +897,24 @@
 
   *needs_shooting = _TRUE_;
   switch (target_name){
-<<<<<<< HEAD
     case Omega_dcdmdr:
     case omega_dcdmdr:
     case Omega_scf:
     case Omega_ini_dcdm:
     case omega_ini_dcdm:
-      /* Check that Omega's or omega's are nonzero: */
-      if (target_value == 0.)
-        *needs_shooting = _FALSE_;
-      break;
+    /* Check that Omega's or omega's are nonzero: */
+    if (target_value == 0.)
+      *needs_shooting = _FALSE_;
+    break;
     case Omega_smg:
       if (target_value == 0.)
         *needs_shooting = _FALSE_;
       break;
     case M2_today_smg:
-    default:
-      /* Default is no additional checks */
-      *needs_shooting = _TRUE_;
-      break;
-=======
-  case Omega_dcdmdr:
-  case omega_dcdmdr:
-  case Omega_scf:
-  case Omega_ini_dcdm:
-  case omega_ini_dcdm:
-    /* Check that Omega's or omega's are nonzero: */
-    if (target_value == 0.)
-      *needs_shooting = _FALSE_;
-    break;
   default:
     /* Default is no additional checks */
     *needs_shooting = _TRUE_;
     break;
->>>>>>> aa92943e
   }
 
   return _SUCCESS_;
@@ -3237,13 +3221,8 @@
   /* At this point all the species should be set, and used for the budget equation below */
 
   /** 8) Dark energy
-<<<<<<< HEAD
          Omega_0_lambda (cosmological constant), Omega0_fld (dark energy
          fluid), Omega0_scf (scalar field), Omega0_smg (scalar modified gravity) */
-=======
-      Omega_0_lambda (cosmological constant), Omega0_fld (dark energy
-      fluid), Omega0_scf (scalar field) */
->>>>>>> aa92943e
   /* Read */
   class_call(parser_read_double(pfc,"Omega_Lambda",&param1,&flag1,errmsg),
              errmsg,
@@ -3289,15 +3268,9 @@
      read Omega_scf(smg) so we are ignoring it (unlike lambda and fld!) OR we have
      read it, but it had a positive value and should not be used for filling.
      We now proceed in two steps:
-<<<<<<< HEAD
         1) set each Omega0 and add to the total for each specified component.
         2) go through the components in order {lambda, fld, scf(smg)} and fill using
            first unspecified component. */
-=======
-     1) set each Omega0 and add to the total for each specified component.
-     2) go through the components in order {lambda, fld, scf} and fill using
-     first unspecified component. */
->>>>>>> aa92943e
 
   /* ** BUDGET EQUATION ** -> Add your species here */
   /* Compute Omega_tot */
