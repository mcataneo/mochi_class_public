--- conflicted
+++ resolved
@@ -1276,7 +1276,6 @@
   omega_b=pba->Omega0_b*pba->h*pba->h;
 
   class_test_except(omega_b < omegab[0],
-<<<<<<< HEAD
              pth->error_message,
              background_free(pba);free(omegab);
              free(deltaN);free(YHe);free(ddYHe);free(YHe_at_deltaN);free(ddYHe_at_deltaN);,
@@ -1303,30 +1302,6 @@
              free(deltaN);free(YHe);free(ddYHe);free(YHe_at_deltaN);free(ddYHe_at_deltaN);,
              "You have asked for an unrealistic high value of Delta N_eff = %e. The corresponding value of the primordial helium fraction cannot be found in the interpolation table. If you really want this value, you should fix YHe to a given value rather than to BBN",
              DeltaNeff);
-=======
-                    pth->error_message,
-                    free(omegab);free(deltaN);free(YHe);free(ddYHe);free(YHe_at_deltaN);free(ddYHe_at_deltaN),
-                    "You have asked for an unrealistic small value omega_b = %e. The corresponding value of the primordial helium fraction cannot be found in the interpolation table. If you really want this value, you should fix YHe to a given value rather than to BBN",
-                    omega_b);
-
-  class_test_except(omega_b > omegab[num_omegab-1],
-                    pth->error_message,
-                    free(omegab);free(deltaN);free(YHe);free(ddYHe);free(YHe_at_deltaN);free(ddYHe_at_deltaN),
-                    "You have asked for an unrealistic high value omega_b = %e. The corresponding value of the primordial helium fraction cannot be found in the interpolation table. If you really want this value, you should fix YHe to a given value rather than to BBN",
-                    omega_b);
-
-  class_test_except(DeltaNeff < deltaN[0],
-                    pth->error_message,
-                    free(omegab);free(deltaN);free(YHe);free(ddYHe);free(YHe_at_deltaN);free(ddYHe_at_deltaN),
-                    "You have asked for an unrealistic small value of Delta N_eff = %e. The corresponding value of the primordial helium fraction cannot be found in the interpolation table. If you really want this value, you should fix YHe to a given value rather than to BBN",
-                    DeltaNeff);
-
-  class_test_except(DeltaNeff > deltaN[num_deltaN-1],
-                    pth->error_message,
-                    free(omegab);free(deltaN);free(YHe);free(ddYHe);free(YHe_at_deltaN);free(ddYHe_at_deltaN),
-                    "You have asked for an unrealistic high value of Delta N_eff = %e. The corresponding value of the primordial helium fraction cannot be found in the interpolation table. If you really want this value, you should fix YHe to a given value rather than to BBN",
-                    DeltaNeff);
->>>>>>> 48f0bafc
 
   /** - interpolate in one dimension (along deltaN) */
   class_call(array_interpolate_spline(deltaN,
