/** @file nonlinear.c Documented nonlinear module
 *
 * Julien Lesgourgues, 6.03.2014
 *
 * New module replacing an older one present up to version 2.0 The new
 * module is located in a better place in the main, allowing it to
 * compute non-linear correction to \f$ C_l\f$'s and not just \f$ P(k)\f$. It will
 * also be easier to generalize to new methods.  The old implementation
 * of one-loop calculations and TRG calculations has been dropped from
 * this version, they can still be found in older versions.
 *
 */

#include "nonlinear.h"

int nonlinear_k_nl_at_z(
                        struct background *pba,
                        struct nonlinear * pnl,
                        double z,
                        double * k_nl
                        ) {

  double tau;

  class_call(background_tau_of_z(pba,
                                 z,
                                 &tau),
             pba->error_message,
             pnl->error_message);

  if (pnl->tau_size == 1) {
    *k_nl = pnl->k_nl[0];
  }
  else {
    class_call(array_interpolate_two(pnl->tau,
                                     1,
                                     0,
                                     pnl->k_nl,
                                     1,
                                     pnl->tau_size,
                                     tau,
                                     k_nl,
                                     1,
                                     pnl->error_message),
               pnl->error_message,
               pnl->error_message);
  }

  return _SUCCESS_;
}

int nonlinear_init(
                   struct precision *ppr,
                   struct background *pba,
                   struct thermo *pth,
                   struct perturbs *ppt,
                   struct primordial *ppm,
                   struct nonlinear *pnl
                   ) {

  int index_ncdm;
  int index_k;
  int index_tau;
  double *pk_l;
  double *pk_nl;
  double *lnk_l;
  double *lnpk_l;
  double *ddlnpk_l;
  short print_warning=_FALSE_;
  double * pvecback;
  int last_index;
  double a,z;
  enum halofit_statement halofit_found_k_max;

  /** Summary
   *
   * (a) First deal with the case where non non-linear corrections requested */

  if (pnl->method == nl_none) {
    if (pnl->nonlinear_verbose > 0)
      printf("No non-linear spectra requested. Nonlinear module skipped.\n");
  }

  /** (b) Compute for HALOFIT non-linear spectrum */

  else if (pnl->method == nl_halofit) {
    if (pnl->nonlinear_verbose > 0)
      printf("Computing non-linear matter power spectrum with Halofit (including update Takahashi et al. 2012 and Bird 2014)\n");

    if (pba->has_ncdm) {
      for (index_ncdm=0;index_ncdm < pba->N_ncdm; index_ncdm++){
        if (pba->m_ncdm_in_eV[index_ncdm] >  _M_EV_TOO_BIG_FOR_HALOFIT_)
          fprintf(stdout,"Warning: Halofit is proved to work for CDM, and also with a small HDM component thanks to Bird et al.'s update. But it sounds like you are running with a WDM component of mass %f eV, which makes the use of Halofit suspicious.\n",pba->m_ncdm_in_eV[index_ncdm]);
      }
    }

    /** - copy list of (k,tau) from perturbation module */

    pnl->k_size = ppt->k_size[ppt->index_md_scalars];
    class_alloc(pnl->k,pnl->k_size*sizeof(double),pnl->error_message);
    for (index_k=0; index_k<pnl->k_size; index_k++)
      pnl->k[index_k] = ppt->k[ppt->index_md_scalars][index_k];

    pnl->tau_size = ppt->tau_size;
    class_alloc(pnl->tau,pnl->tau_size*sizeof(double),pnl->error_message);
    for (index_tau=0; index_tau<pnl->tau_size; index_tau++)
      pnl->tau[index_tau] = ppt->tau_sampling[index_tau];

    class_alloc(pnl->nl_corr_density,pnl->tau_size*pnl->k_size*sizeof(double),pnl->error_message);
    class_alloc(pnl->k_nl,pnl->tau_size*sizeof(double),pnl->error_message);

    class_alloc(pk_l,pnl->k_size*sizeof(double),pnl->error_message);
    class_alloc(pk_nl,pnl->k_size*sizeof(double),pnl->error_message);

    class_alloc(lnk_l,pnl->k_size*sizeof(double),pnl->error_message);
    class_alloc(lnpk_l,pnl->k_size*sizeof(double),pnl->error_message);
    class_alloc(ddlnpk_l,pnl->k_size*sizeof(double),pnl->error_message);

    /** - loop over time */

    for (index_tau = pnl->tau_size-1; index_tau>=0; index_tau--) {

      /* get P_L(k) at this time */
      class_call(nonlinear_pk_l(ppt,ppm,pnl,index_tau,pk_l,lnk_l,lnpk_l,ddlnpk_l),
                 pnl->error_message,
                 pnl->error_message);

       /* get P_NL(k) at this time */
      if (print_warning == _FALSE_) {
        class_call(nonlinear_halofit(ppr,
                                     pba,
                                     ppm,
                                     pnl,
                                     pnl->tau[index_tau],
                                     pk_l,
                                     pk_nl,
                                     lnk_l,
                                     lnpk_l,
                                     ddlnpk_l,
                                     &(pnl->k_nl[index_tau]),
                                     &halofit_found_k_max),
                   pnl->error_message,
                   pnl->error_message);

        if (halofit_found_k_max == ok) {

          // for debugging:
          /*
            for (index_k=0; index_k<pnl->k_size; index_k++) {
            fprintf(stdout,"%e  %e  %e\n",pnl->k[index_k],pk_l[index_k],pk_nl[index_k]);
            }
            fprintf(stdout,"\n\n");
          */

          for (index_k=0; index_k<pnl->k_size; index_k++) {
            pnl->nl_corr_density[index_tau * pnl->k_size + index_k] = sqrt(pk_nl[index_k]/pk_l[index_k]);
          }
        }
        else {
          /* when Halofit found k_max too small, use 1 as the
             non-linear correction for this redshift/time, store the
             last index which worked, and print a warning. */
          print_warning = _TRUE_;
          pnl->index_tau_min_nl = index_tau+1;
          for (index_k=0; index_k<pnl->k_size; index_k++) {
            pnl->nl_corr_density[index_tau * pnl->k_size + index_k] = 1.;
          }
          if (pnl->nonlinear_verbose > 0) {
            class_alloc(pvecback,pba->bg_size*sizeof(double),pnl->error_message);
            class_call(background_at_tau(pba,pnl->tau[index_tau],pba->short_info,pba->inter_normal,&last_index,pvecback),
                       pba->error_message,
                       pnl->error_message);
            a = pvecback[pba->index_bg_a];
            z = pba->a_today/a-1.;
            fprintf(stdout,
                    " -> [WARNING:] Halofit non-linear corrections could not be computed at redshift z=%5.2f and higher.\n    This is because k_max is too small for Halofit to be able to compute the scale k_NL at this redshift.\n    If non-linear corrections at such high redshift really matter for you,\n    just try to increase one of the parameters P_k_max_h/Mpc or P_k_max_1/Mpc or halofit_min_k_max (the code will take the max of these parameters) until reaching desired z.\n",
                    z);
            free(pvecback);
          }
        }
      }
      else {
        /* if Halofit found k_max too small at a previous
             time/redhsift, use 1 as the non-linear correction for all
             higher redshifts/earlier times. */
        for (index_k=0; index_k<pnl->k_size; index_k++) {
          pnl->nl_corr_density[index_tau * pnl->k_size + index_k] = 1.;
        }
      }
    }

    free(pk_l);
    free(pk_nl);
    free(lnk_l);
    free(lnpk_l);
    free(ddlnpk_l);
  }

  else {
    class_stop(pnl->error_message,
               "Your non-linear method variable is set to %d, out of the range defined in nonlinear.h",pnl->method);
  }

  return _SUCCESS_;
}

int nonlinear_free(
                   struct nonlinear *pnl
                   ) {

  if (pnl->method > nl_none) {

    if (pnl->method == nl_halofit) {
      /* free here */
      free(pnl->k);
      free(pnl->tau);
      free(pnl->nl_corr_density);
      free(pnl->k_nl);
    }
  }

  return _SUCCESS_;

}

int nonlinear_pk_l(
                   struct perturbs *ppt,
                   struct primordial *ppm,
                   struct nonlinear *pnl,
                   int index_tau,
                   double *pk_l,
                   double *lnk,
                   double *lnpk,
                   double *ddlnpk) {

  int index_md;
  int index_k;
  int index_ic1,index_ic2,index_ic1_ic2;
  double * primordial_pk;
  double source_ic1,source_ic2;

  index_md = ppt->index_md_scalars;

  class_alloc(primordial_pk,ppm->ic_ic_size[index_md]*sizeof(double),pnl->error_message);

  for (index_k=0; index_k<pnl->k_size; index_k++) {

    class_call(primordial_spectrum_at_k(ppm,
                                        index_md,
                                        linear,
                                        pnl->k[index_k],
                                        primordial_pk),
               ppm->error_message,
               pnl->error_message);

    pk_l[index_k] = 0;

    /* part diagonal in initial conditions */
    for (index_ic1 = 0; index_ic1 < ppm->ic_size[index_md]; index_ic1++) {

      index_ic1_ic2 = index_symmetric_matrix(index_ic1,index_ic1,ppm->ic_size[index_md]);

      source_ic1 = ppt->sources[index_md]
        [index_ic1 * ppt->tp_size[index_md] + ppt->index_tp_delta_m]
        [index_tau * ppt->k_size[index_md] + index_k];

      pk_l[index_k] += 2.*_PI_*_PI_/pow(pnl->k[index_k],3)
        *source_ic1*source_ic1
        *primordial_pk[index_ic1_ic2];
    }

    /* part non-diagonal in initial conditions */
    for (index_ic1 = 0; index_ic1 < ppm->ic_size[index_md]; index_ic1++) {
      for (index_ic2 = index_ic1+1; index_ic2 < ppm->ic_size[index_md]; index_ic2++) {

        index_ic1_ic2 = index_symmetric_matrix(index_ic1,index_ic2,ppm->ic_size[index_md]);

        if (ppm->is_non_zero[index_md][index_ic1_ic2] == _TRUE_) {

          source_ic1 = ppt->sources[index_md]
            [index_ic1 * ppt->tp_size[index_md] + ppt->index_tp_delta_m]
            [index_tau * ppt->k_size[index_md] + index_k];

          source_ic2 = ppt->sources[index_md]
            [index_ic2 * ppt->tp_size[index_md] + ppt->index_tp_delta_m]
            [index_tau * ppt->k_size[index_md] + index_k];

          pk_l[index_k] += 2.*2.*_PI_*_PI_/pow(pnl->k[index_k],3)
            *source_ic1*source_ic2
            *primordial_pk[index_ic1_ic2]; // extra 2 factor (to include the symmetric term ic2,ic1)

        }
      }
    }

    lnk[index_k] = log(pnl->k[index_k]);
    lnpk[index_k] = log(pk_l[index_k]);
  }

  class_call(array_spline_table_columns(lnk,
                                        pnl->k_size,
                                        lnpk,
                                        1,
                                        ddlnpk,
                                        _SPLINE_NATURAL_,
                                        pnl->error_message),
             pnl->error_message,
             pnl->error_message);

  free(primordial_pk);

  return _SUCCESS_;

}

int nonlinear_halofit(
                      struct precision *ppr,
                      struct background *pba,
                      struct primordial *ppm,
                      struct nonlinear *pnl,
                      double tau,
                      double *pk_l,
                      double *pk_nl,
                      double *lnk_l,
                      double *lnpk_l,
                      double *ddlnpk_l,
                      double *k_nl,
                      enum halofit_statement * halofit_found_k_max
                      ) {

  double Omega_m,Omega_v,fnu,Omega0_m, w0, dw_over_da_fld, integral_fld;

  /** Determine non linear ratios (from pk) **/

  int index_k;
  double pk_lin,pk_quasi,pk_halo,rk;
  double sigma,rknl,rneff,rncur,d1,d2;
  double diff,xlogr1,xlogr2,rmid;

  double gam,a,b,c,xmu,xnu,alpha,beta,f1,f2,f3;
  double pk_linaa;
  double y;
  double f1a,f2a,f3a,f1b,f2b,f3b,frac;

  double * pvecback;

  int last_index;
  int counter;
  double sum1,sum2,sum3;
  double anorm;

  double *integrand_array;
  int integrand_size;
  int index_ia_k;
  int index_ia_pk;
  int index_ia_sum;
  int index_ia_ddsum;
  /*
  int index_ia_sum2;
  int index_ia_ddsum2;
  int index_ia_sum3;
  int index_ia_ddsum3;
  */
  int ia_size;
  int index_ia;

  double k_integrand;
  double lnpk_integrand;

  double R;

  class_alloc(pvecback,pba->bg_size*sizeof(double),pnl->error_message);

  Omega0_m = (pba->Omega0_cdm + pba->Omega0_b + pba->Omega0_ncdm_tot + pba->Omega0_dcdm);
<<<<<<< HEAD

  /* Halofit needs w0 = w_fld today */
  class_call(background_w_fld(pba,pba->a_today,&w0,&dw_over_da_fld,&integral_fld), pba->error_message, pnl->error_message);

=======
 
>>>>>>> 7d723f25
  fnu      = pba->Omega0_ncdm_tot/Omega0_m;
  anorm    = 1./(2*pow(_PI_,2));

  /*      Until the 17.02.2015 the values of k used for integrating sigma(R) quantities needed by Halofit where the same as in the perturbation module.
          Since then, we sample these integrals on more values, in order to get more precise integrals (thanks Matteo Zennaro for noticing the need for this).

     We create a temporary integrand_array which columns will be:
     - k in 1/Mpc
     - just linear P(k) in Mpc**3
     - 1/(2(pi**2)) P(k) k**2 exp(-(kR)**2) or 1/(2(pi**2)) P(k) k**2 2 (kR) exp(-(kR)**2) or 1/(2(pi**2)) P(k) k**2 4 (kR)(1-kR) exp(-(kR)**2)
     - second derivative of previous line with spline
  */

  index_ia=0;
  class_define_index(index_ia_k,     _TRUE_,index_ia,1);
  class_define_index(index_ia_pk,    _TRUE_,index_ia,1);
  class_define_index(index_ia_sum,   _TRUE_,index_ia,1);
  class_define_index(index_ia_ddsum, _TRUE_,index_ia,1);
  ia_size = index_ia;

  integrand_size=(int)(log(pnl->k[pnl->k_size-1]/pnl->k[0])/log(10.)*ppr->halofit_k_per_decade)+1;

  class_alloc(integrand_array,integrand_size*ia_size*sizeof(double),pnl->error_message);

  //fprintf(stderr,"Omega_m=%e,  fnu=%e\n",Omega0_m,fnu);

  /* we fill integrand_array with values of k and P(k) using interpolation */

  last_index=0;

  for (index_k=0; index_k < integrand_size; index_k++) {

    k_integrand=pnl->k[0]*pow(10.,index_k/ppr->halofit_k_per_decade);

    class_call(array_interpolate_spline(lnk_l,
                                        pnl->k_size,
                                        lnpk_l,
                                        ddlnpk_l,
                                        1,
                                        log(k_integrand),
                                        &last_index,
                                        &lnpk_integrand,
                                        1,
                                        pnl->error_message),
               pnl->error_message,
               pnl->error_message);

    integrand_array[index_k*ia_size + index_ia_k] = k_integrand;
    integrand_array[index_k*ia_size + index_ia_pk] = exp(lnpk_integrand);

  }

  class_call(background_at_tau(pba,tau,pba->long_info,pba->inter_normal,&last_index,pvecback),
             pba->error_message,
             pnl->error_message);

  //TODO: adapt w0 to smg
  //TODO: add warning message -> halofit not correct for modified gravity
  Omega_m = pvecback[pba->index_bg_Omega_m];
  Omega_v = 1.-pvecback[pba->index_bg_Omega_m]-pvecback[pba->index_bg_Omega_r];
  w0 = pba->w0_fld;
  
//   if (tau == pba->tau_table[pba->bt_size-1])
//     printf("Halofit: tau=%g, Omega_m = %g, Omega_r = %g, Omega_v = %g, w0 = %g \n",tau, Omega_m, pvecback[pba->index_bg_Omega_r], Omega_v,w0);

  // for debugging:
  //printf("Call Halofit at z=%e\n",pba->a_today/pvecback[pba->index_bg_a]-1.);

  /* minimum value of R such that the integral giving sigma_R is
     converged.  The parameter halofit_sigma_precision should be
     understood as follows: we trust our calculation of sigma(R) as
     long as the integral reaches a value k_max such that the factor
     exp(-(Rk_max)**2) is already as low as halofit_sigma_precisio,
     shoing that the integreal is converged.  In practise this
     condition is tested only for R_max, the highest value of R in our
     bisection algorithm. Hence a smaller value of
     halofit_sigma_precision will lead to a more precise halofit
     result at the *highest* redshift at which halofit can make
     computations, at the expense of requiring a larger k_max; but
     this parameter is not relevant for the precision on P_nl(k,z) at
     other redshifts, so there is normally no need to change i
   */

  R=sqrt(-log(ppr->halofit_sigma_precision))/integrand_array[(integrand_size-1)*ia_size + index_ia_k];

  class_call(nonlinear_halofit_integrate(
                                         pnl,
                                         integrand_array,
                                         integrand_size,
                                         ia_size,
                                         index_ia_k,
                                         index_ia_pk,
                                         index_ia_sum,
                                         index_ia_ddsum,
                                         R,
                                         halofit_integral_one,
                                         &sum1
                                         ),
             pnl->error_message,
             pnl->error_message);

  sigma  = sqrt(sum1);

  /* the following error should not stop the code: it will arrive
     inevitably at some large redshift, and then the code should not
     stop, but just give up computing P_NL(k,z). This is why we have a
     special error handling here (using class_test_except and free()
     commands to avoid memory leaks, and calling this whole function
     not through a class_call) */

  /*
  class_test_except(sigma < 1.,
                    pnl->error_message,
                    free(pvecback);free(integrand_array),
                    "Your k_max=%g 1/Mpc is too small for Halofit to find the non-linearity scale z_nl at z=%g. Increase input parameter P_k_max_h/Mpc or P_k_max_1/Mpc",
                    pnl->k[pnl->k_size-1],
                    pba->a_today/pvecback[pba->index_bg_a]-1.);
  */

  if (sigma < 1.) {
    * halofit_found_k_max = too_small;
    free(pvecback);
    free(integrand_array);
    return _SUCCESS_;
  }
  else {
    * halofit_found_k_max = ok;
  }

  xlogr1 = log(R)/log(10.);

  /* maximum value of R in the bisection algorithm leading to the
     determination of R_nl.  For this value we can make a
     conservaitive guess: 1/halofit_min_k_nonlinear, where
     halofit_min_k_nonlinear is the minimum value of k at which we ask
     halofit to give us an estimate of P_nl(k,z). By assumption we
     treat all smaller k's as linear, so we know that
     sigma(1/halofit_min_k_nonlinear) must be <<1 (and if it is not
     the test below will alert us) */

  R=1./ppr->halofit_min_k_nonlinear;

  /* corresponding value of sigma_R */
  class_call(nonlinear_halofit_integrate(
                                         pnl,
                                         integrand_array,
                                         integrand_size,
                                         ia_size,
                                         index_ia_k,
                                         index_ia_pk,
                                         index_ia_sum,
                                         index_ia_ddsum,
                                         R,
                                         halofit_integral_one,
                                         &sum1
                                         ),
             pnl->error_message,
             pnl->error_message);

  sigma  = sqrt(sum1);

  class_test(sigma > 1.,
             pnl->error_message,
             "Your input value for the precision parameter halofit_min_k_nonlinear=%e is too large, such that sigma(R=1/halofit_min_k_nonlinear)=% > 1. For self-consistency, it should have been <1. Decrease halofit_min_k_nonlinear",
             ppr->halofit_min_k_nonlinear,sigma);

  xlogr2 = log(R)/log(10.);

  counter = 0;
  do {
    rmid = pow(10,(xlogr2+xlogr1)/2.0);
    counter ++;

    class_call(nonlinear_halofit_integrate(
                                           pnl,
                                           integrand_array,
                                           integrand_size,
                                           ia_size,
                                           index_ia_k,
                                           index_ia_pk,
                                           index_ia_sum,
                                           index_ia_ddsum,
                                           rmid,
                                           halofit_integral_one,
                                           &sum1
                                           ),
             pnl->error_message,
             pnl->error_message);

    sigma  = sqrt(sum1);

    diff = sigma - 1.0;

    if (diff > ppr->halofit_tol_sigma){
      xlogr1=log10(rmid);
    }
    else if (diff < -ppr->halofit_tol_sigma) {
      xlogr2 = log10(rmid);
    }

    /* The first version of this test woukld let the code continue: */
    /*
    class_test_except(counter > _MAX_IT_,
                      pnl->error_message,
                      free(pvecback);free(integrand_array),
                      "could not converge within maximum allowed number of iterations");
    */
    /* ... but in this situation it sounds better to make it stop and return an error! */
    class_test(counter > _MAX_IT_,
               pnl->error_message,
               "could not converge within maximum allowed number of iterations");

  } while (fabs(diff) > ppr->halofit_tol_sigma);

  /* evaluate all the other integrals at R=rmid */

  class_call(nonlinear_halofit_integrate(
                                         pnl,
                                         integrand_array,
                                         integrand_size,
                                         ia_size,
                                         index_ia_k,
                                         index_ia_pk,
                                         index_ia_sum,
                                         index_ia_ddsum,
                                         rmid,
                                         halofit_integral_two,
                                         &sum2
                                         ),
             pnl->error_message,
             pnl->error_message);

  class_call(nonlinear_halofit_integrate(
                                         pnl,
                                         integrand_array,
                                         integrand_size,
                                         ia_size,
                                         index_ia_k,
                                         index_ia_pk,
                                         index_ia_sum,
                                         index_ia_ddsum,
                                         rmid,
                                         halofit_integral_three,
                                         &sum3
                                         ),
             pnl->error_message,
             pnl->error_message);

  sigma  = sqrt(sum1);
  d1 = -sum2/sum1;
  d2 = -sum2*sum2/sum1/sum1 - sum3/sum1;

  rknl  = 1./rmid;
  rneff = -3.-d1;
  rncur = -d2;

  *k_nl = rknl;

  //fprintf(stderr,"Here\n");

  for (index_k = 0; index_k < pnl->k_size; index_k++){

    rk = pnl->k[index_k];

    if (rk > ppr->halofit_min_k_nonlinear) {

      pk_lin = pk_l[index_k]*pow(pnl->k[index_k],3)*anorm;

      /* in original halofit, this is the beginning of the function halofit() */

      /*SPB11: Standard halofit underestimates the power on the smallest
       * scales by a factor of two. Add an extra correction from the
       * simulations in Bird, Viel,Haehnelt 2011 which partially accounts for
       * this.*/
      /*SPB14: This version of halofit is an updated version of the fit to the massive neutrinos
       * based on the results of Takahashi 2012, (arXiv:1208.2701).
       */
      gam=0.1971-0.0843*rneff+0.8460*rncur;
      a=1.5222+2.8553*rneff+2.3706*rneff*rneff+0.9903*rneff*rneff*rneff+ 0.2250*rneff*rneff*rneff*rneff-0.6038*rncur+0.1749*Omega_v*(1.+w0);
      a=pow(10,a);
      b=pow(10, (-0.5642+0.5864*rneff+0.5716*rneff*rneff-1.5474*rncur+0.2279*Omega_v*(1.+w0)));
      c=pow(10, 0.3698+2.0404*rneff+0.8161*rneff*rneff+0.5869*rncur);
      xmu=0.;
      xnu=pow(10,5.2105+3.6902*rneff);
      alpha=fabs(6.0835+1.3373*rneff-0.1959*rneff*rneff-5.5274*rncur);
      beta=2.0379-0.7354*rneff+0.3157*pow(rneff,2)+1.2490*pow(rneff,3)+0.3980*pow(rneff,4)-0.1682*rncur + fnu*(1.081 + 0.395*pow(rneff,2));

      if(fabs(1-Omega_m)>0.01) { /*then omega evolution */
        f1a=pow(Omega_m,(-0.0732));
        f2a=pow(Omega_m,(-0.1423));
        f3a=pow(Omega_m,(0.0725));
        f1b=pow(Omega_m,(-0.0307));
        f2b=pow(Omega_m,(-0.0585));
        f3b=pow(Omega_m,(0.0743));
        frac=Omega_v/(1.-Omega_m);
        f1=frac*f1b + (1-frac)*f1a;
        f2=frac*f2b + (1-frac)*f2a;
        f3=frac*f3b + (1-frac)*f3a;
      }
      else {
        f1=1.;
        f2=1.;
        f3=1.;
      }

      y=(rk/rknl);
      pk_halo = a*pow(y,f1*3.)/(1.+b*pow(y,f2)+pow(f3*c*y,3.-gam));
      pk_halo=pk_halo/(1+xmu*pow(y,-1)+xnu*pow(y,-2))*(1+fnu*(0.977-18.015*(Omega0_m-0.3)));
      // rk is in 1/Mpc, 47.48and 1.5 in Mpc**-2, so we need an h**2 here (Credits Antonio J. Cuesta)
      pk_linaa=pk_lin*(1+fnu*47.48*pow(rk/pba->h,2)/(1+1.5*pow(rk/pba->h,2)));
      pk_quasi=pk_lin*pow((1+pk_linaa),beta)/(1+pk_linaa*alpha)*exp(-y/4.0-pow(y,2)/8.0);

      pk_nl[index_k] = (pk_halo+pk_quasi)/pow(pnl->k[index_k],3)/anorm;

      /* in original halofit, this is the end of the function halofit() */
    }
    else {
      pk_nl[index_k] = pk_l[index_k];
    }
  }

  free(pvecback);
  free(integrand_array);
  return _SUCCESS_;
}

/* in original halofit, this is equivalent to the function wint() */
int nonlinear_halofit_integrate(
                                struct nonlinear *pnl,
                                double * integrand_array,
                                int integrand_size,
                                int ia_size,
                                int index_ia_k,
                                int index_ia_pk,
                                int index_ia_sum,
                                int index_ia_ddsum,
                                double R,
                                enum halofit_integral_type type,
                                double * sum
                                ) {

  double k,pk,x2,integrand;
  int index_k;
  double anorm = 1./(2*pow(_PI_,2));

    for (index_k=0; index_k < integrand_size; index_k++) {
      k = integrand_array[index_k*ia_size + index_ia_k];
      pk = integrand_array[index_k*ia_size + index_ia_pk];
      x2 = k*k*R*R;

      integrand = pk*k*k*anorm*exp(-x2);
      if (type == halofit_integral_two) integrand *= 2.*x2;
      if (type == halofit_integral_three) integrand *= 4.*x2*(1.-x2);

      integrand_array[index_k*ia_size + index_ia_sum] = integrand;
    }

    /* fill in second derivatives */
    class_call(array_spline(integrand_array,
                            ia_size,
                            integrand_size,
                            index_ia_k,
                            index_ia_sum,
                            index_ia_ddsum,
                            _SPLINE_NATURAL_,
                            pnl->error_message),
               pnl->error_message,
               pnl->error_message);

    /* integrate */
    class_call(array_integrate_all_spline(integrand_array,
                                          ia_size,
                                          integrand_size,
                                          index_ia_k,
                                          index_ia_sum,
                                          index_ia_ddsum,
                                          sum,
                                          pnl->error_message),
               pnl->error_message,
               pnl->error_message);

  return _SUCCESS_;
}<|MERGE_RESOLUTION|>--- conflicted
+++ resolved
@@ -372,14 +372,10 @@
   class_alloc(pvecback,pba->bg_size*sizeof(double),pnl->error_message);
 
   Omega0_m = (pba->Omega0_cdm + pba->Omega0_b + pba->Omega0_ncdm_tot + pba->Omega0_dcdm);
-<<<<<<< HEAD
 
   /* Halofit needs w0 = w_fld today */
   class_call(background_w_fld(pba,pba->a_today,&w0,&dw_over_da_fld,&integral_fld), pba->error_message, pnl->error_message);
 
-=======
- 
->>>>>>> 7d723f25
   fnu      = pba->Omega0_ncdm_tot/Omega0_m;
   anorm    = 1./(2*pow(_PI_,2));
 
