/** @file nonlinear.c Documented nonlinear module
 *
 * Julien Lesgourgues, 6.03.2014
 *
 * New module replacing an older one present up to version 2.0 The new
 * module is located in a better place in the main, allowing it to
 * compute non-linear correction to \f$ C_l\f$'s and not just \f$ P(k)\f$. It will
 * also be easier to generalize to new methods.  The old implementation
 * of one-loop calculations and TRG calculations has been dropped from
 * this version, they can still be found in older versions.
 *
 */

#include "nonlinear.h"

/**
 * Return the P(k,z) for a given redshift z and pk type (_m, _cb)
 * (linear if pk_output = pk_linear, nonlinear if pk_output = pk_nonlinear)
 *
 * In the linear case, if there are several initial conditions *and* the
 * input pointer out_pk_ic is not set to NULL, the function also
 * returns the decomposition into different IC contributions.
 *
 * Hints on input index_pk:
 *
 * a. if you want the total matter spectrum P_m(k,z), pass in input
 *    pnl->index_pk_total
 *    (this index is always defined)
 *
 * b. if you want the power spectrum relevant for galaxy or halos,
 *    given by P_cb if there is non-cold-dark-matter (e.g. massive neutrinos)
 *    and to P_m otherwise, pass in input
 *    pnl->index_pk_cluster
 *    (this index is always defined)
 *
 * c. there is another possible syntax (use it only if you know what you are doing):
 *    if pnl->has_pk_m == _TRUE_ you may pass pnl->index_pk_m to get P_m
 *    if pnl->has_pk_cb == _TRUE_ you may pass pnl->index_pk_cb to get P_cb
 *
 * Hints on output format:
 *
 * 1. if mode = logarithmic (most straightforward for the code):
 *     out_pk = ln(P(k))
 *     out_pk_ic[diagonal] = ln(P_ic(k))
 *     out_pk_ic[non-diagonal] = cos(correlation angle icxic)
 *
 * 2. if mode = linear (a conversion is done internally in this function)
 *     out_pk = P(k)
 *     out_pk_ic[diagonal] = P_ic(k)
 *     out_pk_ic[non-diagonal] = P_icxic(k)
 *
 * @param pba         Input: pointer to background structure
 * @param pnl         Input: pointer to nonlinear structure
 * @param mode        Input: linear or logarithmic
 * @param pk_output   Input: linear or nonlinear
 * @param z           Input: redshift
 * @param index_pk    Input: index of pk type (_m, _cb)
 * @param out_pk      Output: P(k) returned as out_pk_l[index_k]
 * @param out_pk_ic   Output:  P_ic(k) returned as  out_pk_ic[index_k * pnl->ic_ic_size + index_ic1_ic2]
 * @return the error status
 */

int nonlinear_pk_at_z(
                      struct background * pba,
                      struct nonlinear *pnl,
                      enum linear_or_logarithmic mode,
                      enum pk_outputs pk_output,
                      double z,
                      int index_pk,
                      double * out_pk, // array out_pk[index_k]
                      double * out_pk_ic // array out_pk_ic[index_k * pnl->ic_ic_size + index_ic1_ic2]
                      ) {
  double tau;
  double ln_tau;
  int index_k;
  int index_ic1;
  int index_ic2;
  int index_ic1_ic1;
  int index_ic2_ic2;
  int index_ic1_ic2;
  int last_index;
  short do_ic = _FALSE_;

  /** - check whether we need the decomposition into contributions from each initial condition */

  if ((pk_output == pk_linear) && (pnl->ic_size > 1) && (out_pk_ic != NULL))
    do_ic = _TRUE_;

  /** - case z=0 requiring no interpolation in z */
  if (z == 0) {

    for (index_k=0; index_k<pnl->k_size; index_k++) {

      if (pk_output == pk_linear) {
        out_pk[index_k] = pnl->ln_pk_l[index_pk][(pnl->ln_tau_size-1)*pnl->k_size+index_k];

        if (do_ic == _TRUE_) {
          for (index_ic1_ic2 = 0; index_ic1_ic2 < pnl->ic_ic_size; index_ic1_ic2++) {
            out_pk_ic[index_k * pnl->ic_ic_size + index_ic1_ic2] =
              pnl->ln_pk_ic_l[index_pk][((pnl->ln_tau_size-1)*pnl->k_size+index_k)*pnl->ic_ic_size+index_ic1_ic2];
          }
        }
      }
      else {
        out_pk[index_k] = pnl->ln_pk_nl[index_pk][(pnl->ln_tau_size-1)*pnl->k_size+index_k];
      }
    }
  }

  /** - interpolation in z */
  else {

    class_test(pnl->ln_tau_size == 1,
               pnl->error_message,
               "You are asking for the matter power spectrum at z=%e but the code was asked to store it only at z=0. You probably forgot to pass the input parameter z_max_pk (see explanatory.ini)",z);

    /** --> get value of contormal time tau */
    class_call(background_tau_of_z(pba,
                                   z,
                                   &tau),
               pba->error_message,
               pnl->error_message);

    ln_tau = log(tau);
    last_index = pnl->ln_tau_size-1;

    /** -> check that tau is in pre-computed table */

    if (ln_tau < pnl->ln_tau[0]) {
      /** --> if ln(tau) much too small, raise an error */
      class_test(ln_tau<pnl->ln_tau[0]-_EPSILON_,
                 pnl->error_message,
                 "requested z was not inside of tau tabulation range (Requested ln(tau_=%.10e, Min %.10e). Solution might be to increase input parameter z_max_pk (see explanatory.ini)",ln_tau,pnl->ln_tau[0]);
      /** --> if ln(tau) too small but within tolerance, round it */
      ln_tau = pnl->ln_tau[0];
    }

    if (ln_tau > pnl->ln_tau[pnl->ln_tau_size-1]) {
      /** --> if ln(tau) much too large, raise an error */
      class_test(ln_tau>pnl->ln_tau[pnl->ln_tau_size-1]+_EPSILON_,
                 pnl->error_message,
                 "requested z was not inside of tau tabulation range (Requested ln(tau_=%.10e, Max %.10e) ",ln_tau,pnl->ln_tau[pnl->ln_tau_size-1]);
      /** --> if ln(tau) too large but within tolerance, round it */
      ln_tau = pnl->ln_tau[pnl->ln_tau_size-1];

    }

    if (pk_output == pk_linear) {

      /** --> interpolate P_l(k) at tau from pre-computed array */
      class_call(array_interpolate_spline(pnl->ln_tau,
                                          pnl->ln_tau_size,
                                          pnl->ln_pk_l[index_pk],
                                          pnl->ddln_pk_l[index_pk],
                                          pnl->k_size,
                                          ln_tau,
                                          &last_index,
                                          out_pk,
                                          pnl->k_size,
                                          pnl->error_message),
                 pnl->error_message,
                 pnl->error_message);

      /** --> interpolate P_ic_l(k) at tau from pre-computed array */
      if (do_ic == _TRUE_) {
        class_call(array_interpolate_spline(pnl->ln_tau,
                                            pnl->ln_tau_size,
                                            pnl->ln_pk_ic_l[index_pk],
                                            pnl->ddln_pk_ic_l[index_pk],
                                            pnl->k_size*pnl->ic_ic_size,
                                            ln_tau,
                                            &last_index,
                                            out_pk_ic,
                                            pnl->k_size*pnl->ic_ic_size,
                                            pnl->error_message),
                   pnl->error_message,
                   pnl->error_message);
      }
    }
    else {

      /** --> interpolate P_nl(k) at tau from pre-computed array */
      class_call(array_interpolate_spline(pnl->ln_tau,
                                          pnl->ln_tau_size,
                                          pnl->ln_pk_nl[index_pk],
                                          pnl->ddln_pk_nl[index_pk],
                                          pnl->k_size,
                                          ln_tau,
                                          &last_index,
                                          out_pk,
                                          pnl->k_size,
                                          pnl->error_message),
                 pnl->error_message,
                 pnl->error_message);
    }
  }

  /** - so far, all output stored in logarithmic format. Eventually, convert to linear one. */

  if (mode == linear) {

    /** --> loop over k */
    for (index_k=0; index_k<pnl->k_size; index_k++) {

      /** --> convert total spectrum */
      out_pk[index_k] = exp(out_pk[index_k]);

      if (do_ic == _TRUE_) {
        /** --> convert contribution of each ic (diagonal elements) */
        for (index_ic1=0; index_ic1 < pnl->ic_size; index_ic1++) {
          index_ic1_ic1 = index_symmetric_matrix(index_ic1,index_ic1,pnl->ic_size);

          out_pk_ic[index_k * pnl->ic_ic_size + index_ic1_ic1] = exp(out_pk_ic[index_k * pnl->ic_ic_size + index_ic1_ic1]);
        }

        /** --> convert contribution of each ic (non-diagonal elements) */
        for (index_ic1=0; index_ic1 < pnl->ic_size; index_ic1++) {
          for (index_ic2=index_ic1+1; index_ic2 < pnl->ic_size; index_ic2++) {
            index_ic1_ic1 = index_symmetric_matrix(index_ic1,index_ic1,pnl->ic_size);
            index_ic2_ic2 = index_symmetric_matrix(index_ic2,index_ic2,pnl->ic_size);
            index_ic1_ic2 = index_symmetric_matrix(index_ic1,index_ic2,pnl->ic_size);

            /* P_ic1xic2 = cos(angle) * sqrt(P_ic1 * P_ic2) */
            out_pk_ic[index_k * pnl->ic_ic_size + index_ic1_ic2]
              = out_pk_ic[index_k * pnl->ic_ic_size + index_ic1_ic2]
              *sqrt(out_pk_ic[index_k * pnl->ic_ic_size + index_ic1_ic1]
                    *out_pk_ic[index_k * pnl->ic_ic_size + index_ic2_ic2]);
          }
        }
      }
    }
  }

  return _SUCCESS_;
}

/*
 * Same as nonlinear_pk_at_z() (see the comments there about
 * the input/output format), excepted that we don't pass in input one
 * type of P(k) through index_pk. Instead, we get all existing types
 * in output. This function is maintained to enhance compatibility
 * with old versions, but the use of nonlinear_pk_at_z() should
 * be preferred.
 *
 * @param pba            Input: pointer to background structure
 * @param pnl            Input: pointer to nonlinear structure
 * @param mode           Input: linear or logarithmic
 * @param z              Input: redshift
 * @param out_pk_l       Output: P_m(k) returned as out_pk_l[index_k]
 * @param out_pk_ic_l    Output:  P_m_ic(k) returned as  out_pk_ic_l[index_k * pnl->ic_ic_size + index_ic1_ic2]
 * @param out_pk_cb_l    Output: P_cb(k) returned as out_pk_cb_l[index_k]
 * @param out_pk_cb_ic_l Output:  P_cb_ic(k) returned as  out_pk_cb_ic_l[index_k * pnl->ic_ic_size + index_ic1_ic2]
 * @return the error status
 */

int nonlinear_pks_at_z(
                       struct background * pba,
                       struct nonlinear * pnl,
                       enum linear_or_logarithmic mode,
                       enum pk_outputs pk_output,
                       double z,
                       double * out_pk,      // array out_pk[index_k]
                       double * out_pk_ic,   // array out_pk_ic[index_k * pnl->ic_ic_size + index_ic1_ic2]
                       double * out_pk_cb,   // array out_pk_cb[index_k]
                       double * out_pk_cb_ic // array out_pk_cb_ic[index_k * pnl->ic_ic_size + index_ic1_ic2]
                       ) {

  if (pnl->has_pk_cb) {

    class_call(nonlinear_pk_at_z(pba,
                                 pnl,
                                 mode,
                                 pk_output,
                                 z,
                                 pnl->index_pk_cb,
                                 out_pk_cb,
                                 out_pk_cb_ic
                                 ),
               pnl->error_message,
               pnl->error_message);
  }

  if (pnl->has_pk_m) {

    class_call(nonlinear_pk_at_z(pba,
                                 pnl,
                                 mode,
                                 pk_output,
                                 z,
                                 pnl->index_pk_m,
                                 out_pk,
                                 out_pk_ic
                                 ),
               pnl->error_message,
               pnl->error_message);
  }

  return _SUCCESS_;
}

/**
 * Return the P(k,z) for a given (k,z) and pk type (_m, _cb)
 * (linear if pk_output = pk_linear, nonlinear if pk_output = pk_nonlinear)
 *
 * In the linear case, if there are several initial conditions *and* the
 * input pointer out_pk_ic is not set to NULL, the function also
 * returns the decomposition into different IC contributions.
 *
 * Hints on input index_pk:
 *
 * a. if you want the total matter spectrum P_m(k,z), pass in input
 *    pnl->index_pk_total
 *    (this index is always defined)
 *
 * b. if you want the power spectrum relevant for galaxy or halos,
 *    given by P_cb if there is non-cold-dark-matter (e.g. massive neutrinos)
 *    and to P_m otherwise, pass in input
 *    pnl->index_pk_cluster
 *    (this index is always defined)
 *
 * c. there is another possible syntax (use it only if you know what you are doing):
 *    if pnl->has_pk_m == _TRUE_ you may pass pnl->index_pk_m to get P_m
 *    if pnl->has_pk_cb == _TRUE_ you may pass pnl->index_pk_cb to get P_cb
 *
 * Hints on output format:
 *
 * 1. if mode = logarithmic (most straightforward for the code):
 *     out_pk_l = ln(P(k))
 *     out_pk_ic_l[diagonal] = ln(P_ic(k))
 *     out_pk_ic_l[non-diagonal] = cos(correlation angle icxic)
 *
 * 2. if mode = linear (a conversion is done internally in this function)
 *     out_pk_l = P(k)
 *     out_pk_ic_l[diagonal] = P_ic(k)
 *     out_pk_ic_l[non-diagonal] = P_icxic(k)
 *
 * @param pba         Input: pointer to background structure
 * @param ppm         Input: pointer to primordial structure
 * @param pnl         Input: pointer to nonlinear structure
 * @param pk_output   Input: linear or nonlinear
 * @param k           Input: wavenumber in 1/Mpc
 * @param z           Input: redshift
 * @param index_pk    Input: index of pk type (_m, _cb)
 * @param out_pk      Output: pointer to P
 * @param out_pk_ic   Ouput:  P_ic returned as out_pk_ic_l[index_ic1_ic2]
 * @return the error status
 */

int nonlinear_pk_at_k_and_z(
                            struct background * pba,
                            struct primordial * ppm,
                            struct nonlinear *pnl,
                            enum pk_outputs pk_output,
                            double k,
                            double z,
                            int index_pk,
                            double * out_pk, // number *out_pk_l
                            double * out_pk_ic // array out_pk_ic_l[index_ic_ic]
                            ) {

  double * out_pk_at_z;
  double * out_pk_ic_at_z = NULL;
  double * ddout_pk_at_z;
  double * ddout_pk_ic_at_z;
  int last_index;
  int index_k;
  int index_ic_ic;
  double kmin;
  double * pk_primordial_k;
  double * pk_primordial_kmin;
  short do_ic = _FALSE_;

  /** - preliminary: check whether we need the decomposition into contributions from each initial condition */

  if ((pk_output == pk_linear) && (pnl->ic_size > 1) && (out_pk_ic != NULL))
    do_ic = _TRUE_;

  /** - first step: check that k is in valid range [0:kmax]
      (the test for z will be done when calling nonlinear_pk_linear_at_z()) */

  class_test((k < 0.) || (k > exp(pnl->ln_k[pnl->k_size-1])),
             pnl->error_message,
             "k=%e out of bounds [%e:%e]",k,0.,exp(pnl->ln_k[pnl->k_size-1]));

  /** - deal with case k = 0 for which P(k) is set to zero
      (this non-physical result can be useful for interpolations) */

  if (k == 0.) {
    *out_pk = 0.;

    if (do_ic == _TRUE_) {
      for (index_ic_ic=0; index_ic_ic<pnl->ic_ic_size; index_ic_ic++) {
        out_pk_ic[index_ic_ic] = 0.;
      }
    }
  }

  /** - deal with 0 < k <= kmax */

  else {

    /** --> First, get P(k) at the right z */

    class_alloc(out_pk_at_z,
                pnl->k_size*sizeof(double),
                pnl->error_message);

    if (do_ic == _TRUE_) {
      class_alloc(out_pk_ic_at_z,
                  pnl->k_size*pnl->ic_ic_size*sizeof(double),
                  pnl->error_message);
    }

    class_call(nonlinear_pk_at_z(pba,
                                 pnl,
                                 linear,
                                 pk_output,
                                 z,
                                 index_pk,
                                 out_pk_at_z,
                                 out_pk_ic_at_z
                                 ),
               pnl->error_message,
               pnl->error_message);

    /** - deal with standard case kmin <= k <= kmax
        (just need to interpolate at the right k) */

    if (k > exp(pnl->ln_k[0])) {

      class_alloc(ddout_pk_at_z,
                  pnl->k_size*sizeof(double),
                  pnl->error_message);

      class_call(array_spline_table_lines(pnl->ln_k,
                                          pnl->k_size,
                                          out_pk_at_z,
                                          1,
                                          ddout_pk_at_z,
                                          _SPLINE_NATURAL_,
                                          pnl->error_message),
                 pnl->error_message,
                 pnl->error_message);

      class_call(array_interpolate_spline(pnl->ln_k,
                                          pnl->k_size,
                                          out_pk_at_z,
                                          ddout_pk_at_z,
                                          1,
                                          log(k),
                                          &last_index,
                                          out_pk,
                                          1,
                                          pnl->error_message),
                 pnl->error_message,
                 pnl->error_message);

      free(ddout_pk_at_z);

      if (do_ic == _TRUE_) {

        class_alloc(ddout_pk_ic_at_z,
                    pnl->k_size*pnl->ic_ic_size*sizeof(double),
                    pnl->error_message);

        class_call(array_spline_table_lines(pnl->ln_k,
                                            pnl->k_size,
                                            out_pk_ic_at_z,
                                            pnl->ic_ic_size,
                                            ddout_pk_ic_at_z,
                                            _SPLINE_NATURAL_,
                                            pnl->error_message),
                   pnl->error_message,
                   pnl->error_message);

        class_call(array_interpolate_spline(pnl->ln_k,
                                            pnl->k_size,
                                            out_pk_ic_at_z,
                                            ddout_pk_ic_at_z,
                                            pnl->ic_ic_size,
                                            log(k),
                                            &last_index,
                                            out_pk_ic,
                                            pnl->ic_ic_size,
                                            pnl->error_message),
                   pnl->error_message,
                   pnl->error_message);

        free(ddout_pk_ic_at_z);
      }
    }

    /** --> deal with case 0 < k < kmin that requires extrapolation
     *    P(k) = [some number] * k  * P_primordial(k)
     *    so
     *    P(k) = P(kmin) * (k P_primordial(k)) / (kmin P_primordial(kmin))
     *    (note that the result is accurate only if kmin is such that [a0 kmin] << H0)
     *
     *    This is accurate for the synchronous gauge; TODO: write
     *    newtonian gauge case. Also, In presence of isocurvature
     *    modes, we assumes for simplicity that the mode with
     *    index_ic_ic=0 dominates at small k: exact treatment should be
     *    written if needed.
     */

    else {

      /* get P(kmin) */
      *out_pk = out_pk_at_z[0];

      if (do_ic == _TRUE_) {
        for (index_ic_ic=0; index_ic_ic<pnl->ic_ic_size; index_ic_ic++) {
          out_pk_ic[index_ic_ic] = out_pk_ic_at_z[index_ic_ic];
        }
      }

      /* compute P_primordial(k) */

      class_alloc(pk_primordial_k,
                  sizeof(double)*pnl->ic_ic_size,
                  pnl->error_message);

      class_call(primordial_spectrum_at_k(ppm,
                                          pnl->index_md_scalars,
                                          linear,
                                          k,
                                          pk_primordial_k),
                 ppm->error_message,
                 pnl->error_message);

      /* compute P_primordial(kmin) */

      kmin = exp(pnl->ln_k[0]);

      class_alloc(pk_primordial_kmin,
                  sizeof(double)*pnl->ic_ic_size,
                  pnl->error_message);

      class_call(primordial_spectrum_at_k(ppm,
                                          pnl->index_md_scalars,
                                          linear,
                                          kmin,
                                          pk_primordial_kmin),
                 ppm->error_message,
                 pnl->error_message);

      /* finally, infer P(k) */

      *out_pk *= (k*pk_primordial_k[0]/kmin/pk_primordial_kmin[0]);

      if (do_ic == _TRUE_) {
        for (index_ic_ic=0; index_ic_ic<pnl->ic_ic_size; index_ic_ic++) {
          out_pk_ic[index_ic_ic] *= (k*pk_primordial_k[index_ic_ic]
                                     /kmin/pk_primordial_kmin[index_ic_ic]);
        }
      }

      free(pk_primordial_k);
      free(pk_primordial_kmin);
    }

    free(out_pk_at_z);
    if (do_ic == _TRUE_) {
      free(out_pk_ic_at_z);
    }
  }

  return _SUCCESS_;
}

/*
 * Same as nonlinear_pk_at_k_and_z() (see the comments there about
 * the input/output format), excepted that we don't pass in input one
 * type of P(k) through index_pk. Instead, we get all existing types
 * in output. This function is maintained to enhance compatibility
 * with old versions, but the use of nonlinear_pk_at_k_and_z() should
 * be preferred.
 *
 * @param pba            Input: pointer to background structure
 * @param ppm            Input: pointer to primordial structure
 * @param pnl            Input: pointer to nonlinear structure
 * @param k              Input: wavenumber
 * @param z              Input: redshift
 * @param out_pk_l       Output: P_m(k) returned as out_pk_l[index_k]
 * @param out_pk_ic_l    Output:  P_m_ic(k) returned as  out_pk_ic_l[index_k * pnl->ic_ic_size + index_ic1_ic2]
 * @param out_pk_cb_l    Output: P_cb(k) returned as out_pk_cb_l[index_k]
 * @param out_pk_cb_ic_l Output:  P_cb_ic(k) returned as  out_pk_cb_ic_l[index_k * pnl->ic_ic_size + index_ic1_ic2]
 * @return the error status
 */

int nonlinear_pks_at_k_and_z(
                             struct background * pba,
                             struct primordial * ppm,
                             struct nonlinear *pnl,
                             enum pk_outputs pk_output,
                             double k,
                             double z,
                             double * out_pk, // number P_m(k)
                             double * out_pk_ic, // array P_m_ic(k) of index [index_ic1_ic2]
                             double * out_pk_cb, // number P_cb(k)
                             double * out_pk_cb_ic // array P__cb_ic(k)of index [index_ic1_ic2]
                             ) {

  if (pnl->has_pk_cb) {

    class_call(nonlinear_pk_at_k_and_z(pba,
                                       ppm,
                                       pnl,
                                       pk_output,
                                       k,
                                       z,
                                       pnl->index_pk_cb,
                                       out_pk_cb,
                                       out_pk_cb_ic
                                       ),
               pnl->error_message,
               pnl->error_message);
  }
  if (pnl->has_pk_m) {

    class_call(nonlinear_pk_at_k_and_z(pba,
                                       ppm,
                                       pnl,
                                       pk_output,
                                       k,
                                       z,
                                       pnl->index_pk_m,
                                       out_pk,
                                       out_pk_ic
                                       ),
               pnl->error_message,
               pnl->error_message);
  }

  return _SUCCESS_;
}

/**
 * Return the P(k,z) for a grid of (k_i,z_j) passed in input,
 * for all available pk types (_m, _cb),
 * either linear or nonlinear depending on input.
 *
 * If there are several initial conditions, this function is not
 * designed to return individual contributions.
 *
 * The main goal of this routine is speed. Unlike
 * nonlinear_pk_at_k_and_z(), it performs no extrapolation when an
 * input k_i falls outside the pre-computed range [kmin,kmax]: in that
 * case, it just returns P(k,z)=0 for such a k_i
 *
 * @param pba            Input: pointer to background structure
 * @param pnl            Input: pointer to nonlinear structure
 * @param pk_output      Input: pk_linear or pk_nonlinear
 * @param kvec           Input: array of wavenumbers in ascending order (in 1/Mpc)
 * @param kvec_size      Input: size of array of wavenumbers
 * @param zvec           Input: array of redshifts in arbitrary order
 * @param zvec_size      Input: size of array of redshifts
 * @param out_pk         Output: P(k_i,z_j) for total matter (if available) in Mpc**3
 * @param out_pk_cb      Output: P_cb(k_i,z_j) for cdm+baryons (if available) in Mpc**3
 * @return the error status
 */

int nonlinear_pks_at_kvec_and_zvec(
                                   struct background * pba,
                                   struct nonlinear * pnl,
                                   enum pk_outputs pk_output,
                                   double * kvec, // kvec[index_kvec]
                                   int kvec_size,
                                   double * zvec, // zvec[index_zvec]
                                   int zvec_size,
                                   double * out_pk,   // output_pk[index_zvec*kvec_size+index_kvec],
                                                      // already allocated
                                                      //(or NULL if user knows there is no _m output)
                                   double * out_pk_cb // output_pk[index_zvec*kvec_size+index_kvec],
                                                      //already allocated
                                                      //(or NULL if user knows there is no _cb output)
                                  ) {

  /** Summary: */

  /** - define local variables */

  int index_k, index_kvec, index_zvec;
  double * ln_kvec;
  double * ln_pk_table;
  double * ddln_pk_table;
  double * ln_pk_cb_table;
  double * ddln_pk_cb_table;
  double h, a, b;

  /** - Allocate arrays */

  class_alloc(ln_kvec, sizeof(double)*kvec_size,
              pnl->error_message);

  if (pnl->has_pk_m) {
    class_alloc(ln_pk_table, sizeof(double)*pnl->k_size*zvec_size,
                pnl->error_message);
    class_alloc(ddln_pk_table, sizeof(double)*pnl->k_size*zvec_size,
                pnl->error_message);
  }
  if (pnl->has_pk_cb) {
    class_alloc(ln_pk_cb_table, sizeof(double)*pnl->k_size*zvec_size,
                pnl->error_message);
    class_alloc(ddln_pk_cb_table, sizeof(double)*pnl->k_size*zvec_size,
                pnl->error_message);
  }

  /** - Construct table of log(P(k_n,z_j)) for pre-computed wavenumbers but requested redshifts: */

  for (index_zvec=0; index_zvec<zvec_size; index_zvec++){

    if (pnl->has_pk_m) {
      class_call(nonlinear_pk_at_z(pba,
                                   pnl,
                                   logarithmic,
                                   pk_output,
                                   zvec[index_zvec],
                                   pnl->index_pk_m,
                                   &(ln_pk_table[index_zvec * pnl->k_size]),
                                   NULL),
                 pnl->error_message,
                 pnl->error_message);
    }
    if (pnl->has_pk_m) {
      class_call(nonlinear_pk_at_z(pba,
                                   pnl,
                                   logarithmic,
                                   pk_output,
                                   zvec[index_zvec],
                                   pnl->index_pk_cb,
                                   &(ln_pk_cb_table[index_zvec * pnl->k_size]),
                                   NULL),
                 pnl->error_message,
                 pnl->error_message);
    }
  }

  /** - Spline it for interpolation along k */

  if (pnl->has_pk_m) {

    class_call(array_spline_table_columns2(pnl->ln_k,
                                           pnl->k_size,
                                           ln_pk_table,
                                           zvec_size,
                                           ddln_pk_table,
                                           _SPLINE_NATURAL_,
                                           pnl->error_message),
               pnl->error_message,
               pnl->error_message);
  }
  if (pnl->has_pk_cb) {

    class_call(array_spline_table_columns2(pnl->ln_k,
                                           pnl->k_size,
                                           ln_pk_cb_table,
                                           zvec_size,
                                           ddln_pk_cb_table,
                                           _SPLINE_NATURAL_,
                                           pnl->error_message),
               pnl->error_message,
               pnl->error_message);
  }

  /** - Construct ln(kvec): */

  for (index_kvec=0; index_kvec<kvec_size; index_kvec++)
    ln_kvec[index_kvec] = log(kvec[index_kvec]);

  /** - Loop over first k values. If k<kmin, fill output with zeros. If not, go to next step. */

  for(index_kvec = 0; index_kvec<kvec_size; index_kvec++){

    /* check whether one should go to next step */
    if (ln_kvec[index_kvec] >= pnl->ln_k[0])
      break;

    /* deal with k<k_min */
    for (index_zvec = 0; index_zvec < zvec_size; index_zvec++) {
      if (pnl->has_pk_m)     out_pk[index_zvec*kvec_size+index_kvec] = 0.;
      if (pnl->has_pk_cb) out_pk_cb[index_zvec*kvec_size+index_kvec] = 0.;
      /* (If needed, one could add instead some extrapolation here) */
    }
  }

  /** - Deal with case kmin<=k<=kmax. For better performance, do not
      loop through kvec, but through pre-computed k values. */

  for (index_k=0; index_k < (pnl->k_size-1); index_k++){

    /** --> Loop through k_i's that fall in interval [k_n,k_n+1] */

    while ((index_kvec < kvec_size) && (ln_kvec[index_kvec] <= pnl->ln_k[index_k+1])){

      /** --> for each of them, perform spine interpolation */

      h = pnl->ln_k[index_k+1]-pnl->ln_k[index_k];
      b = (ln_kvec[index_kvec] - pnl->ln_k[index_k])/h;
      a = 1.-b;

      for (index_zvec = 0; index_zvec < zvec_size; index_zvec++) {

        if (pnl->has_pk_m) {

          out_pk[index_zvec*kvec_size+index_kvec] =
            exp(
                a * ln_pk_table[index_zvec * pnl->k_size + index_k]
                + b * ln_pk_table[index_zvec * pnl->k_size + index_k+1]
                + ((a*a*a-a) * ddln_pk_table[index_zvec * pnl->k_size + index_k]
                   +(b*b*b-b) * ddln_pk_table[index_zvec * pnl->k_size + index_k+1])
                *h*h/6.0
                );
        }
        if (pnl->has_pk_cb) {

          out_pk_cb[index_zvec*kvec_size+index_kvec] =
            exp(
                a * ln_pk_cb_table[index_zvec * pnl->k_size + index_k]
                + b * ln_pk_cb_table[index_zvec * pnl->k_size + index_k+1]
                + ((a*a*a-a) * ddln_pk_cb_table[index_zvec * pnl->k_size + index_k]
                   +(b*b*b-b) * ddln_pk_cb_table[index_zvec * pnl->k_size + index_k+1])
                *h*h/6.0
                );
        }
      }
      index_kvec++;
    }
  }

  /** - Loop over possible remaining k values with k > kmax, to fill output with zeros. */

  while (index_kvec < kvec_size) {

    for (index_zvec = 0; index_zvec < zvec_size; index_zvec++) {
      if (pnl->has_pk_m)     out_pk[index_zvec*kvec_size+index_kvec] = 0.;
      if (pnl->has_pk_cb) out_pk_cb[index_zvec*kvec_size+index_kvec] = 0.;
      /* (If needed, one could add instead some extrapolation here) */
    }
    index_kvec++;
  }

  free(ln_kvec);
  if (pnl->has_pk_m) {
    free(ln_pk_table);
    free(ddln_pk_table);
  }
  if (pnl->has_pk_cb) {
    free(ln_pk_cb_table);
    free(ddln_pk_cb_table);
  }

  return _SUCCESS_;
}

/**
 * This routine computes the variance of density fluctuations in a
 * sphere of radius R at redshift z, sigma(R,z), or other similar derived
 * quantitites, for one given pk type (_m, _cb).
 *
 * The integral is performed until the maximum value of k_max defined
 * in the perturbation module. Here there is not automatic checking
 * that k_max is large enough for the result to be well
 * converged. E.g. to get an accurate sigma8 at R = 8 Mpc/h, the user
 * should pass at least about P_k_max_h/Mpc = 1.
 *
 * @param pba          Input: pointer to background structure
 * @param pnl          Input: pointer to nonlinear structure
 * @param R            Input: radius in Mpc
 * @param z            Input: redshift
 * @param index_pk     Input: type of pk (_m, _cb)
 * @param sigma_output Input: quantity to be computed (sigma, sigma', ...)
 * @param result       Output: result
 * @return the error status
 */

int nonlinear_sigmas_at_z(
                          struct precision * ppr,
                          struct background * pba,
                          struct nonlinear * pnl,
                          double R,
                          double z,
                          int index_pk,
                          enum out_sigmas sigma_output,
                          double * result
                          ) {

  double * out_pk;
  double * ddout_pk;

  /** - allocate temporary array for P(k,z) as a function of k */

  class_alloc(out_pk, pnl->k_size*sizeof(double), pnl->error_message);
  class_alloc(ddout_pk, pnl->k_size*sizeof(double), pnl->error_message);

  /** - get P(k,z) as a function of k, for the right z */

  class_call(nonlinear_pk_at_z(pba,
                               pnl,
                               logarithmic,
                               pk_linear,
                               z,
                               index_pk,
                               out_pk,
                               NULL),
             pnl->error_message,
             pnl->error_message);

  /** - spline it along k */

  class_call(array_spline_table_columns(pnl->ln_k,
                                        pnl->k_size,
                                        out_pk,
                                        1,
                                        ddout_pk,
                                        _SPLINE_EST_DERIV_,
                                        pnl->error_message),
             pnl->error_message,
             pnl->error_message);

<<<<<<< HEAD
  double *integrand_array;
  int integrand_size;
  int index_ia_k;
  int index_ia_pk;
  int index_ia_sum;
  int index_ia_ddsum;
  /*
    int index_ia_sum2;
    int index_ia_ddsum2;
    int index_ia_sum3;
    int index_ia_ddsum3;
  */
  int ia_size;
  int index_ia;
=======
  /** - calll the function computing the sigmas */
>>>>>>> d0dcf2a1

  class_call(nonlinear_sigmas(pnl,
                              R,
                              out_pk,
                              ddout_pk,
                              pnl->k_size,
                              ppr->sigma_k_per_decade,
                              sigma_output,
                              result),
             pnl->error_message,
             pnl->error_message);

  /** - free allocated arrays */

  free(out_pk);
  free(ddout_pk);

  return _SUCCESS_;
}

<<<<<<< HEAD
  Omega0_m = pba->Omega0_cdm + pba->Omega0_idm_dr + pba->Omega0_b + pba->Omega0_ncdm_tot + pba->Omega0_dcdm;
=======
/**
 * Return the value of the non-linearity wavenumber k_nl for a given redshift z
 *
 * @param pba     Input: pointer to background structure
 * @param pnl     Input: pointer to nonlinear structure
 * @param z       Input: redshift
 * @param k_nl    Output: k_nl value
 * @param k_nl_cb Ouput: k_nl value of the cdm+baryon part only, if there is ncdm
 * @return the error status
 */
>>>>>>> d0dcf2a1

int nonlinear_k_nl_at_z(
                        struct background *pba,
                        struct nonlinear * pnl,
                        double z,
                        double * k_nl,
                        double * k_nl_cb
                        ) {

  double tau;

  /** - convert input redshift into a conformal time */

  class_call(background_tau_of_z(pba,
                                 z,
                                 &tau),
             pba->error_message,
             pnl->error_message);

  /** - interpolate the precomputed k_nl array at the needed valuetime */

  if (pnl->has_pk_m == _TRUE_) {

    if (pnl->tau_size == 1) {
      *k_nl = pnl->k_nl[pnl->index_pk_m][0];
    }
    else {
      class_call(array_interpolate_two(pnl->tau,
                                       1,
                                       0,
                                       pnl->k_nl[pnl->index_pk_m],
                                       1,
                                       pnl->tau_size,
                                       tau,
                                       k_nl,
                                       1,
                                       pnl->error_message),
                 pnl->error_message,
                 pnl->error_message);
    }
  }

<<<<<<< HEAD
    /* alternative method called Pk_equal, described in 0810.0190 and
       1601.07230, extending the range of validity of
       HALOFIT from constant w to (w0,wa) models. In that
       case, some effective values of w0(tau_i) and
       Omega_m(tau_i) have been pre-computed in the
       input module, and we just ned to interpolate
       within tabulated arrays, to get them at the
       current tau value. */
=======
  /** - if needed, do the same for the baryon part only */
>>>>>>> d0dcf2a1

  if (pnl->has_pk_cb) {

    if (pnl->tau_size == 1) {
      *k_nl_cb = pnl->k_nl[pnl->index_pk_cb][0];
    }
    else {
      class_call(array_interpolate_two(pnl->tau,
                                       1,
                                       0,
                                       pnl->k_nl[pnl->index_pk_cb],
                                       1,
                                       pnl->tau_size,
                                       tau,
                                       k_nl_cb,
                                       1,
                                       pnl->error_message),
                 pnl->error_message,
                 pnl->error_message);
    }
  }

  /* otherwise, return the same for k_nl_cb as for k_nl */

  else{
    *k_nl_cb = *k_nl;
  }

  return _SUCCESS_;
}

/**
 * Initialize the nonlinear structure, and in particular the
 * nl_corr_density and k_nl interpolation tables.
 *
 * @param ppr Input: pointer to precision structure
 * @param pba Input: pointer to background structure
 * @param pth Input: pointer to therodynamics structure
 * @param ppt Input: pointer to perturbation structure
 * @param ppm Input: pointer to primordial structure
 * @param pnl Input/Output: pointer to initialized nonlinear structure
 * @return the error status
 */

<<<<<<< HEAD
          We create a temporary integrand_array which columns will be:
          - k in 1/Mpc
          - just linear P(k) in Mpc**3
          - 1/(2(pi**2)) P(k) k**2 exp(-(kR)**2) or 1/(2(pi**2)) P(k) k**2 2 (kR) exp(-(kR)**2) or 1/(2(pi**2)) P(k) k**2 4 (kR)(1-kR) exp(-(kR)**2)
          - second derivative of previous line with spline
  */
=======
int nonlinear_init(
                   struct precision *ppr,
                   struct background *pba,
                   struct thermo *pth,
                   struct perturbs *ppt,
                   struct primordial *ppm,
                   struct nonlinear *pnl
                   ) {
>>>>>>> d0dcf2a1

  int index_ncdm;
  int index_k;
  int index_tau;
  int index_tau_sources;
  int index_tau_late;
  int index_pk;

  double **pk_nl;
  double **lnpk_l;
  double **ddlnpk_l;

  short nl_corr_not_computable_at_this_k = _FALSE_;

  double * pvecback;
  int last_index;
  double a,z;

  struct nonlinear_workspace nw;
  struct nonlinear_workspace * pnw;

  /** - preliminary tests */

  /** --> This module only makes sense for dealing with scalar
      perturbations, so it should do nothing if there are no
      scalars */
  if (ppt->has_scalars == _FALSE_) {
    pnl->method = nl_none;
    printf("No scalar modes requested. Nonlinear module skipped.\n");
    return _SUCCESS_;
  }

  /** --> Nothing to be done if we don't want the matter power spectrum */

  pnl->has_pk_matter = ppt->has_pk_matter;

  if (pnl->has_pk_matter == _FALSE_) {
    if (pnl->nonlinear_verbose > 0)
      printf("No Fourier spectra requested. Nonlinear module skipped.\n");
    return _SUCCESS_;
  }
  else {
    if (pnl->nonlinear_verbose > 0)
      printf("Computing linear Fourier spectra.\n");
  }

  /** --> check applicability of Halofit and HMcode */
  if (pnl->method > nl_none) {

    if (pba->has_ncdm) {
      for (index_ncdm=0;index_ncdm < pba->N_ncdm; index_ncdm++){
        if (pba->m_ncdm_in_eV[index_ncdm] >  _M_EV_TOO_BIG_FOR_HALOFIT_)
          fprintf(stdout,"Warning: Halofit and HMcode are proved to work for CDM, and also with a small HDM component. But it sounds like you are running with a WDM component of mass %f eV, which makes the use of Halofit suspicious.\n",pba->m_ncdm_in_eV[index_ncdm]);
      }
    }
  }

  /** - define indices in nonlinear structure (and allocate some arrays in the structure) */

  class_call(nonlinear_indices(ppr,pba,ppt,ppm,pnl),
             pnl->error_message,
             pnl->error_message);

  /** - get the linear power spectrum at each time */

  for (index_tau=0; index_tau<pnl->ln_tau_size;index_tau++) {

<<<<<<< HEAD
  /* minimum value of R such that the integral giving sigma_R is
     converged.  The parameter halofit_sigma_precision should be
     understood as follows: we trust our calculation of sigma(R) as
     long as the integral reaches a value k_max such that the factor
     exp(-(Rk_max)**2) is already as low as halofit_sigma_precisio,
     shoing that the integreal is converged.  In practise this
     condition is tested only for R_max, the highest value of R in our
     bisection algorithm. Hence a smaller value of
     halofit_sigma_precision will lead to a more precise halofit
     result at the *highest* redshift at which halofit can make
     computations, at the expense of requiring a larger k_max; but
     this parameter is not relevant for the precision on P_nl(k,z) at
     other redshifts, so there is normally no need to change i
  */
=======
    /* If the user only wants z=0, then pnl->ln_tau_size=1 and we go
       only through index_tau=0. However we must pick up the last
       value of the source, index_tau_sources = ppt->tau_size-1. If
       the user wants several values of z, they correspond to the last
       ppt->ln_tau_size values of the sources (those that were also
       part of the array ppt->late_sources in the perturbation
       module). In all cases, the following formula gives the
       correspondance between index_tau in the current array and in
       the sources array:
    */
>>>>>>> d0dcf2a1

    index_tau_sources = ppt->tau_size-ppt->ln_tau_size+index_tau;

    /** --> loop over required pk types (_m, _cb) */

    for (index_pk=0; index_pk<pnl->pk_size; index_pk++) {

      /** --> get the linear power spectrum for this time and this type */

<<<<<<< HEAD
  /*
    class_test_except(sigma < 1.,
    pnl->error_message,
    free(pvecback);free(integrand_array),
    "Your k_max=%g 1/Mpc is too small for Halofit to find the non-linearity scale z_nl at z=%g. Increase input parameter P_k_max_h/Mpc or P_k_max_1/Mpc",
    pnl->k[pnl->k_size-1],
    pba->a_today/pvecback[pba->index_bg_a]-1.);
  */
=======
      class_call(nonlinear_pk_linear(
                                     pba,
                                     ppt,
                                     ppm,
                                     pnl,
                                     index_pk,
                                     index_tau_sources,
                                     pnl->k_size,
                                     &(pnl->ln_pk_l[index_pk][index_tau * pnl->k_size]),
                                     &(pnl->ln_pk_ic_l[index_pk][index_tau * pnl->k_size * pnl->ic_ic_size])
                                     ),
                 pnl->error_message,
                 pnl->error_message);
>>>>>>> d0dcf2a1


      /** --> if interpolation of \f$P(k,\tau)\f$ will be needed (as a
     function of tau), compute array of second derivatives in view of
     spline interpolation */

      if (pnl->ln_tau_size > 1) {

        class_call(array_spline_table_lines(pnl->ln_tau,
                                            pnl->ln_tau_size,
                                            pnl->ln_pk_l[index_pk],
                                            pnl->k_size,
                                            pnl->ddln_pk_l[index_pk],
                                            _SPLINE_EST_DERIV_,
                                            pnl->error_message),
                   pnl->error_message,
                   pnl->error_message);

        class_call(array_spline_table_lines(pnl->ln_tau,
                                            pnl->ln_tau_size,
                                            pnl->ln_pk_ic_l[index_pk],
                                            pnl->k_size*pnl->ic_ic_size,
                                            pnl->ddln_pk_ic_l[index_pk],
                                            _SPLINE_EST_DERIV_,
                                            pnl->error_message),
                   pnl->error_message,
                   pnl->error_message);
      }
    }
  }

  /** - compute and store sigma8 (variance of density fluctuations in
        spheres of radius 8/h Mpc at z=0, always computed by
        convention using the linear power spectrum) */

  for (index_pk=0; index_pk<pnl->pk_size; index_pk++) {

    class_call(nonlinear_sigmas_at_z(ppr,
                                     pba,
                                     pnl,
                                     8./pba->h,
                                     0.,
                                     index_pk,
                                     out_sigma,
                                     &(pnl->sigma8[index_pk])),
               pnl->error_message,
               pnl->error_message);
  }

  if (pnl->nonlinear_verbose>0) {

    if (pnl->has_pk_m == _TRUE_)
      fprintf(stdout," -> sigma8=%g for total matter (computed till k = %g h/Mpc)\n",
              pnl->sigma8[pnl->index_pk_m],
              pnl->k[pnl->k_size-1]/pba->h);

    if (pnl->has_pk_cb == _TRUE_)
      fprintf(stdout," -> sigma8=%g for baryons+cdm  (computed till k = %g h/Mpc)\n",
              pnl->sigma8[pnl->index_pk_cb],
              pnl->k[pnl->k_size-1]/pba->h);
  }

  /** - get the non-linear power spectrum at each time */

  /** --> First deal with the case where non non-linear corrections requested */

  if (pnl->method == nl_none) {
    if (pnl->nonlinear_verbose > 0)
      printf("No non-linear spectra requested. Nonlinear calculations skipped.\n");
  }

  /** --> Then go through common preliminary steps to the HALOFIT and HMcode methods */
  else if ((pnl->method == nl_halofit) || ((pnl->method == nl_HMcode))) {

    if ((pnl->nonlinear_verbose > 0) && (pnl->method == nl_halofit))
      printf("Computing non-linear matter power spectrum with Halofit (including update Takahashi et al. 2012 and Bird 2014)\n");

<<<<<<< HEAD
    class_call(nonlinear_halofit_integrate(
                                           pnl,
                                           integrand_array,
                                           integrand_size,
                                           ia_size,
                                           index_ia_k,
                                           index_ia_pk,
                                           index_ia_sum,
                                           index_ia_ddsum,
                                           rmid,
                                           halofit_integral_one,
                                           &sum1
                                           ),
               pnl->error_message,
               pnl->error_message);
=======
	if ((pnl->nonlinear_verbose > 0) && (pnl->method == nl_HMcode))
      printf("Computing non-linear matter power spectrum with HMcode \n");
>>>>>>> d0dcf2a1

    /** --> allocate temporary arrays for spectra at each given time/redshift */

    class_alloc(pk_nl,
                pnl->k_size*sizeof(double),
                pnl->error_message);

    class_alloc(lnpk_l,
                pnl->k_size*sizeof(double),
                pnl->error_message);

    class_alloc(ddlnpk_l,
                pnl->k_size*sizeof(double),
                pnl->error_message);

    for (index_pk=0; index_pk<pnl->pk_size; index_pk++){
      class_alloc(pk_nl[index_pk],pnl->k_size*sizeof(double),pnl->error_message);
      class_alloc(lnpk_l[index_pk],pnl->k_size_extra*sizeof(double),pnl->error_message);
      class_alloc(ddlnpk_l[index_pk],pnl->k_size_extra*sizeof(double),pnl->error_message);
    }

<<<<<<< HEAD
    /* The first version of this test woukld let the code continue: */
    /*
      class_test_except(counter > _MAX_IT_,
      pnl->error_message,
      free(pvecback);free(integrand_array),
      "could not converge within maximum allowed number of iterations");
    */
    /* ... but in this situation it sounds better to make it stop and return an error! */
    class_test(counter > _MAX_IT_,
               pnl->error_message,
               "could not converge within maximum allowed number of iterations");
=======
    /** --> Then go through preliminary steps specific to HMcode */
>>>>>>> d0dcf2a1

    if (pnl->method == nl_HMcode){

      pnw = &nw;

      class_call(nonlinear_hmcode_workspace_init(ppr,pba,pnl,pnw),
                 pnl->error_message,
                 pnl->error_message);

      class_call(nonlinear_hmcode_dark_energy_correction(ppr,pba,pnl,pnw),
                 pnl->error_message,
                 pnl->error_message);

      class_call(nonlinear_hmcode_baryonic_feedback(pnl),
                 pnl->error_message,
                 pnl->error_message);
    }

    /** --> Loop over decreasing time/growing redhsift. For each
            time/redshift, compute P_NL(k,z) using either Halofit or
            HMcode */

    /* this flag will become _TRUE_ at the minimum redshift such that
       the non-lienar corrections cannot be consistently computed */
    nl_corr_not_computable_at_this_k = _FALSE_;

    /* this index will refer to the value of time corresponding to
       that redhsift */
    pnl->index_tau_min_nl = 0;

    for (index_tau = pnl->tau_size-1; index_tau>=0; index_tau--) {

      /* loop over index_pk, defined such that it is ensured
       * that index_pk starts at index_pk_cb when neutrinos are
       * included. This is necessary for hmcode, since the sigmatable
       * needs to be filled for sigma_cb only. Thus, when HMcode
       * evalutes P_m_nl, it needs both P_m_l and P_cb_l. */

      for (index_pk=0; index_pk<pnl->pk_size; index_pk++) {

        /* get P_L(k) at this time */
        class_call(nonlinear_pk_linear(
                                       pba,
                                       ppt,
                                       ppm,
                                       pnl,
                                       index_pk,
                                       index_tau,
                                       pnl->k_size_extra,
                                       lnpk_l[index_pk],
                                       NULL
                                       ),
                   pnl->error_message,
                   pnl->error_message);

        /* spline P_L(k) at this time along k */
        class_call(array_spline_table_columns(
                                              pnl->ln_k,
                                              pnl->k_size_extra,
                                              lnpk_l[index_pk],
                                              1,
                                              ddlnpk_l[index_pk],
                                              _SPLINE_NATURAL_,
                                              pnl->error_message),
                   pnl->error_message,
                   pnl->error_message);

        /* if we are still in a range of time where P_NL(k) should be computable */
        if (nl_corr_not_computable_at_this_k == _FALSE_) {

          /* get P_NL(k) at this time with Halofit */
          if (pnl->method == nl_halofit) {

            class_call(nonlinear_halofit(
                                         ppr,
                                         pba,
                                         ppt,
                                         ppm,
                                         pnl,
                                         index_pk,
                                         pnl->tau[index_tau],
                                         pk_nl[index_pk],
                                         lnpk_l[index_pk],
                                         ddlnpk_l[index_pk],
                                         &(pnl->k_nl[index_pk][index_tau]),
                                         &nl_corr_not_computable_at_this_k),
                       pnl->error_message,
                       pnl->error_message);

          }

          /* get P_NL(k) at this time with HMcode */
          else if (pnl->method == nl_HMcode) {

            /* (preliminary step: fill table of sigma's, only for _cb if there is both _cb and _m) */
            if (index_pk == 0) {
              class_call(nonlinear_hmcode_fill_sigtab(ppr,
                                                      pba,
                                                      ppt,
                                                      ppm,
                                                      pnl,
                                                      index_tau,
                                                      lnpk_l[index_pk],
                                                      ddlnpk_l[index_pk],
                                                      pnw),
                         pnl->error_message, pnl->error_message);
            }

            class_call(nonlinear_hmcode(ppr,
                                        pba,
                                        ppt,
                                        ppm,
                                        pnl,
                                        index_pk,
                                        index_tau,
                                        pnl->tau[index_tau],
                                        pk_nl[index_pk],
                                        lnpk_l,
                                        ddlnpk_l,
                                        &(pnl->k_nl[index_pk][index_tau]),
                                        &nl_corr_not_computable_at_this_k,
                                        pnw),
                       pnl->error_message,
                       pnl->error_message);
          }

          /* infer and store R_NL=(P_NL/P_L)^1/2 */
          if (nl_corr_not_computable_at_this_k == _FALSE_) {
            for (index_k=0; index_k<pnl->k_size; index_k++) {
              pnl->nl_corr_density[index_pk][index_tau * pnl->k_size + index_k] = sqrt(pk_nl[index_pk][index_k]/exp(lnpk_l[index_pk][index_k]));
            }
          }

          /* otherwise we met the first problematic value of time */
          else {

            /* store the index of that value */
            pnl->index_tau_min_nl = MIN(pnl->tau_size-1,index_tau+1); //this MIN() ensures that index_tau_min_nl is never out of bounds

            /* store R_NL=1 for that time */
            for (index_k=0; index_k<pnl->k_size; index_k++) {
              pnl->nl_corr_density[index_pk][index_tau * pnl->k_size + index_k] = 1.;
            }

            /* send a warning to inform user about the corresponding value of redshift */
            if (pnl->nonlinear_verbose > 0) {
              class_alloc(pvecback,pba->bg_size*sizeof(double),pnl->error_message);
              class_call(background_at_tau(pba,pnl->tau[index_tau],pba->short_info,pba->inter_normal,&last_index,pvecback),
                         pba->error_message,
                         pnl->error_message);
              a = pvecback[pba->index_bg_a];
              z = pba->a_today/a-1.;
              fprintf(stdout,
                      " -> [WARNING:] Non-linear corrections could not be computed at redshift z=%5.2f and higher.\n    This is because k_max is too small for the algorithm (Halofit or HMcode) to be able to compute the scale k_NL at this redshift.\n    If non-linear corrections at such high redshift really matter for you,\n    just try to increase one of the parameters P_k_max_h/Mpc or P_k_max_1/Mpc or halofit_min_k_max (the code will take the max of these parameters) until reaching desired z.\n",z);

              free(pvecback);
            }
          }
        }

        /* if we are still in a range of time where P_NL(k) should NOT be computable */
        else {
          /* store R_NL=1 for that time */
          for (index_k=0; index_k<pnl->k_size; index_k++) {
            pnl->nl_corr_density[index_pk][index_tau * pnl->k_size + index_k] = 1.;
          }

        }

        /** --> fill the array of nonlinear power spectra (only if we
            are at a late time where P(k) and T(k) are supposed to
            be stored, i.e., such that z(tau < z_max_pk) */

        if (index_tau >= pnl->tau_size - pnl->ln_tau_size) {

          index_tau_late = index_tau - (pnl->tau_size - pnl->ln_tau_size);

          for (index_k=0; index_k<pnl->k_size; index_k++) {
            pnl->ln_pk_nl[index_pk][index_tau_late * pnl->k_size + index_k] = pnl->ln_pk_l[index_pk][index_tau_late * pnl->k_size + index_k] + 2.*log(pnl->nl_corr_density[index_pk][index_tau * pnl->k_size + index_k]);
          }
        }

      } // end loop over index_pk
    } //end loop over index_tau


    /** --> spline the array of nonlinear power spectrum */

    if (pnl->ln_tau_size > 1) {
      for (index_pk=0; index_pk<pnl->pk_size; index_pk++) {

        class_call(array_spline_table_lines(pnl->ln_tau,
                                            pnl->ln_tau_size,
                                            pnl->ln_pk_nl[index_pk],
                                            pnl->k_size,
                                            pnl->ddln_pk_nl[index_pk],
                                            _SPLINE_EST_DERIV_,
                                            pnl->error_message),
                   pnl->error_message,
                   pnl->error_message);
      }
    }

    /* --> free temporary arrays */

    for (index_pk=0; index_pk<pnl->pk_size; index_pk++){
      free(pk_nl[index_pk]);
      free(lnpk_l[index_pk]);
      free(ddlnpk_l[index_pk]);
    }

    free(pk_nl);
    free(lnpk_l);
    free(ddlnpk_l);

    /** --> free the nonlinear workspace */

    if (pnl->method == nl_HMcode) {

      class_call(nonlinear_hmcode_workspace_free(pnl,pnw),
                 pnl->error_message,
                 pnl->error_message);
    }
  }

  /** - if the nl_method could not be identified */
  else {
    class_stop(pnl->error_message,
               "Your non-linear method variable is set to %d, out of the range defined in nonlinear.h",pnl->method);
  }

  return _SUCCESS_;
}

/**
 * Free all memory space allocated by nonlinear_init().
 *
 *
 * @param pnl Input: pointer to nonlineard structure (to be freed)
 * @return the error status
 */

int nonlinear_free(
                   struct nonlinear *pnl
                   ) {
  int index_pk;

  if (pnl->has_pk_matter == _TRUE_) {

    free(pnl->k);
    free(pnl->ln_k);
    free(pnl->ln_tau);

    for (index_pk=0; index_pk<pnl->pk_size; index_pk++) {
      free(pnl->ln_pk_ic_l[index_pk]);
      free(pnl->ln_pk_l[index_pk]);
      if (pnl->ln_tau_size>1) {
        free(pnl->ddln_pk_ic_l[index_pk]);
        free(pnl->ddln_pk_l[index_pk]);
      }
    }
    free(pnl->ln_pk_ic_l);
    free(pnl->ln_pk_l);

    free (pnl->sigma8);

    if (pnl->ln_tau_size>1) {
      free(pnl->ddln_pk_ic_l);
      free(pnl->ddln_pk_l);
    }
  }

  if (pnl->method > nl_none) {

    free(pnl->tau);
    for(index_pk=0;index_pk<pnl->pk_size;index_pk++){
      free(pnl->nl_corr_density[index_pk]);
      free(pnl->k_nl[index_pk]);
      free(pnl->ln_pk_nl[index_pk]);
      if (pnl->ln_tau_size > 1)
        free(pnl->ddln_pk_nl[index_pk]);
    }
    free(pnl->nl_corr_density);
    free(pnl->k_nl);
    free(pnl->ln_pk_nl);
    if (pnl->ln_tau_size > 1)
      free(pnl->ddln_pk_nl);
  }

  if (pnl->has_pk_eq == _TRUE_) {
    free(pnl->pk_eq_tau);
    free(pnl->pk_eq_w_and_Omega);
    free(pnl->pk_eq_ddw_and_ddOmega);
  }

  return _SUCCESS_;
}

/**
 * Define indices in the nonlinear array, and when possible, allocate
 * arrays in this structure given the index sizes found here
 *
 * @param ppr Input: pointer to precision structure
 * @param pba Input: pointer to background structure
 * @param ppt Input: pointer to perturbation structure
 * @param ppm Input: pointer to primordial structure
 * @param pnl Input/Output: pointer to nonlinear structure
 * @return the error status
*/

int nonlinear_indices(
                      struct precision *ppr,
                      struct background *pba,
                      struct perturbs * ppt,
                      struct primordial * ppm,
                      struct nonlinear * pnl
                      ) {

  int index_ic1_ic2;
  int index_pk;

  /** - define indices for initial conditions (and allocate related arrays) */
  pnl->index_md_scalars = ppt->index_md_scalars;
  pnl->ic_size = ppm->ic_size[pnl->index_md_scalars];
  pnl->ic_ic_size = ppm->ic_ic_size[pnl->index_md_scalars];
  class_alloc(pnl->is_non_zero,sizeof(short)*pnl->ic_ic_size,pnl->error_message);
  for (index_ic1_ic2=0; index_ic1_ic2 < pnl->ic_ic_size; index_ic1_ic2++)
    pnl->is_non_zero[index_ic1_ic2] = ppm->is_non_zero[pnl->index_md_scalars][index_ic1_ic2];

  /** - define flags indices for pk types (_m, _cb). Note: due to some
     dependencies in HMcode, when pnl->index_pk_cb exists, it must
     come first (e.g. the calculation of the non-linear P_m depends on
     sigma_cb so the cb-related quantitites must be evaluated
     first) */

  pnl->has_pk_m = _TRUE_;
  if (pba->has_ncdm == _TRUE_) {
    pnl->has_pk_cb = _TRUE_;
  }
  else {
    pnl->has_pk_cb = _FALSE_;
  }

  index_pk = 0;
  class_define_index(pnl->index_pk_cb, pnl->has_pk_cb, index_pk,1);
  class_define_index(pnl->index_pk_m, pnl->has_pk_m, index_pk,1);
  pnl->pk_size = index_pk;

  /* and two redundent but useful indices: */

  if (pnl->has_pk_cb == _TRUE_) {
    pnl->index_pk_total = pnl->index_pk_m;
    pnl->index_pk_cluster = pnl->index_pk_cb;
  }
  else {
    pnl->index_pk_total = pnl->index_pk_m;
    pnl->index_pk_cluster = pnl->index_pk_m;
  }

  /** - get list of k values */

  class_call(nonlinear_get_k_list(ppr,ppt,pnl),
             pnl->error_message,
             pnl->error_message);

  /** - get list of tau values */

  class_call(nonlinear_get_tau_list(ppt,pnl),
             pnl->error_message,
             pnl->error_message);

  /** - given previous indices, we can allocate the array of linear power spectrum values */

  class_alloc(pnl->ln_pk_ic_l,pnl->pk_size*sizeof(double*),pnl->error_message);
  class_alloc(pnl->ln_pk_l   ,pnl->pk_size*sizeof(double*),pnl->error_message);

  for (index_pk=0; index_pk<pnl->pk_size; index_pk++) {
    class_alloc(pnl->ln_pk_ic_l[index_pk],pnl->ln_tau_size*pnl->k_size*pnl->ic_ic_size*sizeof(double*),pnl->error_message);
    class_alloc(pnl->ln_pk_l[index_pk]   ,pnl->ln_tau_size*pnl->k_size*sizeof(double*),pnl->error_message);
  }

  /** - if interpolation of \f$P(k,\tau)\f$ will be needed (as a function of tau),
     compute also the array of second derivatives in view of spline interpolation */

  if (pnl->ln_tau_size > 1) {

    class_alloc(pnl->ddln_pk_ic_l,pnl->pk_size*sizeof(double*),pnl->error_message);
    class_alloc(pnl->ddln_pk_l   ,pnl->pk_size*sizeof(double*),pnl->error_message);

    for (index_pk=0; index_pk<pnl->pk_size; index_pk++) {
      class_alloc(pnl->ddln_pk_ic_l[index_pk],pnl->ln_tau_size*pnl->k_size*pnl->ic_ic_size*sizeof(double*),pnl->error_message);
      class_alloc(pnl->ddln_pk_l[index_pk]   ,pnl->ln_tau_size*pnl->k_size*sizeof(double*),pnl->error_message);
    }
  }

  /** - array of sigma8 values */

  class_alloc(pnl->sigma8,pnl->pk_size*sizeof(double*),pnl->error_message);

  /** - if non-linear computations needed, allocate array of
        non-linear correction ratio R_nl(k,z), k_nl(z) and P_nl(k,z)
        for each P(k) type */

  if (pnl->method > nl_none) {

    class_alloc(pnl->k_nl,
                pnl->pk_size*sizeof(double *),
                pnl->error_message);

    class_alloc(pnl->nl_corr_density,
                pnl->pk_size*sizeof(double *),
                pnl->error_message);

    class_alloc(pnl->ln_pk_nl,pnl->pk_size*sizeof(double*),pnl->error_message);
    if (pnl->ln_tau_size > 1)
      class_alloc(pnl->ddln_pk_nl,pnl->pk_size*sizeof(double*),pnl->error_message);

    for (index_pk=0; index_pk<pnl->pk_size; index_pk++){
      class_alloc(pnl->k_nl[index_pk],pnl->tau_size*sizeof(double),pnl->error_message);
      class_alloc(pnl->nl_corr_density[index_pk],pnl->tau_size*pnl->k_size*sizeof(double),pnl->error_message);
      class_alloc(pnl->ln_pk_nl[index_pk],pnl->ln_tau_size*pnl->k_size*sizeof(double*),pnl->error_message);
      if (pnl->ln_tau_size > 1)
        class_alloc(pnl->ddln_pk_nl[index_pk],pnl->ln_tau_size*pnl->k_size*sizeof(double*),pnl->error_message);
    }
  }

  return _SUCCESS_;
}

/**
 * Copy list of k from perturbation module, and extended it if
 * necessary to larger k for extrapolation (currently this
 * extrapolation is required only by HMcode)
 *
 * @param ppr Input: pointer to precision structure
 * @param ppt Input: pointer to perturbation structure
 * @param pnl Input/Output: pointer to nonlinear structure
 * @return the error status
*/

int nonlinear_get_k_list(
                           struct precision *ppr,
                           struct perturbs * ppt,
                           struct nonlinear * pnl
                         ) {

  double k=0;
  double k_max,exponent;
  int index_k;

  pnl->k_size = ppt->k_size[pnl->index_md_scalars];
  k_max = ppt->k[pnl->index_md_scalars][pnl->k_size-1];

  /** - if k extrapolation necessary, compute number of required extra values */
  if (pnl->method == nl_HMcode){
    index_k=0;
    while(k < ppr->hmcode_max_k_extra && index_k < _MAX_NUM_EXTRAPOLATION_){
      index_k++;
      k = k_max * pow(10,(double)index_k/ppr->k_per_decade_for_pk);
    }
    class_test(index_k == _MAX_NUM_EXTRAPOLATION_,
               pnl->error_message,
               "could not reach extrapolated value k = %.10e starting from k = %.10e with k_per_decade of %.10e in _MAX_NUM_INTERPOLATION_=%i steps",
               ppr->hmcode_max_k_extra,k_max,ppr->k_per_decade_for_pk,_MAX_NUM_EXTRAPOLATION_
               );
    pnl->k_size_extra = pnl->k_size+index_k;
  }
  /** - otherwise, same number of values as in perturbation module */
  else {
    pnl->k_size_extra = pnl->k_size;
  }

  /** - allocate array of k */
  class_alloc(pnl->k,   pnl->k_size_extra*sizeof(double),pnl->error_message);
  class_alloc(pnl->ln_k,pnl->k_size_extra*sizeof(double),pnl->error_message);

  /** - fill array of k (not extrapolated) */
  for (index_k=0; index_k<pnl->k_size; index_k++) {
    k = ppt->k[pnl->index_md_scalars][index_k];
    pnl->k[index_k] = k;
    pnl->ln_k[index_k] = log(k);
  }

  /** - fill additional values of k (extrapolated) */
  for (index_k=pnl->k_size; index_k<pnl->k_size_extra; index_k++) {
    exponent = (double)(index_k-(pnl->k_size-1))/ppr->k_per_decade_for_pk;
    pnl->k[index_k] = k * pow(10,exponent);
    pnl->ln_k[index_k] = log(k) + exponent*log(10.);
  }

  return _SUCCESS_;
}

/**
 * Copy list of tau from perturbation module
 *
 * @param ppt Input: pointer to perturbation structure
 * @param pnl Input/Output: pointer to nonlinear structure
 * @return the error status
*/

int nonlinear_get_tau_list(
                           struct perturbs * ppt,
                           struct nonlinear * pnl
                           ) {

  int index_tau;

  /** -> for linear calculations: only late times are considered, given the value z_max_pk inferred from the ionput */
  pnl->ln_tau_size = ppt->ln_tau_size;

  if (ppt->ln_tau_size > 1) {

    class_alloc(pnl->ln_tau,pnl->ln_tau_size*sizeof(double),pnl->error_message);

    for (index_tau=0; index_tau<pnl->ln_tau_size;index_tau++) {
      pnl->ln_tau[index_tau] = ppt->ln_tau[index_tau];
    }
  }

  /** -> for non-linear calculations: we wills store a correction factor for all times */
  if (pnl->method > nl_none) {

    pnl->tau_size = ppt->tau_size;

    class_alloc(pnl->tau,pnl->tau_size*sizeof(double),pnl->error_message);

    for (index_tau=0; index_tau<pnl->tau_size; index_tau++) {
      pnl->tau[index_tau] = ppt->tau_sampling[index_tau];
    }
  }
  return _SUCCESS_;
}

/**
 * Get sources for a given wavenumber (and for a given time, type, ic,
 * mode...) either directly from precomputed valkues (computed ain
 * perturbation module), or by analytic extrapolation
 *
 * @param pba             Input: pointer to background structure
 * @param ppt             Input: pointer to perturbation structure
 * @param pnl             Input: pointer to nonlinear structure
 * @param index_k         Input: index of required k value
 * @param index_ic        Input: index of required ic value
 * @param index_md        Input: index of required md value
 * @param index_tp        Input: index of required tp value
 * @param index_tau       Input: index of required tau value
 * @param sources         Input: array containing the original sources
 * @param source          Output: desired value of source
 * @return the error status
 */

int nonlinear_get_source(
                         struct background * pba,
                         struct perturbs * ppt,
                         struct nonlinear * pnl,
                         int index_k,
                         int index_ic,
                         int index_tp,
                         int index_tau,
                         double ** sources,
                         double * source
                         ) {

  double k,k_max,k_previous;
  double source_max,source_previous;
  double scaled_factor;

  /** - use precomputed values */
  if (index_k < pnl->k_size) {
    *source = sources[index_ic * ppt->tp_size[pnl->index_md_scalars] + index_tp][index_tau * pnl->k_size + index_k];
  }
  /** - extrapolate **/
  else {

    k = pnl->k[index_k];

    /**
     * --> Get last source and k, which are used in (almost) all methods
     */
    k_max = pnl->k[pnl->k_size-1];
    source_max = sources[index_ic * ppt->tp_size[pnl->index_md_scalars] + index_tp][index_tau * pnl->k_size + pnl->k_size - 1];

    /**
     * --> Get previous source and k, which are used in best methods
     */
    k_previous = pnl->k[pnl->k_size-2];
    source_previous = sources[index_ic * ppt->tp_size[pnl->index_md_scalars] + index_tp][index_tau * pnl->k_size + pnl->k_size - 2];

    switch(pnl->extrapolation_method){
      /**
       * --> Extrapolate by assuming the source to vanish Has terrible
       * discontinuity
       */
    case extrap_zero:
      {
        *source=0.0;
        break;
      }
      /**
       * --> Extrapolate starting from the maximum value, assuming  growth ~ ln(k)
       * Has a terrible bend in log slope, discontinuity only in derivative
       */
    case extrap_only_max:
      {
        *source = source_max*(log(k)/log(k_max));
        break;
      }
      /**
       * --> Extrapolate starting from the maximum value, assuming
       * growth ~ ln(k) Here we use k in h/Mpc instead of 1/Mpc as it
       * is done in the CAMB implementation of HMcode Has a terrible
       * bend in log slope, discontinuity only in derivative
       */
    case extrap_only_max_units:
      {
        *source = source_max*(log(k/pba->h)/log(k_max/pba->h));
        break;
      }
      /**
       * --> Extrapolate assuming source ~ ln(a*k) where a is obtained
       * from the data at k_0 Mostly continuous derivative, quite good
       */
    case extrap_max_scaled:
      {
        scaled_factor = exp((source_previous*log(k_max)-source_max*log(k_previous))/(source_max-source_previous));
        *source = source_max*(log(scaled_factor*k)/log(scaled_factor*k_max));
        break;
      }
      /**
       * --> Extrapolate assuming source ~ ln(e+a*k) where a is
       * estimated like is done in original HMCode
       */
    case extrap_hmcode:
      {
        scaled_factor = 1.8/(13.41*pba->a_eq*pba->H_eq);
        *source = source_max*(log(_E_+scaled_factor*k)/log(_E_+scaled_factor*k_max));
        break;
      }
      /**
       * --> If the user has a complicated model and wants to
       * interpolate differently, they can define their interpolation
       * here and switch to using it instead
       */
    case extrap_user_defined:
      {
        class_stop(pnl->error_message,"Method of source extrapolation 'user_defined' was not yet defined.");
        break;
      }
    }
  }
  return _SUCCESS_;
}

/**
 * This routine computes all the components of the matter power
 * spectrum P(k), given the source functions and the primordial
 * spectra, at a given time within the pre-computed table of sources
 * (= Fourier transfer functions) of the perturbation module, for a
 * given type (total matter _m or baryon+CDM _cb), and for the same
 * array of k values as in the pre-computed table.
 *
 * If the input array of k values pnl->ln_k contains wavemumbers
 * larger than those of the pre-computed table, the sources will be
 * extrapolated analytically.
 *
 * On the opther hand, if the primordial spectrum has sharp features
 * and needs to be sampled on a finer grid than the sources, this
 * function has to be modified to capture the features.
 *
 * There are two output arrays, because we consider:
 *
 * - the total matter (_m) or CDM+baryon (_cb) power spectrum
 *
 * - in the quantitites labelled _ic, the splitting of one of these
 * spectra in different modes for different initial conditions. If the
 * pointer ln_pk_ic is NULL in input, the function will ignore this
 * part; thus, to get the result, one should allocate the array before
 * calling the function. Then the convention is the following:
 *
 * -- the index_ic1_ic2 labels ordered pairs (index_ic1, index_ic2)
 * (since the primordial spectrum is symmetric in (index_ic1,
 * index_ic2)).
 *
 * -- for diagonal elements (index_ic1 = index_ic2) this
 * arrays contains ln[P(k)] where P(k) is positive by construction.
 *
 * -- for non-diagonal elements this arrays contains the k-dependent
 * cosine of the correlation angle, namely P(k)_(index_ic1,
 * index_ic2)/sqrt[P(k)_index_ic1 P(k)_index_ic2]. E.g. for fully
 * correlated or anti-correlated initial conditions, this non-diagonal
 * element is independent on k, and equal to +1 or -1.
 *
 * @param pba           Input: pointer to background structure
 * @param ppt           Input: pointer to perturbation structure
 * @param ppm           Input: pointer to primordial structure
 * @param pnl           Input: pointer to nonlinear structure
 * @param index_pk      Input: index of required P(k) type (_m, _cb)
 * @param index_tau     Input: index of time
 * @param k_size        Input: wavenumber array size
 * @param ln_pk         Output: log of matter power spectrum for given type/time, for all wavenumbers
 * @param ln_pk_ic      Output: log of matter power spectrum for given type/time, for all wavenumbers and initial conditions
 * @return the error status
 */

int nonlinear_pk_linear(
                        struct background *pba,
                        struct perturbs *ppt,
                        struct primordial *ppm,
                        struct nonlinear *pnl,
                        int index_pk,
                        int index_tau,
                        int k_size,
                        double * lnpk,    //lnpk[index_k]
                        double * lnpk_ic  //lnpk[index_k * pnl->ic_ic_size + index_ic1_ic2]
                        ) {

  int index_k;
  int index_tp;
  int index_ic1,index_ic2,index_ic1_ic1,index_ic1_ic2,index_ic2_ic2;
  double * primordial_pk;
  double pk;
  double * pk_ic;
  double source_ic1;
  double source_ic2;
  double cosine_correlation;

  /** - allocate temporary vector where the primordial spectrum will be stored */

  class_alloc(primordial_pk,pnl->ic_ic_size*sizeof(double),pnl->error_message);

  class_alloc(pk_ic,pnl->ic_ic_size*sizeof(double),pnl->error_message);

  if ((pnl->has_pk_m == _TRUE_) && (index_pk == pnl->index_pk_m)) {
    index_tp = ppt->index_tp_delta_m;
  }
  else if ((pnl->has_pk_cb == _TRUE_) && (index_pk == pnl->index_pk_cb)) {
    index_tp = ppt->index_tp_delta_cb;
  }
  else {
    class_stop(pnl->error_message,"P(k) is set neither to total matter nor to cold dark matter + baryons");
  }

  /** - loop over k values */

  for (index_k=0; index_k<k_size; index_k++) {

    /** --> get primordial spectrum */
    class_call(primordial_spectrum_at_k(ppm,pnl->index_md_scalars,logarithmic,pnl->ln_k[index_k],primordial_pk),
               ppm->error_message,
               pnl->error_message);

    /** --> initialize a local variable for P_m(k) and P_cb(k) to zero */
    pk = 0.;

    /** --> here we recall the relations relevant for the nomalization fo the power spectrum:
        For adiabatic modes, the curvature primordial spectrum thnat we just read was:
        P_R(k) = 1/(2pi^2) k^3 <R R>
        Thus the primordial curvature correlator is given by:
        <R R> = (2pi^2) k^-3 P_R(k)
        So the delta_m correlator reads:
        P(k) = <delta_m delta_m> = (source_m)^2 <R R> = (2pi^2) k^-3 (source_m)^2 P_R(k)

        For isocurvature or cross adiabatic-isocurvature parts,
        one would just replace one or two 'R' by 'S_i's */

    /** --> get contributions to P(k) diagonal in the initial conditions */
    for (index_ic1 = 0; index_ic1 < pnl->ic_size; index_ic1++) {

      index_ic1_ic1 = index_symmetric_matrix(index_ic1,index_ic1,pnl->ic_size);

      class_call(nonlinear_get_source(pba,
                                      ppt,
                                      pnl,
                                      index_k,
                                      index_ic1,
                                      index_tp,
                                      index_tau,
                                      ppt->sources[pnl->index_md_scalars],
                                      &source_ic1),
                 pnl->error_message,
                 pnl->error_message);

      pk_ic[index_ic1_ic1] = 2.*_PI_*_PI_/exp(3.*pnl->ln_k[index_k])
        *source_ic1*source_ic1
        *exp(primordial_pk[index_ic1_ic1]);

      pk += pk_ic[index_ic1_ic1];

      if (lnpk_ic != NULL) {
        lnpk_ic[index_k * pnl->ic_ic_size + index_ic1_ic1] = log(pk_ic[index_ic1_ic1]);
      }
    }

    /** --> get contributions to P(k) non-diagonal in the initial conditions */
    for (index_ic1 = 0; index_ic1 < pnl->ic_size; index_ic1++) {
      for (index_ic2 = index_ic1+1; index_ic2 < pnl->ic_size; index_ic2++) {

        index_ic1_ic2 = index_symmetric_matrix(index_ic1,index_ic2,pnl->ic_size);
        index_ic1_ic1 = index_symmetric_matrix(index_ic1,index_ic1,pnl->ic_size);
        index_ic2_ic2 = index_symmetric_matrix(index_ic2,index_ic2,pnl->ic_size);

        if (pnl->is_non_zero[index_ic1_ic2] == _TRUE_) {

          class_call(nonlinear_get_source(pba,
                                          ppt,
                                          pnl,
                                          index_k,
                                          index_ic1,
                                          index_tp,
                                          index_tau,
                                          ppt->sources[pnl->index_md_scalars],
                                          &source_ic1),
                     pnl->error_message,
                     pnl->error_message);

          class_call(nonlinear_get_source(pba,
                                          ppt,
                                          pnl,
                                          index_k,
                                          index_ic2,
                                          index_tp,
                                          index_tau,
                                          ppt->sources[pnl->index_md_scalars],
                                          &source_ic2),
                     pnl->error_message,
                     pnl->error_message);

          cosine_correlation = primordial_pk[index_ic1_ic2]*SIGN(source_ic1)*SIGN(source_ic2);

          pk_ic[index_ic1_ic2] = cosine_correlation * sqrt(pk_ic[index_ic1_ic1]*pk_ic[index_ic2_ic2]);

          pk += 2.*pk_ic[index_ic1_ic2];

          if (lnpk_ic != NULL) {
            lnpk_ic[index_k * pnl->ic_ic_size + index_ic1_ic2] = cosine_correlation;
          }
        }
        else {
          if (lnpk_ic != NULL) {
            lnpk_ic[index_k * pnl->ic_ic_size + index_ic1_ic2] = 0.;
          }
        }
      }
    }

    lnpk[index_k] = log(pk);
  }

  free(primordial_pk);
  free(pk_ic);

  return _SUCCESS_;

}

/**
 * Calculate intermediate quantities for hmcode (sigma, sigma', ...)
 * for a given scale R and a given input P(k).
 *
 * This function has several differences w.r.t. the standard external
 * function non_linear_sigma (format of input, of output, integration
 * stepsize, management of extrapolation at large k, ...) and is
 * overall more precise for sigma(R).
 *
 * @param pnl          Input: pointer to nonlinear structure
 * @param R            Input: scale at which to compute sigma
 * @param lnpk_l       Input: array of ln(P(k))
 * @param ddlnpk_l     Input: its spline along k
 * @param k_size       Input: dimension of array lnpk_l, normally pnl->k_size, but inside hmcode it its increased by extrapolation to pnl->k_extra_size
 * @param k_per_decade Input: logarithmic step for the integral (recommended: pass ppr->sigma_k_per_decade)
 * @param sigma_output Input: quantity to be computed (sigma, sigma', ...)
 * @param result       Output: result
 * @return the error status
 */

int nonlinear_sigmas(
                     struct nonlinear * pnl,
                     double R,
                     double * lnpk_l,
                     double * ddlnpk_l,
                     int k_size,
                     double k_per_decade,
                     enum out_sigmas sigma_output,
                     double * result
                     ) {
  double pk, lnpk;

  double * array_for_sigma;
  int index_num;
  int index_x;
  int index_y;
  int index_ddy;
  int i=0;
  int integrand_size;
  int last_index=0;

  double k,W,W_prime,x,t;

  /** - allocate temporary array for an integral over y(x) */

  class_define_index(index_x,  _TRUE_,i,1); // index for x
  class_define_index(index_y,  _TRUE_,i,1); // index for integrand
  class_define_index(index_ddy,_TRUE_,i,1); // index for its second derivative (spline method)
  index_num=i;                              // number of columns in the array

  integrand_size=(int)(log(pnl->k[k_size-1]/pnl->k[0])/log(10.)*k_per_decade)+1;
  class_alloc(array_for_sigma,
              integrand_size*index_num*sizeof(double),
              pnl->error_message);

  /** - fill the array with values of k and of the integrand */

  for (i=0; i<integrand_size; i++) {

    k=pnl->k[0]*pow(10.,i/k_per_decade);

    class_call(array_interpolate_spline(
                                        pnl->ln_k,
                                        k_size,
                                        lnpk_l,
                                        ddlnpk_l,
                                        1,
                                        log(k),
                                        &last_index,
                                        &lnpk,
                                        1,
                                        pnl->error_message),
               pnl->error_message,
               pnl->error_message);

    pk = exp(lnpk);

    t = 1./(1.+k);
    if (i == (integrand_size-1)) k *= 0.9999999; // to prevent rounding error leading to k being bigger than maximum value
    x=k*R;

    switch (sigma_output) {

    case out_sigma:
      if (x<0.01)
        W = 1.-x*x/10.;
      else
        W = 3./x/x/x*(sin(x)-x*cos(x));
      array_for_sigma[(integrand_size-1-i)*index_num+index_x] = t;
      array_for_sigma[(integrand_size-1-i)*index_num+index_y] = k*k*k*pk*W*W/(t*(1.-t));
      break;

    case out_sigma_prime:
      if (x<0.01) {
        W = 1.-x*x/10.;
        W_prime = -0.2*x;
      }
      else {
        W = 3./x/x/x*(sin(x)-x*cos(x));
        W_prime = 3./x/x*sin(x)-9./x/x/x/x*(sin(x)-x*cos(x));
      }
      array_for_sigma[(integrand_size-1-i)*index_num+index_x] = t;
      array_for_sigma[(integrand_size-1-i)*index_num+index_y] = k*k*k*pk*2.*k*W*W_prime/(t*(1.-t));
      break;

    case out_sigma_disp:
      if (x<0.01)
        W = 1.-x*x/10.;
      else
        W = 3./x/x/x*(sin(x)-x*cos(x));
      array_for_sigma[(integrand_size-1-i)*index_num+index_x] = k;
      array_for_sigma[(integrand_size-1-i)*index_num+index_y] = -pk*W*W;
      break;
    }
  }

  /** - spline the integrand */

  class_call(array_spline(array_for_sigma,
                          index_num,
                          integrand_size,
                          index_x,
                          index_y,
                          index_ddy,
                          _SPLINE_EST_DERIV_,
                          pnl->error_message),
             pnl->error_message,
             pnl->error_message);

  /** - integrate */

  class_call(array_integrate_all_trapzd_or_spline(array_for_sigma,
                                                  index_num,
                                                  integrand_size,
                                                  0, //integrand_size-1,
                                                  index_x,
                                                  index_y,
                                                  index_ddy,
                                                  result,
                                                  pnl->error_message),
             pnl->error_message,
             pnl->error_message);

  /** - preperly normalize the final result */

  switch (sigma_output) {

  case out_sigma:
    *result = sqrt(*result/(2.*_PI_*_PI_));
    break;

  case out_sigma_prime:
    *result = *result/(2.*_PI_*_PI_);
    break;

  case out_sigma_disp:
    *result = sqrt(*result/(2.*_PI_*_PI_*3.));
    break;
  }

  /** - free allocated array */

  free(array_for_sigma);

  return _SUCCESS_;
}

/**
 * This routine computes the variance of density fluctuations in a
 * sphere of radius R at redshift z, sigma(R,z) for one given pk type (_m, _cb).
 *
 * Try to use instead nonlinear_sigmas_at_z(). This function is just
 * maintained for compatibility with the deprecated function
 * spectra_sigma()
 *
 * The integral is performed until the maximum value of k_max defined
 * in the perturbation module. Here there is not automatic checking
 * that k_max is large enough for the result to be well
 * converged. E.g. to get an accurate sigma8 at R = 8 Mpc/h, the user
 * should pass at least about P_k_max_h/Mpc = 1.
 *
 * @param pba          Input: pointer to background structure
 * @param pnl          Input: pointer to nonlinear structure
 * @param R            Input: radius in Mpc
 * @param z            Input: redshift
 * @param index_pk     Input: type of pk (_m, _cb)
 * @param k_per_decade Input: logarithmic step for the integral (recommended: pass ppr->sigma_k_per_decade)
 * @param result       Output: result
 * @return the error status
 */

int nonlinear_sigma_at_z(
                         struct background * pba,
                         struct nonlinear * pnl,
                         double R,
                         double z,
                         int index_pk,
                         double k_per_decade,
                         double * result
                         ) {

  double * out_pk;
  double * ddout_pk;

  /** - allocate temporary array for P(k,z) as a function of k */

  class_alloc(out_pk, pnl->k_size*sizeof(double), pnl->error_message);
  class_alloc(ddout_pk, pnl->k_size*sizeof(double), pnl->error_message);

  /** - get P(k,z) as a function of k, for the right z */

  class_call(nonlinear_pk_at_z(pba,
                               pnl,
                               logarithmic,
                               pk_linear,
                               z,
                               index_pk,
                               out_pk,
                               NULL),
             pnl->error_message,
             pnl->error_message);

  /** - spline it along k */

  class_call(array_spline_table_columns(pnl->ln_k,
                                        pnl->k_size,
                                        out_pk,
                                        1,
                                        ddout_pk,
                                        _SPLINE_EST_DERIV_,
                                        pnl->error_message),
             pnl->error_message,
             pnl->error_message);

  /** - calll the function computing the sigmas */

  class_call(nonlinear_sigmas(pnl,
                              R,
                              out_pk,
                              ddout_pk,
                              pnl->k_size,
                              k_per_decade,
                              out_sigma,
                              result),
             pnl->error_message,
             pnl->error_message);

  /** - free allocated arrays */

  free(out_pk);
  free(ddout_pk);

  return _SUCCESS_;
}

/**
 * Calculation of the nonlinear matter power spectrum with Halofit
 * (includes Takahashi 2012 + Bird 2013 revisions).
 *
 * At high redshift it is possible that the non-linear corrections are
 * so small that they can be computed only by going to very large
 * wavenumbers. Thius, for some combination of (z, k_max), the
 * calculation is not possible. In this case a _FALSE_ will be
 * returned in the flag halofit_found_k_max.
 *
 * @param ppr         Input: pointer to precision structure
 * @param pba         Input: pointer to background structure
 * @param ppt         Input: pointer to perturbation structure
 * @param ppm         Input: pointer to primordial structure
 * @param pnl         Input: pointer to nonlinear structure
 * @param index_pk    Input: index of component are we looking at (total matter or cdm+baryons?)
 * @param tau         Input: conformal time at which we want to do the calculation
 * @param pk_nl       Output: non linear spectrum at the relevant time
 * @param lnpk_l      Input: array of log(P(k)_linear)
 * @param ddlnpk_l    Input: array of second derivative of log(P(k)_linear) wrt k, for spline interpolation
 * @param k_nl        Output: non-linear wavenumber
 * @param nl_corr_not_computable_at_this_k Ouput: flag concerning the status of the calculation (_TRUE_ if not possible)
 * @return the error status
 */

int nonlinear_halofit(
                      struct precision *ppr,
                      struct background *pba,
                      struct perturbs *ppt,
                      struct primordial *ppm,
                      struct nonlinear *pnl,
                      int index_pk,
                      double tau,
                      double *pk_nl,
                      double *lnpk_l,
                      double *ddlnpk_l,
                      double *k_nl,
                      short * nl_corr_not_computable_at_this_k
                      ) {

  double Omega_m,Omega_v,fnu,Omega0_m, w0, dw_over_da_fld, integral_fld;

  /** Determine non linear ratios (from pk) **/

  int index_k;
  double pk_lin,pk_quasi,pk_halo,rk;
  double sigma,rknl,rneff,rncur,d1,d2;
  double diff,xlogr1,xlogr2,rmid;

  double gam,a,b,c,xmu,xnu,alpha,beta,f1,f2,f3;
  double pk_linaa;
  double y;
  double f1a,f2a,f3a,f1b,f2b,f3b,frac;

  double * pvecback;

  int last_index=0;
  int counter;
  double sum1,sum2,sum3;
  double anorm;

  double *integrand_array;
  int integrand_size;
  int index_ia_k;
  int index_ia_pk;
  int index_ia_sum;
  int index_ia_ddsum;
  /*
    int index_ia_sum2;
    int index_ia_ddsum2;
    int index_ia_sum3;
    int index_ia_ddsum3;
  */
  int ia_size;
  int index_ia;

  double k_integrand;
  double lnpk_integrand;

  double R;

  double * w_and_Omega;

  class_alloc(pvecback,pba->bg_size*sizeof(double),pnl->error_message);

  Omega0_m = pba->Omega0_cdm + pba->Omega0_b + pba->Omega0_ncdm_tot + pba->Omega0_dcdm;

  if ((pnl->has_pk_m == _TRUE_) && (index_pk == pnl->index_pk_m)) {
    fnu = pba->Omega0_ncdm_tot/Omega0_m;
  }
  else if ((pnl->has_pk_cb == _TRUE_) && (index_pk == pnl->index_pk_cb)) {
    fnu = 0.;
  }
  else {
    class_stop(pnl->error_message,"P(k) is set neither to total matter nor to cold dark matter + baryons");
  }

  if (pnl->has_pk_eq == _FALSE_) {

    /* default method to compute w0 = w_fld today, Omega_m(tau) and Omega_v=Omega_DE(tau),
       all required by HALFIT fitting formulas */

    class_call(background_w_fld(pba,pba->a_today,&w0,&dw_over_da_fld,&integral_fld), pba->error_message, pnl->error_message);

    class_call(background_at_tau(pba,tau,pba->long_info,pba->inter_normal,&last_index,pvecback),
               pba->error_message,
               pnl->error_message);

    Omega_m = pvecback[pba->index_bg_Omega_m];
    Omega_v = 1.-pvecback[pba->index_bg_Omega_m]-pvecback[pba->index_bg_Omega_r];

  }
  else {

    /* alternative method called Pk_equal, described in 0810.0190 and
       1601.07230, extending the range of validity of
       HALOFIT from constant w to (w0,wa) models. In that
       case, some effective values of w0(tau_i) and
       Omega_m(tau_i) have been pre-computed in the
       input module, and we just ned to interpolate
       within tabulated arrays, to get them at the
       current tau value. */

    class_alloc(w_and_Omega,pnl->pk_eq_size*sizeof(double),pnl->error_message);

    class_call(array_interpolate_spline(
                                        pnl->pk_eq_tau,
                                        pnl->pk_eq_tau_size,
                                        pnl->pk_eq_w_and_Omega,
                                        pnl->pk_eq_ddw_and_ddOmega,
                                        pnl->pk_eq_size,
                                        tau,
                                        &last_index,
                                        w_and_Omega,
                                        pnl->pk_eq_size,
                                        pnl->error_message),
               pnl->error_message,
               pnl->error_message);

    w0 = w_and_Omega[pnl->index_pk_eq_w];
    Omega_m = w_and_Omega[pnl->index_pk_eq_Omega_m];
    Omega_v = 1.-Omega_m;

    free(w_and_Omega);
  }

  anorm    = 1./(2*pow(_PI_,2));

  /*      Until the 17.02.2015 the values of k used for integrating sigma(R) quantities needed by Halofit where the same as in the perturbation module.
          Since then, we sample these integrals on more values, in order to get more precise integrals (thanks Matteo Zennaro for noticing the need for this).

          We create a temporary integrand_array which columns will be:
          - k in 1/Mpc
          - just linear P(k) in Mpc**3
          - 1/(2(pi**2)) P(k) k**2 exp(-(kR)**2) or 1/(2(pi**2)) P(k) k**2 2 (kR) exp(-(kR)**2) or 1/(2(pi**2)) P(k) k**2 4 (kR)(1-kR) exp(-(kR)**2)
          - second derivative of previous line with spline
  */

  index_ia=0;
  class_define_index(index_ia_k,     _TRUE_,index_ia,1);
  class_define_index(index_ia_pk,    _TRUE_,index_ia,1);
  class_define_index(index_ia_sum,   _TRUE_,index_ia,1);
  class_define_index(index_ia_ddsum, _TRUE_,index_ia,1);
  ia_size = index_ia;

  integrand_size=(int)(log(pnl->k[pnl->k_size-1]/pnl->k[0])/log(10.)*ppr->halofit_k_per_decade)+1;

  class_alloc(integrand_array,integrand_size*ia_size*sizeof(double),pnl->error_message);

  //fprintf(stderr,"Omega_m=%e,  fnu=%e\n",Omega0_m,fnu);

  /* we fill integrand_array with values of k and P(k) using interpolation */

  last_index=0;

  for (index_k=0; index_k < integrand_size; index_k++) {

    k_integrand=pnl->k[0]*pow(10.,index_k/ppr->halofit_k_per_decade);

    class_call(array_interpolate_spline(
                                        pnl->ln_k,
                                        pnl->k_size,
                                        lnpk_l,
                                        ddlnpk_l,
                                        1,
                                        log(k_integrand),
                                        &last_index,
                                        &lnpk_integrand,
                                        1,
                                        pnl->error_message),
               pnl->error_message,
               pnl->error_message);

    integrand_array[index_k*ia_size + index_ia_k] = k_integrand;
    integrand_array[index_k*ia_size + index_ia_pk] = exp(lnpk_integrand);

  }

  class_call(background_at_tau(pba,tau,pba->long_info,pba->inter_normal,&last_index,pvecback),
             pba->error_message,
             pnl->error_message);

  Omega_m = pvecback[pba->index_bg_Omega_m];
  Omega_v = 1.-pvecback[pba->index_bg_Omega_m]-pvecback[pba->index_bg_Omega_r];

  // for debugging:
  //printf("Call Halofit at z=%e\n",pba->a_today/pvecback[pba->index_bg_a]-1.);

  /* minimum value of R such that the integral giving sigma_R is
     converged.  The parameter halofit_sigma_precision should be
     understood as follows: we trust our calculation of sigma(R) as
     long as the integral reaches a value k_max such that the factor
     exp(-(Rk_max)**2) is already as low as halofit_sigma_precisio,
     shoing that the integreal is converged.  In practise this
     condition is tested only for R_max, the highest value of R in our
     bisection algorithm. Hence a smaller value of
     halofit_sigma_precision will lead to a more precise halofit
     result at the *highest* redshift at which halofit can make
     computations, at the expense of requiring a larger k_max; but
     this parameter is not relevant for the precision on P_nl(k,z) at
     other redshifts, so there is normally no need to change i
  */

  R=sqrt(-log(ppr->halofit_sigma_precision))/integrand_array[(integrand_size-1)*ia_size + index_ia_k];

  class_call(nonlinear_halofit_integrate(
                                         pnl,
                                         integrand_array,
                                         integrand_size,
                                         ia_size,
                                         index_ia_k,
                                         index_ia_pk,
                                         index_ia_sum,
                                         index_ia_ddsum,
                                         R,
                                         halofit_integral_one,
                                         &sum1
                                         ),
             pnl->error_message,
             pnl->error_message);

  sigma  = sqrt(sum1);

  /* the following error should not stop the code: it will arrive
     inevitably at some large redshift, and then the code should not
     stop, but just give up computing P_NL(k,z). This is why we have a
     special error handling here (using class_test_except and free()
     commands to avoid memory leaks, and calling this whole function
     not through a class_call) */

  /*
    class_test_except(sigma < 1.,
    pnl->error_message,
    free(pvecback);free(integrand_array),
    "Your k_max=%g 1/Mpc is too small for Halofit to find the non-linearity scale z_nl at z=%g. Increase input parameter P_k_max_h/Mpc or P_k_max_1/Mpc",
    pnl->k[pnl->k_size-1],
    pba->a_today/pvecback[pba->index_bg_a]-1.);
  */

  if (sigma < 1.) {
    * nl_corr_not_computable_at_this_k = _TRUE_;
    free(pvecback);
    free(integrand_array);
    return _SUCCESS_;
  }
  else {
    * nl_corr_not_computable_at_this_k = _FALSE_;
  }

  xlogr1 = log(R)/log(10.);

  /* maximum value of R in the bisection algorithm leading to the
     determination of R_nl.  For this value we can make a
     conservaitive guess: 1/halofit_min_k_nonlinear, where
     halofit_min_k_nonlinear is the minimum value of k at which we ask
     halofit to give us an estimate of P_nl(k,z). By assumption we
     treat all smaller k's as linear, so we know that
     sigma(1/halofit_min_k_nonlinear) must be <<1 (and if it is not
     the test below will alert us) */

  R=1./ppr->halofit_min_k_nonlinear;

  /* corresponding value of sigma_R */
  class_call(nonlinear_halofit_integrate(
                                         pnl,
                                         integrand_array,
                                         integrand_size,
                                         ia_size,
                                         index_ia_k,
                                         index_ia_pk,
                                         index_ia_sum,
                                         index_ia_ddsum,
                                         R,
                                         halofit_integral_one,
                                         &sum1
                                         ),
             pnl->error_message,
             pnl->error_message);

  sigma  = sqrt(sum1);

  class_test(sigma > 1.,
             pnl->error_message,
             "Your input value for the precision parameter halofit_min_k_nonlinear=%e is too large, such that sigma(R=1/halofit_min_k_nonlinear)=% > 1. For self-consistency, it should have been <1. Decrease halofit_min_k_nonlinear",
             ppr->halofit_min_k_nonlinear,sigma);

  xlogr2 = log(R)/log(10.);

  counter = 0;
  do {
    rmid = pow(10,(xlogr2+xlogr1)/2.0);
    counter ++;

    class_call(nonlinear_halofit_integrate(
                                           pnl,
                                           integrand_array,
                                           integrand_size,
                                           ia_size,
                                           index_ia_k,
                                           index_ia_pk,
                                           index_ia_sum,
                                           index_ia_ddsum,
                                           rmid,
                                           halofit_integral_one,
                                           &sum1
                                           ),
               pnl->error_message,
               pnl->error_message);

    sigma  = sqrt(sum1);

    diff = sigma - 1.0;

    if (diff > ppr->halofit_tol_sigma){
      xlogr1=log10(rmid);
    }
    else if (diff < -ppr->halofit_tol_sigma) {
      xlogr2 = log10(rmid);
    }

    /* The first version of this test woukld let the code continue: */
    /*
      class_test_except(counter > _MAX_IT_,
      pnl->error_message,
      free(pvecback);free(integrand_array),
      "could not converge within maximum allowed number of iterations");
    */
    /* ... but in this situation it sounds better to make it stop and return an error! */
    class_test(counter > _MAX_IT_,
               pnl->error_message,
               "could not converge within maximum allowed number of iterations");

  } while (fabs(diff) > ppr->halofit_tol_sigma);

  /* evaluate all the other integrals at R=rmid */

  class_call(nonlinear_halofit_integrate(
                                         pnl,
                                         integrand_array,
                                         integrand_size,
                                         ia_size,
                                         index_ia_k,
                                         index_ia_pk,
                                         index_ia_sum,
                                         index_ia_ddsum,
                                         rmid,
                                         halofit_integral_two,
                                         &sum2
                                         ),
             pnl->error_message,
             pnl->error_message);

  class_call(nonlinear_halofit_integrate(
                                         pnl,
                                         integrand_array,
                                         integrand_size,
                                         ia_size,
                                         index_ia_k,
                                         index_ia_pk,
                                         index_ia_sum,
                                         index_ia_ddsum,
                                         rmid,
                                         halofit_integral_three,
                                         &sum3
                                         ),
             pnl->error_message,
             pnl->error_message);

  sigma  = sqrt(sum1);
  d1 = -sum2/sum1;
  d2 = -sum2*sum2/sum1/sum1 - sum3/sum1;

  rknl  = 1./rmid;
  rneff = -3.-d1;
  rncur = -d2;

  *k_nl = rknl;

  for (index_k = 0; index_k < pnl->k_size; index_k++){

    rk = pnl->k[index_k];

    if (rk > ppr->halofit_min_k_nonlinear) {

      pk_lin = exp(lnpk_l[index_k])*pow(pnl->k[index_k],3)*anorm;

      /* in original halofit, this is the beginning of the function halofit() */

      /*SPB11: Standard halofit underestimates the power on the smallest
       * scales by a factor of two. Add an extra correction from the
       * simulations in Bird, Viel,Haehnelt 2011 which partially accounts for
       * this.*/
      /*SPB14: This version of halofit is an updated version of the fit to the massive neutrinos
       * based on the results of Takahashi 2012, (arXiv:1208.2701).
       */
      gam=0.1971-0.0843*rneff+0.8460*rncur;
      a=1.5222+2.8553*rneff+2.3706*rneff*rneff+0.9903*rneff*rneff*rneff+ 0.2250*rneff*rneff*rneff*rneff-0.6038*rncur+0.1749*Omega_v*(1.+w0);
      a=pow(10,a);
      b=pow(10, (-0.5642+0.5864*rneff+0.5716*rneff*rneff-1.5474*rncur+0.2279*Omega_v*(1.+w0)));
      c=pow(10, 0.3698+2.0404*rneff+0.8161*rneff*rneff+0.5869*rncur);
      xmu=0.;
      xnu=pow(10,5.2105+3.6902*rneff);
      alpha=fabs(6.0835+1.3373*rneff-0.1959*rneff*rneff-5.5274*rncur);
      beta=2.0379-0.7354*rneff+0.3157*pow(rneff,2)+1.2490*pow(rneff,3)+0.3980*pow(rneff,4)-0.1682*rncur + fnu*(1.081 + 0.395*pow(rneff,2));

      if(fabs(1-Omega_m)>0.01) { /*then omega evolution */
        f1a=pow(Omega_m,(-0.0732));
        f2a=pow(Omega_m,(-0.1423));
        f3a=pow(Omega_m,(0.0725));
        f1b=pow(Omega_m,(-0.0307));
        f2b=pow(Omega_m,(-0.0585));
        f3b=pow(Omega_m,(0.0743));
        frac=Omega_v/(1.-Omega_m);
        f1=frac*f1b + (1-frac)*f1a;
        f2=frac*f2b + (1-frac)*f2a;
        f3=frac*f3b + (1-frac)*f3a;
      }
      else {
        f1=1.;
        f2=1.;
        f3=1.;
      }

      y=(rk/rknl);
      pk_halo = a*pow(y,f1*3.)/(1.+b*pow(y,f2)+pow(f3*c*y,3.-gam));
      pk_halo=pk_halo/(1+xmu*pow(y,-1)+xnu*pow(y,-2))*(1+fnu*(0.977-18.015*(Omega0_m-0.3)));
      // rk is in 1/Mpc, 47.48and 1.5 in Mpc**-2, so we need an h**2 here (Credits Antonio J. Cuesta)
      pk_linaa=pk_lin*(1+fnu*47.48*pow(rk/pba->h,2)/(1+1.5*pow(rk/pba->h,2)));
      pk_quasi=pk_lin*pow((1+pk_linaa),beta)/(1+pk_linaa*alpha)*exp(-y/4.0-pow(y,2)/8.0);

      pk_nl[index_k] = (pk_halo+pk_quasi)/pow(pnl->k[index_k],3)/anorm;

      /* in original halofit, this is the end of the function halofit() */
    }
    else {
      pk_nl[index_k] = exp(lnpk_l[index_k]);
    }
  }

  free(pvecback);
  free(integrand_array);
  return _SUCCESS_;
}

/**
 * Internal routione of Halofit. In original Halofit, this is
 * equivalent to the function wint(). It performs convolutions of the
 * linear spectrum with two window functions.
 *
 * @param pnl             Input: pointer to non linear structure
 * @param integrand_array Input: array with k, P_L(k) values
 * @param integrand_size  Input: one dimension of that array
 * @param ia_size         Input: other dimension of that array
 * @param index_ia_k      Input: index for k
 * @param index_ia_pk     Input: index for pk
 * @param index_ia_sum    Input: index for the result
 * @param index_ia_ddsum  Input: index for its spline
 * @param R               Input: radius
 * @param type            Input: which window function to use
 * @param sum             Output: result of the integral
 * @return the error status
 */

int nonlinear_halofit_integrate(
                                struct nonlinear *pnl,
                                double * integrand_array,
                                int integrand_size,
                                int ia_size,
                                int index_ia_k,
                                int index_ia_pk,
                                int index_ia_sum,
                                int index_ia_ddsum,
                                double R,
                                enum halofit_integral_type type,
                                double * sum
                                ) {

  double k,pk,x2,integrand;
  int index_k;
  double anorm = 1./(2*pow(_PI_,2));

  for (index_k=0; index_k < integrand_size; index_k++) {
    k = integrand_array[index_k*ia_size + index_ia_k];
    pk = integrand_array[index_k*ia_size + index_ia_pk];
    x2 = k*k*R*R;

    integrand = pk*k*k*anorm*exp(-x2);
    if (type == halofit_integral_two) integrand *= 2.*x2;
    if (type == halofit_integral_three) integrand *= 4.*x2*(1.-x2);

    integrand_array[index_k*ia_size + index_ia_sum] = integrand;
  }

  /* fill in second derivatives */
  class_call(array_spline(integrand_array,
                          ia_size,
                          integrand_size,
                          index_ia_k,
                          index_ia_sum,
                          index_ia_ddsum,
                          _SPLINE_NATURAL_,
                          pnl->error_message),
             pnl->error_message,
             pnl->error_message);

  /* integrate */
  class_call(array_integrate_all_spline(integrand_array,
                                        ia_size,
                                        integrand_size,
                                        index_ia_k,
                                        index_ia_sum,
                                        index_ia_ddsum,
                                        sum,
                                        pnl->error_message),
             pnl->error_message,
             pnl->error_message);

  return _SUCCESS_;
}

/**
 * Computes the nonlinear correction on the linear power spectrum via
 * the method presented in Mead et al. 1505.07833
 *
 * @param ppr Input: pointer to precision structure
 * @param pba Input: pointer to background structure
 * @param ppt Input: pointer to perturbation structure
 * @param ppm Input: pointer to primordial structure
 * @param pnl Input: pointer to nonlinear structure
 * @param index_pk   Input: index of the pk type, either index_m or index_cb
 * @param index_tau  Input: index of tau, at which to compute the nl correction
 * @param tau        Input: tau, at which to compute the nl correction
 * @param pk_nl      Output:nonlinear power spectrum
 * @param lnk_l      Input: logarithm of the wavevector for both index_m and index_cb
 * @param lnpk_l     Input: logarithm of the linear power spectrum for both index_m and index_cb
 * @param ddlnpk_l   Input: spline of the logarithm of the linear power spectrum for both index_m and index_cb
 * @param nl_corr_not_computable_at_this_k Ouput: was the computation doable?
 * @param k_nl       Output: nonlinear scale for index_m and index_cb
 * @param pnw        Input/Output: pointer to nonlinear workspace
 * @return the error status
 */

int nonlinear_hmcode(
                     struct precision *ppr,
                     struct background *pba,
                     struct perturbs *ppt,
                     struct primordial *ppm,
                     struct nonlinear *pnl,
                     int index_pk,
                     int index_tau,
                     double tau,
                     double *pk_nl,
                     double **lnpk_l,
                     double **ddlnpk_l,
                     double *k_nl,
                     short * nl_corr_not_computable_at_this_k,
                     struct nonlinear_workspace * pnw
                     ) {

  /* integers */
  int index_mass, i, ng, nsig;
  int index_k, index_ncol;
  int last_index=0;
  int index_pk_cb;
  int counter, index_nl;

  int index_nu, index_cut;
  int index_y;
  int index_ddy;

  /* Background parameters */
  double Omega_m,fnu,Omega0_m;
  double z_at_tau;
  double rho_crit_today_in_msun_mpc3;
  double growth;
  double anorm;

  /* temporary numbers */
  double m, r, nu, sig, sigf;
  double diff, r1, r2;

  /* HMcode parameters */
  double mmin, mmax, nu_min;

  double sigma_disp, sigma_disp100, sigma8;
  double delta_c, Delta_v;
  double fraction;

  double sigma_nl, nu_nl, r_nl;
  double sigma_prime;
  double dlnsigdlnR;
  double n_eff;
  double alpha;

  double z_form, g_form;

  double eta;
  double gst, window_nfw;
  double nu_cut;
  double fac, k_star, fdamp;
  double pk_lin, pk_2h, pk_1h;

  /* data fields */
  double * pvecback;
  double * conc;
  double * mass;
  double * sigma_r;
  double * sigmaf_r;
  double * r_virial;
  double * r_real;
  double * nu_arr;

  double * p1h_integrand;


  /** include precision parameters that control the number of entries in the growth and sigma tables */
  ng = ppr->n_hmcode_tables;
  nsig = ppr->n_hmcode_tables;


  /** Call all the relevant background parameters at this tau */
  class_alloc(pvecback,pba->bg_size*sizeof(double),pnl->error_message);

  Omega0_m = (pba->Omega0_cdm + pba->Omega0_b + pba->Omega0_ncdm_tot + pba->Omega0_dcdm);
  fnu      = pba->Omega0_ncdm_tot/Omega0_m;

  /** If index_pk_cb, choose Omega0_cb as the matter density parameter.
   * If index_pk_m, choose Omega0_cbn as the matter density parameter. */
  if (index_pk==pnl->index_pk_cb){
    Omega0_m = Omega0_m - pba->Omega0_ncdm_tot;
  }

  anorm    = 1./(2*pow(_PI_,2));

  class_call(background_at_tau(pba,tau,pba->long_info,pba->inter_normal,&last_index,pvecback),
             pba->error_message,
             pnl->error_message);

  Omega_m = pvecback[pba->index_bg_Omega_m];//TBC (i.e. check if for P_cb here we should use Omega_cb) here the total time varying Omega_m is used for delta_c and for Delta_v according to the Mead fit of the Massara simulations.

  growth = pvecback[pba->index_bg_D];

  z_at_tau = 1./pvecback[pba->index_bg_a]-1.;

  /* The number below is the critical density today, rho_c = 3 * H0^2 / 8*pi*G, in units of M_sun over Mpc^3 */
  rho_crit_today_in_msun_mpc3 = 3.*pow(1.e5*pba->h, 2)/8./_PI_/_G_*_Mpc_over_m_/_M_SUN_;

  free(pvecback);

  /** Test whether pk_cb has to be taken into account (only if we have massive neutrinos)*/
  if (pba->has_ncdm==_TRUE_){
    index_pk_cb = pnl->index_pk_cb;
  }
  else {
    index_pk_cb = index_pk;
  }


  /** Get sigma(R=8 Mpc/h), sigma_disp(R=0), sigma_disp(R=100 Mpc/h) and write them into pnl structure */

  class_call(nonlinear_sigmas(pnl,
                              8./pba->h,
                              lnpk_l[index_pk],ddlnpk_l[index_pk],
                              pnl->k_size_extra,
                              ppr->sigma_k_per_decade,
                              out_sigma,
                              &sigma8),
             pnl->error_message,
             pnl->error_message);

  class_call(nonlinear_sigmas(pnl,
                              0.,
                              lnpk_l[index_pk],ddlnpk_l[index_pk],
                              pnl->k_size_extra,
                              ppr->sigma_k_per_decade,
                              out_sigma_disp,
                              &sigma_disp),
             pnl->error_message,
             pnl->error_message);

  class_call(nonlinear_sigmas(pnl,
                              100./pba->h,
                              lnpk_l[index_pk],ddlnpk_l[index_pk],
                              pnl->k_size_extra,
                              ppr->sigma_k_per_decade,
                              out_sigma_disp,
                              &sigma_disp100),
             pnl->error_message,
             pnl->error_message);

  pnw->sigma_8[index_pk][index_tau] = sigma8;
  pnw->sigma_disp[index_pk][index_tau] = sigma_disp;
  pnw->sigma_disp_100[index_pk][index_tau] = sigma_disp100;

  /** Initialisation steps for the 1-Halo Power Integral */
  mmin=ppr->mmin_for_p1h_integral/pba->h; //Minimum mass for integration; (unit conversion from  m[Msun/h] to m[Msun]  )
  mmax=ppr->mmax_for_p1h_integral/pba->h; //Maximum mass for integration;

  class_alloc(mass,ppr->nsteps_for_p1h_integral*sizeof(double),pnl->error_message);
  class_alloc(r_real,ppr->nsteps_for_p1h_integral*sizeof(double),pnl->error_message);
  class_alloc(r_virial,ppr->nsteps_for_p1h_integral*sizeof(double),pnl->error_message);
  class_alloc(sigma_r,ppr->nsteps_for_p1h_integral*sizeof(double),pnl->error_message);
  class_alloc(sigmaf_r,ppr->nsteps_for_p1h_integral*sizeof(double),pnl->error_message);
  class_alloc(nu_arr,ppr->nsteps_for_p1h_integral*sizeof(double),pnl->error_message);

  // Linear theory density perturbation threshold for spherical collapse
  delta_c = 1.59+0.0314*log(sigma8); //Mead et al. (2015; arXiv 1505.07833)
  delta_c = delta_c*(1.+0.0123*log10(Omega_m)); //Nakamura & Suto (1997) fitting formula for LCDM models (as in Mead 2016)
  delta_c = delta_c*(1.+0.262*fnu); //Mead et al. (2016; arXiv 1602.02154) neutrino addition

  // virialized overdensity
  Delta_v=418.*pow(Omega_m, -0.352); //Mead et al. (2015; arXiv 1505.07833)
  Delta_v=Delta_v*(1.+0.916*fnu); //Mead et al. (2016; arXiv 1602.02154) neutrino addition

  // mass or radius fraction respectively
  fraction = pow(0.01, 1./3.);

  /* Fill the arrays needed for the P1H Integral: mass, r_real, r_virial, nu_arr, sigma_r, sigmaf_r
   * The P1H Integral is an integral over nu=delta_c/sigma(M), where M is connected to R via R=(3M)/(4*pi*rho_m).
   * The Integrand is M*Window^2{nu(M)*k, Rv(M), c(M)}*f(nu) with the window being the fouriertransformed
   * NFW profile, Rv = R/Delta_v^(1/3) and Sheth-Thormen halo mass function f.
   * The halo concentration-mass-relation c(M) will be found later.  */

  for (index_mass=0;index_mass<ppr->nsteps_for_p1h_integral;index_mass++){

    m = exp(log(mmin)+log(mmax/mmin)*(index_mass)/(ppr->nsteps_for_p1h_integral-1));
    r = pow((3.*m/(4.*_PI_*rho_crit_today_in_msun_mpc3*Omega0_m)), (1./3.));
    mass[index_mass] = m;
    r_real[index_mass] = r;
    r_virial[index_mass] = r_real[index_mass]/pow(Delta_v, 1./3.);

    class_call(array_interpolate_spline(pnw->rtab,
                                        nsig,
                                        pnw->stab,
                                        pnw->ddstab,
                                        1,
                                        r,
                                        &last_index,
                                        &sig,
                                        1,
                                        pnl->error_message),
               pnl->error_message, pnl->error_message);

    class_call(array_interpolate_spline(pnw->rtab,
                                        nsig,
                                        pnw->stab,
                                        pnw->ddstab,
                                        1,
                                        r*fraction,
                                        &last_index,
                                        &sigf,
                                        1,
                                        pnl->error_message),
               pnl->error_message, pnl->error_message);

    nu=delta_c/sig;
    sigma_r[index_mass] = sig;
    sigmaf_r[index_mass] = sigf;
    nu_arr[index_mass] = nu;
  }

  /** find nonlinear scales k_nl and r_nl and the effective spectral index n_eff */
  nu_nl = 1.;
  nu_min = nu_arr[0];

  /* stop calculating the nonlinear correction if the nonlinear scale is not reached in the table: */
  if (nu_min > nu_nl) {
    if (pnl->nonlinear_verbose>0) fprintf(stdout, " -> [WARNING:] the minimum mass in the mass-table is too large to find the nonlinear scale at this redshift.\n   Decrease mmin_for_p1h_integral\n");
    * nl_corr_not_computable_at_this_k = _TRUE_;
    free(mass);
    free(r_real);
    free(r_virial);
    free(sigma_r);
    free(sigmaf_r);
    free(nu_arr);
    return _SUCCESS_;
  }

  /* make a first guess for the nonlinear scale */
  class_call(array_interpolate_two_arrays_one_column(
                                                     nu_arr,
                                                     r_real,
                                                     1,
                                                     0,
                                                     ppr->nsteps_for_p1h_integral,
                                                     nu_nl,
                                                     &r_nl,
                                                     pnl->error_message),
             pnl->error_message, pnl->error_message);

  class_call(array_search_bisect(ppr->nsteps_for_p1h_integral,nu_arr,nu_nl,&index_nl,pnl->error_message), pnl->error_message, pnl->error_message);

  r1 = r_real[index_nl-1];
  r2 = r_real[index_nl+2];

  /* // for debugging: (if it happens that r_nl is not between r1 and r2, which should never be the case)
     fprintf(stdout, "%e %e %e %e\n", r1, nu_arr[index_nl-1], r2, nu_arr[index_nl+2]);
  */

  /* do bisectional iteration between r1 and r2 to find the precise value of r_nl */
  counter = 0;
  do {
    r_nl = (r1+r2)/2.;
    counter ++;

    class_call(nonlinear_sigmas(pnl,
                                r_nl,
                                lnpk_l[index_pk_cb],ddlnpk_l[index_pk_cb],
                                pnl->k_size_extra,
                                ppr->sigma_k_per_decade,
                                out_sigma,
                                &sigma_nl),
               pnl->error_message, pnl->error_message);

    diff = sigma_nl - delta_c;

    if (diff > ppr->hmcode_tol_sigma){
      r1=r_nl;
    }
    else if (diff < -ppr->hmcode_tol_sigma) {
      r2 = r_nl;
    }

    class_test(counter > _MAX_IT_,
               pnl->error_message,
               "could not converge within maximum allowed number of iterations");

  } while (fabs(diff) > ppr->hmcode_tol_sigma);

  if (pnl->nonlinear_verbose>5){
    fprintf(stdout, "number of iterations for r_nl at z = %e: %d\n", z_at_tau, counter);
  }
  *k_nl = 1./r_nl;

  if (*k_nl > pnl->k[pnl->k_size-1]) {
    * nl_corr_not_computable_at_this_k = _TRUE_;
    free(mass);
    free(r_real);
    free(r_virial);
    free(sigma_r);
    free(sigmaf_r);
    free(nu_arr);
    return _SUCCESS_;
  }
  else {
    * nl_corr_not_computable_at_this_k = _FALSE_;
  }

  /* call sigma_prime function at r_nl to find the effective spectral index n_eff */

  class_call(nonlinear_sigmas(pnl,
                              r_nl,
                              lnpk_l[index_pk_cb],ddlnpk_l[index_pk_cb],
                              pnl->k_size_extra,
                              ppr->sigma_k_per_decade,
                              out_sigma_prime,
                              &sigma_prime),
             pnl->error_message,
             pnl->error_message);

  dlnsigdlnR = r_nl*pow(sigma_nl, -2)*sigma_prime;
  n_eff = -3.- dlnsigdlnR;
  alpha = 3.24*pow(1.85, n_eff);

  pnw->sigma_prime[index_pk][index_tau] = sigma_prime;

  /** Calculate halo concentration-mass relation conc(mass) (Bullock et al. 2001) */
  class_alloc(conc,ppr->nsteps_for_p1h_integral*sizeof(double),pnl->error_message);

  for (index_mass=0;index_mass<ppr->nsteps_for_p1h_integral;index_mass++){
    //find growth rate at formation
    g_form = delta_c*growth/sigmaf_r[index_mass];
    if (g_form > 1.) g_form = 1.;

    //
    class_call(array_interpolate_two_arrays_one_column(
                                                       pnw->growtable,
                                                       pnw->ztable,
                                                       1,
                                                       0,
                                                       ng,
                                                       g_form,
                                                       &z_form,
                                                       pnl->error_message),
               pnl->error_message, pnl->error_message);
    if (z_form < z_at_tau){
      conc[index_mass] = pnl->c_min;
    } else {
      conc[index_mass] = pnl->c_min*(1.+z_form)/(1.+z_at_tau)*pnw->dark_energy_correction;
    }
  }


  /** Compute the nonlinear correction */
  eta = pnl->eta_0 - 0.3*sigma8; // halo bloating parameter
  k_star=0.584/sigma_disp;   // Damping wavenumber of the 1-halo term at very large scales;
  fdamp = 0.0095*pow(sigma_disp100*pba->h, 1.37); // Damping factor for 2-halo term
  if (fdamp<1.e-3) fdamp=1.e-3;
  if (fdamp>0.99)  fdamp=0.99;

  /* the 1h integral contains the halo mass function proportional to exp(-nu^2).
   * To save time, the integration loop cuts, when nu exceeds a large value,
   * where the integrand is 0 anyhow. This cut index is found here. */
  nu_cut = 10.;
  if (nu_cut < nu_arr[ppr->nsteps_for_p1h_integral-1]){
    class_call(array_search_bisect(ppr->nsteps_for_p1h_integral,nu_arr,nu_cut,&index_cut,pnl->error_message), pnl->error_message, pnl->error_message);
  }
  else {
    index_cut = ppr->nsteps_for_p1h_integral;
  }

  i=0;
  index_nu=i;
  i++;
  index_y=i;
  i++;
  index_ddy=i;
  i++;
  index_ncol=i;

  for (index_k = 0; index_k < pnl->k_size; index_k++){

    class_alloc(p1h_integrand,index_cut*index_ncol*sizeof(double),pnl->error_message);

    pk_lin = exp(lnpk_l[index_pk][index_k])*pow(pnl->k[index_k],3)*anorm; //convert P_k to Delta_k^2

    for (index_mass=0; index_mass<index_cut; index_mass++){ //Calculates the integrand for the ph1 integral at all nu values
      //get the nu^eta-value of the window
      class_call(nonlinear_hmcode_window_nfw(
                                             pnl,
                                             pow(nu_arr[index_mass], eta)*pnl->k[index_k],
                                             r_virial[index_mass],
                                             conc[index_mass],
                                             &window_nfw),
                 pnl->error_message, pnl->error_message);
      //get the value of the halo mass function
      class_call(nonlinear_hmcode_halomassfunction(
                                                   nu_arr[index_mass],
                                                   &gst),
                 pnl->error_message, pnl->error_message);

      p1h_integrand[index_mass*index_ncol+index_nu] = nu_arr[index_mass];

      p1h_integrand[index_mass*index_ncol+index_y] = mass[index_mass]*gst*pow(window_nfw, 2.);
      //if ((tau==pba->conformal_age) && (index_k == 0)) {
      //fprintf(stdout, "%d %e %e\n", index_cut, p1h_integrand[index_mass*index_ncol+index_nu], p1h_integrand[index_mass*index_ncol+index_y]);
      //}
    }
    class_call(array_spline(p1h_integrand,
                            index_ncol,
                            index_cut,
                            index_nu,
                            index_y,
                            index_ddy,
                            _SPLINE_EST_DERIV_,
                            pnl->error_message),
               pnl->error_message,
               pnl->error_message);

    class_call(array_integrate_all_trapzd_or_spline(
                                                    p1h_integrand,
                                                    index_ncol,
                                                    index_cut,
                                                    index_cut-1, //0 or n-1
                                                    index_nu,
                                                    index_y,
                                                    index_ddy,
                                                    &pk_1h,
                                                    pnl->error_message),
               pnl->error_message,
               pnl->error_message);


    if (pow(pnl->k[index_k]/k_star, 2)>7.){
      fac = 0.;     //prevents problems if (k/k*)^2 is large
    }
    else{
      fac=exp(-pow((pnl->k[index_k]/k_star), 2.));
    }

    pk_1h = pk_1h*anorm*pow(pnl->k[index_k],3)*(1.-fac)/(rho_crit_today_in_msun_mpc3*Omega0_m);  // dimensionless power

    if (fdamp==0){
      pk_2h=pk_lin;
    }else{
      pk_2h=pk_lin*(1.-fdamp*pow(tanh(pnl->k[index_k]*sigma_disp/sqrt(fdamp)), 2.)); //dimensionless power
    }
    if (pk_2h<0.) pk_2h=0.;
    pk_nl[index_k] = pow((pow(pk_1h, alpha) + pow(pk_2h, alpha)), (1./alpha))/pow(pnl->k[index_k],3)/anorm; //converted back to P_k

    free(p1h_integrand);
  }

  // print parameter values
  if ((pnl->nonlinear_verbose > 1 && tau==pba->conformal_age) || pnl->nonlinear_verbose > 3){
    fprintf(stdout, " -> Parameters at redshift z = %e:\n", z_at_tau);
    fprintf(stdout, "    fnu:		%e\n", fnu);
    fprintf(stdout, "    sigd [Mpc/h]:	%e\n", sigma_disp*pba->h);
    fprintf(stdout, "    sigd100 [Mpc/h]:    %e\n", sigma_disp100*pba->h);
    fprintf(stdout, "    sigma8:		%e\n", sigma8);
    fprintf(stdout, "    nu min:		%e\n", nu_arr[0]);
    fprintf(stdout, "    nu max:		%e\n", nu_arr[ppr->nsteps_for_p1h_integral-1]);
    fprintf(stdout, "    r_v min [Mpc/h]:    %e\n", r_virial[0]*pba->h);
    fprintf(stdout, "    r_v max [Mpc/h]:    %e\n", r_virial[ppr->nsteps_for_p1h_integral-1]*pba->h);
    fprintf(stdout, "    r_nl [Mpc/h]:	%e\n", r_nl*pba->h);
    fprintf(stdout, "    k_nl [h/Mpc]:	%e\n", *k_nl/pba->h);
    fprintf(stdout, "    sigma_nl:		%e\n", sigma_nl/delta_c);
    fprintf(stdout, "    neff:		%e\n", n_eff);
    fprintf(stdout, "    c min:		%e\n", conc[ppr->nsteps_for_p1h_integral-1]);
    fprintf(stdout, "    c max:		%e\n", conc[0]);
    fprintf(stdout, "    Dv:			%e\n", Delta_v);
    fprintf(stdout, "    dc:			%e\n", delta_c);
    fprintf(stdout, "    eta:		%e\n", eta);
    fprintf(stdout, "    k*:			%e\n", k_star/pba->h);
    fprintf(stdout, "    Abary:		%e\n", pnl->c_min);
    fprintf(stdout, "    fdamp:		%e\n", fdamp);
    fprintf(stdout, "    alpha:		%e\n", alpha);
    fprintf(stdout, "    ksize, kmin, kmax:   %d, %e, %e\n", pnl->k_size, pnl->k[0]/pba->h, pnl->k[pnl->k_size-1]/pba->h);

  }

  free(conc);
  free(mass);
  free(r_real);
  free(r_virial);
  free(sigma_r);
  free(sigmaf_r);
  free(nu_arr);

  return _SUCCESS_;
}

/**
 * allocate and fill arrays of nonlinear workspace (currently used only by HMcode)
 *
 * @param ppr         Input: pointer to precision structure
 * @param pba         Input: pointer to background structure
 * @param pnl         Input: pointer to nonlinear structure
 * @param pnw         Output: pointer to nonlinear workspace
 * @return the error status
 */

int nonlinear_hmcode_workspace_init(
                                    struct precision *ppr,
                                    struct background *pba,
                                    struct nonlinear *pnl,
                                    struct nonlinear_workspace * pnw
                                    ){

  int ng;
  int index_pk;

  /** - allocate arrays of the nonlinear workspace */

  class_alloc(pnw->rtab,ppr->n_hmcode_tables*sizeof(double),pnl->error_message);
  class_alloc(pnw->stab,ppr->n_hmcode_tables*sizeof(double),pnl->error_message);
  class_alloc(pnw->ddstab,ppr->n_hmcode_tables*sizeof(double),pnl->error_message);

  ng = ppr->n_hmcode_tables;

  class_alloc(pnw->growtable,ng*sizeof(double),pnl->error_message);
  class_alloc(pnw->ztable,ng*sizeof(double),pnl->error_message);
  class_alloc(pnw->tautable,ng*sizeof(double),pnl->error_message);

  class_alloc(pnw->sigma_8,pnl->pk_size*sizeof(double *),pnl->error_message);
  class_alloc(pnw->sigma_disp,pnl->pk_size*sizeof(double *),pnl->error_message);
  class_alloc(pnw->sigma_disp_100,pnl->pk_size*sizeof(double *),pnl->error_message);
  class_alloc(pnw->sigma_prime,pnl->pk_size*sizeof(double *),pnl->error_message);

  for (index_pk=0; index_pk<pnl->pk_size; index_pk++){
    class_alloc(pnw->sigma_8[index_pk],pnl->tau_size*sizeof(double),pnl->error_message);
    class_alloc(pnw->sigma_disp[index_pk],pnl->tau_size*sizeof(double),pnl->error_message);
        class_alloc(pnw->sigma_disp_100[index_pk],pnl->tau_size*sizeof(double),pnl->error_message);
        class_alloc(pnw->sigma_prime[index_pk],pnl->tau_size*sizeof(double),pnl->error_message);
  }

  /** - fill table with scale independent growth factor */

  class_call(nonlinear_hmcode_fill_growtab(ppr,pba,pnl,pnw),
             pnl->error_message,
             pnl->error_message);

  return _SUCCESS_;
}

/**
 * deallocate arrays in the nonlinear worksapce (currently used only
 * by HMcode)
 *
 * @param pnl Input: pointer to nonlinear structure
 * @param pnw Input: pointer to nonlinear workspace
 * @return the error status
 */

int nonlinear_hmcode_workspace_free(
                                    struct nonlinear *pnl,
                                    struct nonlinear_workspace * pnw
                                    ) {
  int index_pk;

  free(pnw->rtab);
  free(pnw->stab);
  free(pnw->ddstab);

  free(pnw->growtable);
  free(pnw->ztable);
  free(pnw->tautable);

  for (index_pk=0; index_pk<pnl->pk_size; index_pk++){
    free(pnw->sigma_8[index_pk]);
    free(pnw->sigma_disp[index_pk]);
    free(pnw->sigma_disp_100[index_pk]);
    free(pnw->sigma_prime[index_pk]);
  }

  free(pnw->sigma_8);
  free(pnw->sigma_disp);
  free(pnw->sigma_disp_100);
  free(pnw->sigma_prime);

  return _SUCCESS_;
}

/**
 * set the HMcode dark energy correction (if w is not -1)
 *
 * @param ppr         Input: pointer to precision structure
 * @param pba         Input: pointer to background structure
 * @param pnl         Input: pointer to nonlinear structure
 * @param pnw         Output: pointer to nonlinear workspace
 * @return the error status
 */

int nonlinear_hmcode_dark_energy_correction(
                                            struct precision *ppr,
                                            struct background *pba,
                                            struct nonlinear *pnl,
                                            struct nonlinear_workspace * pnw
                                            ) {

  int last_index;
  double * pvecback;
  double tau_growth;
  double g_lcdm,g_wcdm;
  double w0,dw_over_da_fld,integral_fld;

  /** - if there is dynamical Dark Energy (w is not -1) modeled as a fluid */

  if (pba->has_fld==_TRUE_){

    class_alloc(pvecback,pba->bg_size*sizeof(double),pnl->error_message);

    class_call(background_tau_of_z(
                                   pba,
                                   pnl->z_infinity,
                                   &tau_growth
                                   ),
               pba->error_message,
               pnl->error_message);

    class_call(background_at_tau(pba,tau_growth,pba->long_info,pba->inter_normal,&last_index,pvecback),
               pba->error_message,
               pnl->error_message);

    class_call(background_w_fld(pba,pba->a_today,&w0,&dw_over_da_fld,&integral_fld),
               pba->error_message,
               pnl->error_message);

    class_call(nonlinear_hmcode_growint(ppr,pba,pnl,1./(1.+pnl->z_infinity),-1.,0.,&g_lcdm),
               pnl->error_message, pnl->error_message);

    class_call(nonlinear_hmcode_growint(ppr,pba,pnl,1./(1.+pnl->z_infinity),w0,dw_over_da_fld*(-1.),&g_wcdm),
               pnl->error_message,
               pnl->error_message);

    free(pvecback);

    pnw->dark_energy_correction = pow(g_wcdm/g_lcdm, 1.5);
  }

  /** - otherwise, we assume no dynamical Dark Energy (w is -1) */

  else {
    pnw->dark_energy_correction = 1.;
  }

  return _SUCCESS_;
}

/**
 * set the HMcode baryonic feedback parameters according to the chosen feedback model
 *
 * @param pnl   Output: pointer to nonlinear structure
 * @return the error status
 */

int nonlinear_hmcode_baryonic_feedback(
                                       struct nonlinear *pnl
                                       ) {

  switch (pnl->feedback) {

  case nl_emu_dmonly:
    {
      pnl->eta_0 = 0.603;
      pnl->c_min = 3.13;
      break;
    }

  case nl_owls_dmonly:
    {
      pnl->eta_0 = 0.64;
      pnl->c_min = 3.43;
      break;
    }

  case nl_owls_ref:
    {
      pnl->eta_0 = 0.68;
      pnl->c_min = 3.91;
      break;
    }

  case nl_owls_agn:
    {
      pnl->eta_0 = 0.76;
      pnl->c_min = 2.32;
      break;
    }

  case nl_owls_dblim:
    {
      pnl->eta_0 = 0.70;
      pnl->c_min = 3.01;
      break;
    }

  case nl_user_defined:
    {
      /* eta_0 and c_min already passed in input */
      break;
    }
  }
  return _SUCCESS_;
}

/**
 * Function that fills pnw->rtab, pnw->stab and pnw->ddstab with (r,
 * sigma, ddsigma) logarithmically spaced in r.  Called by
 * nonlinear_init at for all tau to account for scale-dependant growth
 * before nonlinear_hmcode is called
 *
 * @param ppr Input: pointer to precision structure
 * @param pba Input: pointer to background structure
 * @param ppt Input: pointer to perturbation structure
 * @param ppm Input: pointer to primordial structure
 * @param pnl Input: pointer to nonlinear structure
 * @param index_tau  Input: index of tau, at which to compute the nl correction
 * @param lnpk_l   Input: logarithm of the linear power spectrum for either index_m or index_cb
 * @param ddlnpk_l Input: spline of the logarithm of the linear power spectrum for either index_m or index_cb
 * @param pnw Output: pointer to nonlinear workspace
 * @return the error status
 */

int nonlinear_hmcode_fill_sigtab(
                                 struct precision * ppr,
                                 struct background * pba,
                                 struct perturbs * ppt,
                                 struct primordial * ppm,
                                 struct nonlinear * pnl,
                                 int index_tau,
                                 double *lnpk_l,
                                 double *ddlnpk_l,
                                 struct nonlinear_workspace * pnw
                                 ) {

  double r;
  double rmin, rmax;
  double sig;
  double * sigtab;
  int i, index_r, index_sig, index_ddsig, index_n, nsig;

  rmin = ppr->rmin_for_sigtab/pba->h;
  rmax = ppr->rmax_for_sigtab/pba->h;
  nsig = ppr->n_hmcode_tables;

  i=0;
  index_r=i;
  i++;
  index_sig=i;
  i++;
  index_ddsig=i;
  i++;
  index_n=i;

  class_alloc((sigtab),(nsig*index_n*sizeof(double)),pnl->error_message);

  for (i=0;i<nsig;i++){
    r=exp(log(rmin)+log(rmax/rmin)*i/(nsig-1));

    class_call(nonlinear_sigmas(pnl,
                                r,
                                lnpk_l,
                                ddlnpk_l,
                                pnl->k_size_extra,
                                ppr->sigma_k_per_decade,
                                out_sigma,
                                &sig),
               pnl->error_message,
               pnl->error_message);

    sigtab[i*index_n+index_r]=r;
    sigtab[i*index_n+index_sig]=sig;
  }

  class_call(array_spline(sigtab,
						  index_n,
						  nsig,
						  index_r,
						  index_sig,
						  index_ddsig,
						  _SPLINE_EST_DERIV_,
						  pnl->error_message),
             pnl->error_message,
             pnl->error_message);
  if (index_tau == pnl->tau_size-1){
    for (i=0;i<nsig;i++){
      pnw->rtab[i] = sigtab[i*index_n+index_r];
      pnw->stab[i] = sigtab[i*index_n+index_sig];
      pnw->ddstab[i] = sigtab[i*index_n+index_ddsig];
    }
  }
  else{
    for (i=0;i<nsig;i++){
      pnw->stab[i] = sigtab[i*index_n+index_sig];
      pnw->ddstab[i] = sigtab[i*index_n+index_ddsig];
    }
  }

  free(sigtab);

  return _SUCCESS_;
}


/**
 * Function that fills pnw->tautable and pnw->growtable with (tau, D(tau))
 * linearly spaced in scalefactor a.
 * Called by nonlinear_init at before the loop over tau
 *
 * @param ppr Input: pointer to precision structure
 * @param pba Input: pointer to background structure (will provide the scale independent growth factor)
 * @param pnl Input/Output: pointer to nonlinear structure
 * @param pnw Output: pointer to nonlinear workspace
 * @return the error status
 */

int nonlinear_hmcode_fill_growtab(
                                  struct precision * ppr,
                                  struct background * pba,
                                  struct nonlinear * pnl,
                                  struct nonlinear_workspace * pnw
                                  ){

  double z, ainit, amax, scalefactor, tau_growth;
  int index_scalefactor, last_index, ng;
  double * pvecback;

  ng = ppr->n_hmcode_tables;
  ainit = ppr->ainit_for_growtab;
  amax = ppr->amax_for_growtab;

  last_index = 0;

  class_alloc(pvecback,pba->bg_size*sizeof(double),pnl->error_message);

  for (index_scalefactor=0;index_scalefactor<ng;index_scalefactor++){
    scalefactor = ainit+(amax-ainit)*(index_scalefactor)/(ng-1);
    z = 1./scalefactor-1.;

    pnw->ztable[index_scalefactor] = z;

    class_call(background_tau_of_z(
                                   pba,
                                   z,
                                   &tau_growth
                                   ),
               pba->error_message, pnl->error_message);

    pnw->tautable[index_scalefactor] = tau_growth;

    class_call(background_at_tau(pba,tau_growth,pba->long_info,pba->inter_normal,&last_index,pvecback),
               pba->error_message,
               pnl->error_message);

    pnw->growtable[index_scalefactor] = pvecback[pba->index_bg_D];

    // for debugging:
    //fprintf(stdout, "%e %e\n", exp(scalefactor), pnw->growtable[index_scalefactor]/exp(scalefactor));
  }

  free(pvecback);

  return _SUCCESS_;
}

/**
 * This function finds the scale independent growth factor by
 * integrating the approximate relation d(lnD)/d(lna) =
 * Omega_m(z)^gamma by Linder & Cahn 2007
 *
 * @param ppr Input: pointer to precision structure
 * @param pba Input: pointer to background structure
 * @param pnl Input: pointer to nonlinear structure
 * @param a   Input: scalefactor
 * @param w0  Input: dark energy equation of state today
 * @param wa  Input: dark energy equation of state varying with a: w=w0+(1-a)wa
 * @param growth Output: scale independent growth factor at a
 * @return the error status
 */

int nonlinear_hmcode_growint(
                             struct precision * ppr,
                             struct background * pba,
                             struct nonlinear * pnl,
                             double a,
                             double w0,
                             double wa,
                             double * growth
                             ){

  double z, ainit, amax, scalefactor, gamma, Omega_m, Omega0_m, Omega0_v, Omega0_k, Hubble2, X_de;
  int i, index_scalefactor, index_a, index_growth, index_ddgrowth, index_gcol, ng; // index_scalefactor is a running index while index_a is a column index
  double * pvecback;
  double * integrand;

  ng = 1024; // number of growth values (stepsize of the integral), should not be hardcoded and replaced by a precision parameter
  ainit = a;
  amax = 1.;

  Omega0_m = (pba->Omega0_cdm + pba->Omega0_b + pba->Omega0_ncdm_tot + pba->Omega0_dcdm);
  Omega0_v = 1. - (Omega0_m + pba->Omega0_g + pba->Omega0_ur);
  Omega0_k = 1. - (Omega0_m + Omega0_v + pba->Omega0_g + pba->Omega0_ur);

  i=0;
  index_a = i;
  i++;
  index_growth = i;
  i++;
  index_ddgrowth = i;
  i++;
  index_gcol = i;

  class_alloc(integrand,ng*index_gcol*sizeof(double),pnl->error_message);
  class_alloc(pvecback,pba->bg_size*sizeof(double),pnl->error_message);

  if (ainit == amax) {
    *growth = 1.;
  }
  else {

    for (index_scalefactor=0;index_scalefactor<ng;index_scalefactor++){
      scalefactor = ainit+(amax-ainit)*(index_scalefactor)/(ng-1);
      z = 1./scalefactor-1.;
      X_de = pow(scalefactor, -3.*(1.+w0+wa))*exp(-3.*wa*(1.-scalefactor));
      Hubble2 = (Omega0_m*pow((1.+z), 3.) + Omega0_k*pow((1.+z), 2.) + Omega0_v*X_de);
      Omega_m = (Omega0_m*pow((1.+z), 3.))/Hubble2;//TBC check that the matching between the background quantity and this fitting formula improves by using Omega_cb (as it is done in background). Carefull: Hubble remains with Omega0_m

      if (w0 == -1.){
        gamma = 0.55;
      }
      else if (w0 < -1.){
        gamma = 0.55+0.02*(1+w0);
      }
      else {
        gamma = 0.55+0.05*(1+w0);
      }
      integrand[index_scalefactor*index_gcol+index_a] = scalefactor;
      integrand[index_scalefactor*index_gcol+index_growth]= -pow(Omega_m, gamma)/scalefactor;
    }

    class_call(array_spline(integrand,
                            index_gcol,
                            ng,
                            index_a,
                            index_growth,
                            index_ddgrowth,
                            _SPLINE_EST_DERIV_,
                            pnl->error_message),
               pnl->error_message,
               pnl->error_message);

    class_call(array_integrate_all_trapzd_or_spline(integrand,
                                                    index_gcol,
                                                    ng,
                                                    0, //ng-1,
                                                    index_a,
                                                    index_growth,
                                                    index_ddgrowth,
                                                    growth,
                                                    pnl->error_message),
               pnl->error_message,
               pnl->error_message);

    *growth = exp(*growth);

  }
  //fprintf(stdout, "%e %e \n", a, *growth);
  free(pvecback);
  free(integrand);

  return _SUCCESS_;
}

/**
 * This is the fourier transform of the NFW density profile.
 *
 * @param pnl Input: pointer to nonlinear structure
 * @param k   Input: wave vector
 * @param rv  Input: virial radius
 * @param c   Input: concentration = rv/rs (with scale radius rs)
 * @param window_nfw Output: Window Function of the NFW profile
 * @return the error status
 */

int nonlinear_hmcode_window_nfw(
                                struct nonlinear * pnl,
                                double k,
                                double rv,
                                double c,
                                double *window_nfw
                                ){
  double si1, si2, ci1, ci2, ks;
  double p1, p2, p3;

  ks = k*rv/c;

  class_call(sine_integral(
                           ks*(1.+c),
                           &si2,
                           pnl->error_message
                           ),
             pnl->error_message, pnl->error_message);

  class_call(sine_integral(
                           ks,
                           &si1,
                           pnl->error_message
                           ),
             pnl->error_message, pnl->error_message);

  class_call(cosine_integral(
                             ks*(1.+c),
                             &ci2,
                             pnl->error_message
                             ),
             pnl->error_message, pnl->error_message);

  class_call(cosine_integral(
                             ks,
                             &ci1,
                             pnl->error_message
                             ),
             pnl->error_message, pnl->error_message);

  p1=cos(ks)*(ci2-ci1);
  p2=sin(ks)*(si2-si1);
  p3=sin(ks*c)/(ks*(1.+c));

  *window_nfw=p1+p2-p3;
  *window_nfw=*window_nfw/(log(1.+c)-c/(1.+c));

  return _SUCCESS_;
}

/**
 * This is the Sheth-Tormen halo mass function (1999, MNRAS, 308, 119)
 *
 * @param nu   Input: the \nu parameter that depends on the halo mass via \nu(M) = \delta_c/\sigma(M)
 * @param hmf  Output: Value of the halo mass function at this \nu
 * @return the error status
 */

int nonlinear_hmcode_halomassfunction(
                                      double nu,
                                      double *hmf
                                      ){

  double p, q, A;

  p=0.3;
  q=0.707;
  A=0.21616;

  *hmf=A*(1.+(pow(q*nu*nu, -p)))*exp(-q*nu*nu/2.);

  return _SUCCESS_;
}

/**
 * Compute sigma8(z)
 *
 * @param pba        Input: pointer to background structure
 * @param pnl        Input: pointer to nonlinear structure
 * @param z          Input: redshift
 * @param sigma_8    Output: sigma8(z)
 * @param sigma_8_cb Output: sigma8_cb(z)
 * @param pnw        Output: pointer to nonlinear workspace
 * @return the error status
 */

int nonlinear_hmcode_sigma8_at_z(
                                 struct background *pba,
                                 struct nonlinear * pnl,
                                 double z,
                                 double * sigma_8,
                                 double * sigma_8_cb,
                                 struct nonlinear_workspace * pnw
                                 ) {

  double tau;

  class_call(background_tau_of_z(pba,
                                 z,
                                 &tau),
             pba->error_message,
             pnl->error_message);

  if (pnl->tau_size == 1) {
    *sigma_8 = pnw->sigma_8[pnl->index_pk_m][0];
  }
  else {
    class_call(array_interpolate_two(pnl->tau,
                                     1,
                                     0,
                                     pnw->sigma_8[pnl->index_pk_m],
                                     1,
                                     pnl->tau_size,
                                     tau,
                                     sigma_8,
                                     1,
                                     pnl->error_message),
               pnl->error_message,
               pnl->error_message);
  }


  if (pba->has_ncdm){

    if (pnl->tau_size == 1) {
      *sigma_8_cb = pnw->sigma_8[pnl->index_pk_cb][0];
    }
    else {
      class_call(array_interpolate_two(pnl->tau,
                                       1,
                                       0,
                                       pnw->sigma_8[pnl->index_pk_cb],
                                       1,
                                       pnl->tau_size,
                                       tau,
                                       sigma_8_cb,
                                       1,
                                       pnl->error_message),
                 pnl->error_message,
                 pnl->error_message);
    }

  }
  else{
    *sigma_8_cb = *sigma_8;
  }



  return _SUCCESS_;
}

/**
<<<<<<< HEAD
 * Internal routione of Halofit. In original Halofit, this is
 * equivalent to the function wint()
=======
 * Compute sigmadisp(z)
 *
 * @param pba           Input: pointer to background structure
 * @param pnl           Input: pointer to nonlinear structure
 * @param z             Input: redshift
 * @param sigma_disp    Output: sigmadisp(z)
 * @param sigma_disp_cb Output: sigmadisp_cb(z)
 * @param pnw           Output: pointer to nonlinear workspace
 * @return the error status
>>>>>>> d0dcf2a1
 */

int nonlinear_hmcode_sigmadisp_at_z(
                                    struct background *pba,
                                    struct nonlinear * pnl,
                                    double z,
                                    double * sigma_disp,
                                    double * sigma_disp_cb,
                                    struct nonlinear_workspace * pnw
                                    ) {

  double tau;

  class_call(background_tau_of_z(pba,
                                 z,
                                 &tau),
             pba->error_message,
             pnl->error_message);

<<<<<<< HEAD
  for (index_k=0; index_k < integrand_size; index_k++) {
    k = integrand_array[index_k*ia_size + index_ia_k];
    pk = integrand_array[index_k*ia_size + index_ia_pk];
    x2 = k*k*R*R;

    integrand = pk*k*k*anorm*exp(-x2);
    if (type == halofit_integral_two) integrand *= 2.*x2;
    if (type == halofit_integral_three) integrand *= 4.*x2*(1.-x2);

    integrand_array[index_k*ia_size + index_ia_sum] = integrand;
  }

  /* fill in second derivatives */
  class_call(array_spline(integrand_array,
                          ia_size,
                          integrand_size,
                          index_ia_k,
                          index_ia_sum,
                          index_ia_ddsum,
                          _SPLINE_NATURAL_,
                          pnl->error_message),
             pnl->error_message,
             pnl->error_message);

  /* integrate */
  class_call(array_integrate_all_spline(integrand_array,
                                        ia_size,
                                        integrand_size,
                                        index_ia_k,
                                        index_ia_sum,
                                        index_ia_ddsum,
                                        sum,
                                        pnl->error_message),
             pnl->error_message,
             pnl->error_message);
=======
  if (pnl->tau_size == 1) {
    *sigma_disp = pnw->sigma_disp[pnl->index_pk_m][0];
  }
  else {
    class_call(array_interpolate_two(pnl->tau,
                                     1,
                                     0,
                                     pnw->sigma_disp[pnl->index_pk_m],
                                     1,
                                     pnl->tau_size,
                                     tau,
                                     sigma_disp,
                                     1,
                                     pnl->error_message),
               pnl->error_message,
               pnl->error_message);
  }

  if (pba->has_ncdm){

    if (pnl->tau_size == 1) {
      *sigma_disp_cb = pnw->sigma_disp[pnl->index_pk_cb][0];
    }
    else {
      class_call(array_interpolate_two(pnl->tau,
                                       1,
                                       0,
                                       pnw->sigma_disp[pnl->index_pk_cb],
                                       1,
                                       pnl->tau_size,
                                       tau,
                                       sigma_disp_cb,
                                       1,
                                       pnl->error_message),
                 pnl->error_message,
                 pnl->error_message);
    }

  }
  else{
    *sigma_disp_cb = *sigma_disp;
  }



  return _SUCCESS_;
}

/**
 * Compute sigmadisp100(z)
 *
 * @param pba               Input: pointer to background structure
 * @param pnl               Input: pointer to nonlinear structure
 * @param z                 Input: redshift
 * @param sigma_disp_100    Output: sigmadisp100(z)
 * @param sigma_disp_100_cb Output: sigmadisp100_cb(z)
 * @param pnw           Output: pointer to nonlinear workspace
 * @return the error status
 */

int nonlinear_hmcode_sigmadisp100_at_z(
                                       struct background *pba,
                                       struct nonlinear * pnl,
                                       double z,
                                       double * sigma_disp_100,
                                       double * sigma_disp_100_cb,
                                       struct nonlinear_workspace * pnw
                                       ) {

  double tau;

  class_call(background_tau_of_z(pba,
                                 z,
                                 &tau),
             pba->error_message,
             pnl->error_message);

  if (pnl->tau_size == 1) {
    *sigma_disp_100 = pnw->sigma_disp_100[pnl->index_pk_m][0];
  }
  else {
    class_call(array_interpolate_two(pnl->tau,
                                     1,
                                     0,
                                     pnw->sigma_disp_100[pnl->index_pk_m],
                                     1,
                                     pnl->tau_size,
                                     tau,
                                     sigma_disp_100,
                                     1,
                                     pnl->error_message),
               pnl->error_message,
               pnl->error_message);
  }

  if (pba->has_ncdm){

    if (pnl->tau_size == 1) {
      *sigma_disp_100_cb = pnw->sigma_disp_100[pnl->index_pk_cb][0];
    }
    else {
      class_call(array_interpolate_two(pnl->tau,
                                       1,
                                       0,
                                       pnw->sigma_disp_100[pnl->index_pk_cb],
                                       1,
                                       pnl->tau_size,
                                       tau,
                                       sigma_disp_100_cb,
                                       1,
                                       pnl->error_message),
                 pnl->error_message,
                 pnl->error_message);
    }

  }
  else{
    *sigma_disp_100_cb = *sigma_disp_100;
  }


  return _SUCCESS_;
}

/**
 * Compute sigma'(z)
 *
 * @param pba            Input: pointer to background structure
 * @param pnl            Input: pointer to nonlinear structure
 * @param z              Input: redshift
 * @param sigma_prime    Output: sigma'(z)
 * @param sigma_prime_cb Output: sigma'_cb(z)
 * @param pnw            Output: pointer to nonlinear workspace
 * @return the error status
 */

int nonlinear_hmcode_sigmaprime_at_z(
                                     struct background *pba,
                                     struct nonlinear * pnl,
                                     double z,
                                     double * sigma_prime,
                                     double * sigma_prime_cb,
                                     struct nonlinear_workspace * pnw
                                     ) {

  double tau;

  class_call(background_tau_of_z(pba,
                                 z,
                                 &tau),
             pba->error_message,
             pnl->error_message);

  if (pnl->tau_size == 1) {
    *sigma_prime = pnw->sigma_prime[pnl->index_pk_m][0];
  }
  else {
    class_call(array_interpolate_two(pnl->tau,
                                     1,
                                     0,
                                     pnw->sigma_prime[pnl->index_pk_m],
                                     1,
                                     pnl->tau_size,
                                     tau,
                                     sigma_prime,
                                     1,
                                     pnl->error_message),
               pnl->error_message,
               pnl->error_message);
  }

  if (pba->has_ncdm){

    if (pnl->tau_size == 1) {
      *sigma_prime_cb = pnw->sigma_prime[pnl->index_pk_cb][0];
    }
    else {
      class_call(array_interpolate_two(pnl->tau,
                                       1,
                                       0,
                                       pnw->sigma_prime[pnl->index_pk_cb],
                                       1,
                                       pnl->tau_size,
                                       tau,
                                       sigma_prime_cb,
                                       1,
                                       pnl->error_message),
                 pnl->error_message,
                 pnl->error_message);
    }

  }
  else{
    *sigma_prime_cb = *sigma_prime;
  }

>>>>>>> d0dcf2a1

  return _SUCCESS_;
}<|MERGE_RESOLUTION|>--- conflicted
+++ resolved
@@ -918,24 +918,7 @@
              pnl->error_message,
              pnl->error_message);
 
-<<<<<<< HEAD
-  double *integrand_array;
-  int integrand_size;
-  int index_ia_k;
-  int index_ia_pk;
-  int index_ia_sum;
-  int index_ia_ddsum;
-  /*
-    int index_ia_sum2;
-    int index_ia_ddsum2;
-    int index_ia_sum3;
-    int index_ia_ddsum3;
-  */
-  int ia_size;
-  int index_ia;
-=======
   /** - calll the function computing the sigmas */
->>>>>>> d0dcf2a1
 
   class_call(nonlinear_sigmas(pnl,
                               R,
@@ -956,9 +939,6 @@
   return _SUCCESS_;
 }
 
-<<<<<<< HEAD
-  Omega0_m = pba->Omega0_cdm + pba->Omega0_idm_dr + pba->Omega0_b + pba->Omega0_ncdm_tot + pba->Omega0_dcdm;
-=======
 /**
  * Return the value of the non-linearity wavenumber k_nl for a given redshift z
  *
@@ -969,7 +949,6 @@
  * @param k_nl_cb Ouput: k_nl value of the cdm+baryon part only, if there is ncdm
  * @return the error status
  */
->>>>>>> d0dcf2a1
 
 int nonlinear_k_nl_at_z(
                         struct background *pba,
@@ -1012,18 +991,7 @@
     }
   }
 
-<<<<<<< HEAD
-    /* alternative method called Pk_equal, described in 0810.0190 and
-       1601.07230, extending the range of validity of
-       HALOFIT from constant w to (w0,wa) models. In that
-       case, some effective values of w0(tau_i) and
-       Omega_m(tau_i) have been pre-computed in the
-       input module, and we just ned to interpolate
-       within tabulated arrays, to get them at the
-       current tau value. */
-=======
   /** - if needed, do the same for the baryon part only */
->>>>>>> d0dcf2a1
 
   if (pnl->has_pk_cb) {
 
@@ -1068,14 +1036,6 @@
  * @return the error status
  */
 
-<<<<<<< HEAD
-          We create a temporary integrand_array which columns will be:
-          - k in 1/Mpc
-          - just linear P(k) in Mpc**3
-          - 1/(2(pi**2)) P(k) k**2 exp(-(kR)**2) or 1/(2(pi**2)) P(k) k**2 2 (kR) exp(-(kR)**2) or 1/(2(pi**2)) P(k) k**2 4 (kR)(1-kR) exp(-(kR)**2)
-          - second derivative of previous line with spline
-  */
-=======
 int nonlinear_init(
                    struct precision *ppr,
                    struct background *pba,
@@ -1084,7 +1044,6 @@
                    struct primordial *ppm,
                    struct nonlinear *pnl
                    ) {
->>>>>>> d0dcf2a1
 
   int index_ncdm;
   int index_k;
@@ -1152,22 +1111,6 @@
 
   for (index_tau=0; index_tau<pnl->ln_tau_size;index_tau++) {
 
-<<<<<<< HEAD
-  /* minimum value of R such that the integral giving sigma_R is
-     converged.  The parameter halofit_sigma_precision should be
-     understood as follows: we trust our calculation of sigma(R) as
-     long as the integral reaches a value k_max such that the factor
-     exp(-(Rk_max)**2) is already as low as halofit_sigma_precisio,
-     shoing that the integreal is converged.  In practise this
-     condition is tested only for R_max, the highest value of R in our
-     bisection algorithm. Hence a smaller value of
-     halofit_sigma_precision will lead to a more precise halofit
-     result at the *highest* redshift at which halofit can make
-     computations, at the expense of requiring a larger k_max; but
-     this parameter is not relevant for the precision on P_nl(k,z) at
-     other redshifts, so there is normally no need to change i
-  */
-=======
     /* If the user only wants z=0, then pnl->ln_tau_size=1 and we go
        only through index_tau=0. However we must pick up the last
        value of the source, index_tau_sources = ppt->tau_size-1. If
@@ -1178,7 +1121,6 @@
        correspondance between index_tau in the current array and in
        the sources array:
     */
->>>>>>> d0dcf2a1
 
     index_tau_sources = ppt->tau_size-ppt->ln_tau_size+index_tau;
 
@@ -1188,16 +1130,6 @@
 
       /** --> get the linear power spectrum for this time and this type */
 
-<<<<<<< HEAD
-  /*
-    class_test_except(sigma < 1.,
-    pnl->error_message,
-    free(pvecback);free(integrand_array),
-    "Your k_max=%g 1/Mpc is too small for Halofit to find the non-linearity scale z_nl at z=%g. Increase input parameter P_k_max_h/Mpc or P_k_max_1/Mpc",
-    pnl->k[pnl->k_size-1],
-    pba->a_today/pvecback[pba->index_bg_a]-1.);
-  */
-=======
       class_call(nonlinear_pk_linear(
                                      pba,
                                      ppt,
@@ -1211,7 +1143,6 @@
                                      ),
                  pnl->error_message,
                  pnl->error_message);
->>>>>>> d0dcf2a1
 
 
       /** --> if interpolation of \f$P(k,\tau)\f$ will be needed (as a
@@ -1289,26 +1220,8 @@
     if ((pnl->nonlinear_verbose > 0) && (pnl->method == nl_halofit))
       printf("Computing non-linear matter power spectrum with Halofit (including update Takahashi et al. 2012 and Bird 2014)\n");
 
-<<<<<<< HEAD
-    class_call(nonlinear_halofit_integrate(
-                                           pnl,
-                                           integrand_array,
-                                           integrand_size,
-                                           ia_size,
-                                           index_ia_k,
-                                           index_ia_pk,
-                                           index_ia_sum,
-                                           index_ia_ddsum,
-                                           rmid,
-                                           halofit_integral_one,
-                                           &sum1
-                                           ),
-               pnl->error_message,
-               pnl->error_message);
-=======
 	if ((pnl->nonlinear_verbose > 0) && (pnl->method == nl_HMcode))
       printf("Computing non-linear matter power spectrum with HMcode \n");
->>>>>>> d0dcf2a1
 
     /** --> allocate temporary arrays for spectra at each given time/redshift */
 
@@ -1330,21 +1243,7 @@
       class_alloc(ddlnpk_l[index_pk],pnl->k_size_extra*sizeof(double),pnl->error_message);
     }
 
-<<<<<<< HEAD
-    /* The first version of this test woukld let the code continue: */
-    /*
-      class_test_except(counter > _MAX_IT_,
-      pnl->error_message,
-      free(pvecback);free(integrand_array),
-      "could not converge within maximum allowed number of iterations");
-    */
-    /* ... but in this situation it sounds better to make it stop and return an error! */
-    class_test(counter > _MAX_IT_,
-               pnl->error_message,
-               "could not converge within maximum allowed number of iterations");
-=======
     /** --> Then go through preliminary steps specific to HMcode */
->>>>>>> d0dcf2a1
 
     if (pnl->method == nl_HMcode){
 
@@ -2541,7 +2440,7 @@
 
   class_alloc(pvecback,pba->bg_size*sizeof(double),pnl->error_message);
 
-  Omega0_m = pba->Omega0_cdm + pba->Omega0_b + pba->Omega0_ncdm_tot + pba->Omega0_dcdm;
+  Omega0_m = pba->Omega0_cdm + pba->Omega0_b + pba->Omega0_ncdm_tot + pba->Omega0_dcdm + pba->Omega0_idm_dr;
 
   if ((pnl->has_pk_m == _TRUE_) && (index_pk == pnl->index_pk_m)) {
     fnu = pba->Omega0_ncdm_tot/Omega0_m;
@@ -3099,7 +2998,7 @@
   /** Call all the relevant background parameters at this tau */
   class_alloc(pvecback,pba->bg_size*sizeof(double),pnl->error_message);
 
-  Omega0_m = (pba->Omega0_cdm + pba->Omega0_b + pba->Omega0_ncdm_tot + pba->Omega0_dcdm);
+  Omega0_m = (pba->Omega0_cdm + pba->Omega0_idm_dr + pba->Omega0_b + pba->Omega0_ncdm_tot + pba->Omega0_dcdm);
   fnu      = pba->Omega0_ncdm_tot/Omega0_m;
 
   /** If index_pk_cb, choose Omega0_cb as the matter density parameter.
@@ -3916,9 +3815,9 @@
   ainit = a;
   amax = 1.;
 
-  Omega0_m = (pba->Omega0_cdm + pba->Omega0_b + pba->Omega0_ncdm_tot + pba->Omega0_dcdm);
-  Omega0_v = 1. - (Omega0_m + pba->Omega0_g + pba->Omega0_ur);
-  Omega0_k = 1. - (Omega0_m + Omega0_v + pba->Omega0_g + pba->Omega0_ur);
+  Omega0_m = (pba->Omega0_cdm + pba->Omega0_idm_dr + pba->Omega0_b + pba->Omega0_ncdm_tot + pba->Omega0_dcdm);
+  Omega0_v = 1. - (Omega0_m + pba->Omega0_g + pba->Omega0_ur + pba->Omega0_idr);
+  Omega0_k = 1. - (Omega0_m + Omega0_v + pba->Omega0_g + pba->Omega0_ur + pba->Omega0_idr);
 
   i=0;
   index_a = i;
@@ -4154,10 +4053,6 @@
 }
 
 /**
-<<<<<<< HEAD
- * Internal routione of Halofit. In original Halofit, this is
- * equivalent to the function wint()
-=======
  * Compute sigmadisp(z)
  *
  * @param pba           Input: pointer to background structure
@@ -4167,7 +4062,6 @@
  * @param sigma_disp_cb Output: sigmadisp_cb(z)
  * @param pnw           Output: pointer to nonlinear workspace
  * @return the error status
->>>>>>> d0dcf2a1
  */
 
 int nonlinear_hmcode_sigmadisp_at_z(
@@ -4187,43 +4081,6 @@
              pba->error_message,
              pnl->error_message);
 
-<<<<<<< HEAD
-  for (index_k=0; index_k < integrand_size; index_k++) {
-    k = integrand_array[index_k*ia_size + index_ia_k];
-    pk = integrand_array[index_k*ia_size + index_ia_pk];
-    x2 = k*k*R*R;
-
-    integrand = pk*k*k*anorm*exp(-x2);
-    if (type == halofit_integral_two) integrand *= 2.*x2;
-    if (type == halofit_integral_three) integrand *= 4.*x2*(1.-x2);
-
-    integrand_array[index_k*ia_size + index_ia_sum] = integrand;
-  }
-
-  /* fill in second derivatives */
-  class_call(array_spline(integrand_array,
-                          ia_size,
-                          integrand_size,
-                          index_ia_k,
-                          index_ia_sum,
-                          index_ia_ddsum,
-                          _SPLINE_NATURAL_,
-                          pnl->error_message),
-             pnl->error_message,
-             pnl->error_message);
-
-  /* integrate */
-  class_call(array_integrate_all_spline(integrand_array,
-                                        ia_size,
-                                        integrand_size,
-                                        index_ia_k,
-                                        index_ia_sum,
-                                        index_ia_ddsum,
-                                        sum,
-                                        pnl->error_message),
-             pnl->error_message,
-             pnl->error_message);
-=======
   if (pnl->tau_size == 1) {
     *sigma_disp = pnw->sigma_disp[pnl->index_pk_m][0];
   }
@@ -4420,7 +4277,6 @@
     *sigma_prime_cb = *sigma_prime;
   }
 
->>>>>>> d0dcf2a1
 
   return _SUCCESS_;
 }