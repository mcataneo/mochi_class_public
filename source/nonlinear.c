/** @file nonlinear.c Documented nonlinear module
 *
 * Julien Lesgourgues, 6.03.2014
 *
 * New module replacing an older one present up to version 2.0 The new
 * module is located in a better place in the main, allowing it to
 * compute non-linear correction to \f$ C_l\f$'s and not just \f$ P(k)\f$. It will
 * also be easier to generalize to new methods.  The old implementation
 * of one-loop calculations and TRG calculations has been dropped from
 * this version, they can still be found in older versions.
 *
 */

#include "nonlinear.h"

/**
 * Return the value of the non-linearity wavenumber k_nl for a given redshift z
 * @param pba Input: pointer to background structure
 * @param pnl Input: pointer to nonlinear structure
 * @param z Input: redshift
 * @param k_nl Output: k_nl value
 * @param k_nl_cb Ouput: k_nl value of the cdm+baryon part only, if there is ncdm
 * @return the error status
 */

int nonlinear_k_nl_at_z(
                        struct background *pba,
                        struct nonlinear * pnl,
                        double z,
                        double * k_nl,
                        double * k_nl_cb
                        ) {

  double tau;
<<<<<<< HEAD
=======

  /** - convert input redshift into a conformal time */
>>>>>>> 5d45fbfd

  class_call(background_tau_of_z(pba,
                                 z,
                                 &tau),
             pba->error_message,
             pnl->error_message);

  /** - interpolate the precomputed k_nl array at the needed valuetime */

<<<<<<< HEAD
  if (pba->has_ncdm){

    if (pnl->tau_size == 1) {
      *k_nl_cb = pnl->k_nl[pnl->index_pk_cb][0];
    }
    else {
      class_call(array_interpolate_two(pnl->tau,
                                     1,
                                     0,
                                     pnl->k_nl[pnl->index_pk_cb],
                                     1,
                                     pnl->tau_size,
                                     tau,
                                     k_nl_cb,
                                     1,
                                     pnl->error_message),
               pnl->error_message,
               pnl->error_message);
    }
=======
  if (pnl->has_pk_m == _TRUE_) {

    if (pnl->tau_size == 1) {
      *k_nl = pnl->k_nl[pnl->index_pk_m][0];
    }
    else {
      class_call(array_interpolate_two(pnl->tau,
                                       1,
                                       0,
                                       pnl->k_nl[pnl->index_pk_m],
                                       1,
                                       pnl->tau_size,
                                       tau,
                                       k_nl,
                                       1,
                                       pnl->error_message),
                 pnl->error_message,
                 pnl->error_message);
    }
  }
>>>>>>> 5d45fbfd

  /** - if needed, do the same for the baryon part only */

  if (pnl->has_pk_cb) {

    if (pnl->tau_size == 1) {
      *k_nl_cb = pnl->k_nl[pnl->index_pk_cb][0];
    }
    else {
      class_call(array_interpolate_two(pnl->tau,
                                       1,
                                       0,
                                       pnl->k_nl[pnl->index_pk_cb],
                                       1,
                                       pnl->tau_size,
                                       tau,
                                       k_nl_cb,
                                       1,
                                       pnl->error_message),
                 pnl->error_message,
                 pnl->error_message);
    }
  }

  /* otherwise, return the same for k_nl_cb as for k_nl */

  else{
    *k_nl_cb = *k_nl;
  }

  return _SUCCESS_;
}

<<<<<<< HEAD

int nonlinear_hmcode_sigma8_at_z(
                        struct background *pba,
                        struct nonlinear * pnl,
                        double z,
                        double * sigma_8,
                        double * sigma_8_cb
                        ) {

  double tau;

  class_call(background_tau_of_z(pba,
                                 z,
                                 &tau),
             pba->error_message,
             pnl->error_message);
             
  if (pnl->tau_size == 1) {
    *sigma_8 = pnl->sigma_8[pnl->index_pk_m][0];
  } 
  else {
    class_call(array_interpolate_two(pnl->tau,
                                     1,
                                     0,
                                     pnl->sigma_8[pnl->index_pk_m],
                                     1,
                                     pnl->tau_size,
                                     tau,
                                     sigma_8,
                                     1,
                                     pnl->error_message),
               pnl->error_message,
               pnl->error_message);
  }
  

  if (pba->has_ncdm){

    if (pnl->tau_size == 1) {
      *sigma_8_cb = pnl->sigma_8[pnl->index_pk_cb][0];
    } 
    else {
      class_call(array_interpolate_two(pnl->tau,
                                       1,
                                       0,
                                       pnl->sigma_8[pnl->index_pk_cb],
                                       1,
                                       pnl->tau_size,
                                       tau,
                                       sigma_8_cb,
                                       1,
                                       pnl->error_message),
                 pnl->error_message,
                 pnl->error_message);
    }

  }
  else{
    *sigma_8_cb = *sigma_8;
  }
  
  
  
  return _SUCCESS_;  
}

int nonlinear_hmcode_sigmadisp_at_z(
                        struct background *pba,
                        struct nonlinear * pnl,
                        double z,
                        double * sigma_disp,
                        double * sigma_disp_cb
                        ) {

  double tau;

  class_call(background_tau_of_z(pba,
                                 z,
                                 &tau),
             pba->error_message,
             pnl->error_message);
             
  if (pnl->tau_size == 1) {
    *sigma_disp = pnl->sigma_disp[pnl->index_pk_m][0];
  } 
  else {
    class_call(array_interpolate_two(pnl->tau,
                                     1,
                                     0,
                                     pnl->sigma_disp[pnl->index_pk_m],
                                     1,
                                     pnl->tau_size,
                                     tau,
                                     sigma_disp,
                                     1,
                                     pnl->error_message),
               pnl->error_message,
               pnl->error_message);
  }

  if (pba->has_ncdm){

    if (pnl->tau_size == 1) {
      *sigma_disp_cb = pnl->sigma_disp[pnl->index_pk_cb][0];
    } 
    else {
      class_call(array_interpolate_two(pnl->tau,
                                       1,
                                       0,
                                       pnl->sigma_disp[pnl->index_pk_cb],
                                       1,
                                       pnl->tau_size,
                                       tau,
                                       sigma_disp_cb,
                                       1,
                                       pnl->error_message),
                 pnl->error_message,
                 pnl->error_message);
    }

  }
  else{
    *sigma_disp_cb = *sigma_disp;
  }
  
  
  
  return _SUCCESS_;  
}

int nonlinear_hmcode_sigmadisp100_at_z(
                        struct background *pba,
                        struct nonlinear * pnl,
                        double z,
                        double * sigma_disp_100,
                        double * sigma_disp_100_cb
                        ) {

  double tau;

  class_call(background_tau_of_z(pba,
                                 z,
                                 &tau),
             pba->error_message,
             pnl->error_message);
             
  if (pnl->tau_size == 1) {
    *sigma_disp_100 = pnl->sigma_disp_100[pnl->index_pk_m][0];
  } 
  else {
    class_call(array_interpolate_two(pnl->tau,
                                     1,
                                     0,
                                     pnl->sigma_disp_100[pnl->index_pk_m],
                                     1,
                                     pnl->tau_size,
                                     tau,
                                     sigma_disp_100,
                                     1,
                                     pnl->error_message),
               pnl->error_message,
               pnl->error_message);
  }

  if (pba->has_ncdm){

    if (pnl->tau_size == 1) {
      *sigma_disp_100_cb = pnl->sigma_disp_100[pnl->index_pk_cb][0];
    } 
    else {
      class_call(array_interpolate_two(pnl->tau,
                                       1,
                                       0,
                                       pnl->sigma_disp_100[pnl->index_pk_cb],
                                       1,
                                       pnl->tau_size,
                                       tau,
                                       sigma_disp_100_cb,
                                       1,
                                       pnl->error_message),
                 pnl->error_message,
                 pnl->error_message);
    }

  }
  else{
    *sigma_disp_100_cb = *sigma_disp_100;
  }
  
  
  return _SUCCESS_;  
}

int nonlinear_hmcode_sigmaprime_at_z(
                        struct background *pba,
                        struct nonlinear * pnl,
                        double z,
                        double * sigma_prime,
                        double * sigma_prime_cb
                        ) {

  double tau;

  class_call(background_tau_of_z(pba,
                                 z,
                                 &tau),
             pba->error_message,
             pnl->error_message);
             
  if (pnl->tau_size == 1) {
    *sigma_prime = pnl->sigma_prime[pnl->index_pk_m][0];
  } 
  else {
    class_call(array_interpolate_two(pnl->tau,
                                     1,
                                     0,
                                     pnl->sigma_prime[pnl->index_pk_m],
                                     1,
                                     pnl->tau_size,
                                     tau,
                                     sigma_prime,
                                     1,
                                     pnl->error_message),
               pnl->error_message,
               pnl->error_message);
  }

  if (pba->has_ncdm){

    if (pnl->tau_size == 1) {
      *sigma_prime_cb = pnl->sigma_prime[pnl->index_pk_cb][0];
    } 
    else {
      class_call(array_interpolate_two(pnl->tau,
                                       1,
                                       0,
                                       pnl->sigma_prime[pnl->index_pk_cb],
                                       1,
                                       pnl->tau_size,
                                       tau,
                                       sigma_prime_cb,
                                       1,
                                       pnl->error_message),
                 pnl->error_message,
                 pnl->error_message);
    }

  }
  else{
    *sigma_prime_cb = *sigma_prime;
  }
  
  
  return _SUCCESS_;  
}


=======
/**
 * Initialize the nonlinear structure, and in particular the
 * nl_corr_density and k_nl interpolation tables.
 *
 * @param ppr Input: pointer to precision structure
 * @param pba Input: pointer to background structure
 * @param pth Input: pointer to therodynamics structure
 * @param ppt Input: pointer to perturbation structure
 * @param ppm Input: pointer to primordial structure
 * @param pnl Input/Output: pointer to initialized nonlinear structure
 * @return the error status
 */
>>>>>>> 5d45fbfd

int nonlinear_init(
                   struct precision *ppr,
                   struct background *pba,
                   struct thermo *pth,
                   struct perturbs *ppt,
                   struct primordial *ppm,
                   struct nonlinear *pnl
                   ) {

  int index_ncdm;
  int index_k;
  int index_tau;
  int size_extrapolated_source;

  int index_pk;
<<<<<<< HEAD
  double **pk_l;
  double **pk_nl;
  double **lnk_l;
  double **lnpk_l;
  double **ddlnpk_l;

=======
  double *pk_l;
  double *pk_nl;
  double *lnk_l;
  double *lnpk_l;
  double *ddlnpk_l;
>>>>>>> 5d45fbfd
  short print_warning=_FALSE_;
  double * pvecback;
  int last_index;
  double a,z;
  double g_lcdm, g_wcdm;
  double w0, dw_over_da_fld, integral_fld;	
  short halofit_found_k_max;

  /** Define flags and indices (so few that no dedicated routine needed) */

  pnl->has_pk_m = _TRUE_;
  if (pba->has_ncdm == _TRUE_) {
    pnl->has_pk_cb = _TRUE_;
  }
  else {
    pnl->has_pk_cb = _FALSE_;
  }

  index_pk = 0;
  class_define_index(pnl->index_pk_m, pnl->has_pk_m, index_pk,1);
  class_define_index(pnl->index_pk_cb, pnl->has_pk_cb, index_pk,1);
  pnl->pk_size = index_pk;

  /** (a) First deal with the case where non non-linear corrections requested */

  if (pnl->method == nl_none) {
    if (pnl->nonlinear_verbose > 0)
      printf("No non-linear spectra requested. Nonlinear module skipped.\n");
  }

  /** (b) Compute for HALOFIT or HMcode non-linear spectrum */

  else if ((pnl->method == nl_halofit) || ((pnl->method == nl_HMcode))) {
    if ((pnl->nonlinear_verbose > 0) && (pnl->method == nl_halofit))
      printf("Computing non-linear matter power spectrum with Halofit (including update Takahashi et al. 2012 and Bird 2014)\n");
	
	if ((pnl->nonlinear_verbose > 0) && (pnl->method == nl_HMcode))
      printf("Computing non-linear matter power spectrum with HMcode \n");
	
    if (pba->has_ncdm) {
      for (index_ncdm=0;index_ncdm < pba->N_ncdm; index_ncdm++){
        if (pba->m_ncdm_in_eV[index_ncdm] >  _M_EV_TOO_BIG_FOR_HALOFIT_)
          fprintf(stdout,"Warning: Halofit is proved to work for CDM, and also with a small HDM component thanks to Bird et al.'s update. But it sounds like you are running with a WDM component of mass %f eV, which makes the use of Halofit suspicious.\n",pba->m_ncdm_in_eV[index_ncdm]);
      }
    }
<<<<<<< HEAD
    
    /** initialise index pk, pk_m is computed always, if massive neutrinos are included also pk_cb, (otherwise pk_m=pk_cb) */
    index_pk = 0;
    class_define_index(pnl->index_pk_m,  _TRUE_, index_pk,1);
    class_define_index(pnl->index_pk_cb,  pba->has_ncdm, index_pk,1);
    pnl->pk_size = index_pk;
    
    
=======

>>>>>>> 5d45fbfd
    /** - copy list of (k,tau) from perturbation module */

    pnl->k_size = ppt->k_size[ppt->index_md_scalars];
    class_alloc(pnl->k,pnl->k_size*sizeof(double),pnl->error_message);
    for (index_k=0; index_k<pnl->k_size; index_k++)
      pnl->k[index_k] = ppt->k[ppt->index_md_scalars][index_k];


    pnl->tau_size = ppt->tau_size;
    class_alloc(pnl->tau,pnl->tau_size*sizeof(double),pnl->error_message);
    for (index_tau=0; index_tau<pnl->tau_size; index_tau++)
      pnl->tau[index_tau] = ppt->tau_sampling[index_tau]; 
    
    if (pnl->method == nl_HMcode){
      
      class_alloc(pnl->sigma_8,pnl->pk_size*sizeof(double *),pnl->error_message);
      class_alloc(pnl->sigma_disp,pnl->pk_size*sizeof(double *),pnl->error_message);    
      class_alloc(pnl->sigma_disp_100,pnl->pk_size*sizeof(double *),pnl->error_message);    
      class_alloc(pnl->sigma_prime,pnl->pk_size*sizeof(double *),pnl->error_message);
      
      for (index_pk=0; index_pk<pnl->pk_size; index_pk++){
        class_alloc(pnl->sigma_8[index_pk],pnl->tau_size*sizeof(double),pnl->error_message);
        class_alloc(pnl->sigma_disp[index_pk],pnl->tau_size*sizeof(double),pnl->error_message);    
        class_alloc(pnl->sigma_disp_100[index_pk],pnl->tau_size*sizeof(double),pnl->error_message);    
        class_alloc(pnl->sigma_prime[index_pk],pnl->tau_size*sizeof(double),pnl->error_message);
      }
    
    }
      
    class_alloc(pnl->nl_corr_density,
                pnl->pk_size*sizeof(double *),
                pnl->error_message);

    class_alloc(pnl->k_nl,
                pnl->pk_size*sizeof(double *),
                pnl->error_message);

    class_alloc(pk_l,
                pnl->k_size*sizeof(double),
                pnl->error_message);

    class_alloc(pk_nl,
                pnl->k_size*sizeof(double),
                pnl->error_message);

    class_alloc(lnk_l,
                pnl->k_size*sizeof(double),
                pnl->error_message);

    class_alloc(lnpk_l,
                pnl->k_size*sizeof(double),
                pnl->error_message);

    class_alloc(ddlnpk_l,
                pnl->k_size*sizeof(double),
                pnl->error_message);

    for (index_pk=0; index_pk<pnl->pk_size; index_pk++){
<<<<<<< HEAD
    
    class_alloc(pnl->nl_corr_density[index_pk],pnl->tau_size*pnl->k_size*sizeof(double),pnl->error_message);
    class_alloc(pnl->k_nl[index_pk],pnl->tau_size*sizeof(double),pnl->error_message);

    class_alloc(pk_l[index_pk],pnl->k_size*sizeof(double),pnl->error_message);
    class_alloc(pk_nl[index_pk],pnl->k_size*sizeof(double),pnl->error_message);

    class_alloc(lnk_l[index_pk],pnl->k_size*sizeof(double),pnl->error_message);//this is not really necessary
    class_alloc(lnpk_l[index_pk],pnl->k_size*sizeof(double),pnl->error_message);
    class_alloc(ddlnpk_l[index_pk],pnl->k_size*sizeof(double),pnl->error_message);
  
=======
      class_alloc(pnl->nl_corr_density[index_pk],pnl->tau_size*pnl->k_size*sizeof(double),pnl->error_message);
      class_alloc(pnl->k_nl[index_pk],pnl->tau_size*sizeof(double),pnl->error_message);
>>>>>>> 5d45fbfd
    }

    if (pnl->method == nl_HMcode){
    /** if HMcode, initialise the extrapolation for the sources by setting the length of the exptrapolated vector,
     * such that you can fill the extended k-array with same sampling up to pnl->k_size_extra, and reallocating arrays */
      /* This function finds out the size of the extrapolation arrays*/
      class_call(get_extrapolated_source_size(ppr->k_per_decade_for_pk,
                                                pnl->k[pnl->k_size-1], 
                                                ppr->hmcode_max_k_extra,
                                                pnl->k_size,
                                                &size_extrapolated_source,
                                                pnl->error_message),
          pnl->error_message,
          pnl->error_message);
      
      pnl->k_size_extra = size_extrapolated_source;
   
      /* allocate pnl->k_extra and reallocate the k-dependent arrays */
      class_alloc(pnl->k_extra,pnl->k_size_extra*sizeof(double),pnl->error_message);
      
      for (index_pk=0; index_pk<pnl->pk_size; index_pk++) {
        class_realloc(pk_l[index_pk],pk_l[index_pk],pnl->k_size_extra*sizeof(double),pnl->error_message);   
        class_realloc(lnk_l[index_pk],lnk_l[index_pk],pnl->k_size_extra*sizeof(double),pnl->error_message);
        class_realloc(lnpk_l[index_pk],lnpk_l[index_pk],pnl->k_size_extra*sizeof(double),pnl->error_message);
        class_realloc(ddlnpk_l[index_pk],ddlnpk_l[index_pk],pnl->k_size_extra*sizeof(double),pnl->error_message);
      }
      
      /* fill pnl->k_extra */
      class_call(extrapolate_k(
						 pnl->k,
						 pnl->k_size,
					         pnl->k_extra,
						 ppr->k_per_decade_for_pk,
						 ppr->hmcode_max_k_extra,
					         pnl->error_message),
				   pnl->error_message,
				   pnl->error_message);
      
      /** if HMcode, fill table with scale independent growth factor */
	    class_call(nonlinear_hmcode_fill_growtab(ppr,pba,pnl), 
				pnl->error_message, pnl->error_message);	
      
      double tau_growth;  
      class_alloc(pvecback,pba->bg_size*sizeof(double),pnl->error_message);
      /** if HMcode, Calculate the Dark Energy correction: */  
      if (pba->has_fld==_TRUE_){      
        class_call(background_tau_of_z(
                        pba,
                        pnl->z_infinity,
                        &tau_growth
                        ),
					pba->error_message, pnl->error_message);
			
        class_call(background_at_tau(pba,tau_growth,pba->long_info,pba->inter_normal,&last_index,pvecback),
             pba->error_message,
             pnl->error_message);
 
        class_call(background_w_fld(pba,pba->a_today,&w0,&dw_over_da_fld,&integral_fld), pba->error_message, pnl->error_message);
        
        class_call(nonlinear_hmcode_growint(ppr,pba,pnl,1./(1.+pnl->z_infinity),-1.,0.,&g_lcdm),
            pnl->error_message, pnl->error_message);
        
        class_call(nonlinear_hmcode_growint(ppr,pba,pnl,1./(1.+pnl->z_infinity),w0,dw_over_da_fld*(-1.),&g_wcdm),
            pnl->error_message, pnl->error_message);
        
        pnl->dark_energy_correction = pow(g_wcdm/g_lcdm, 1.5);
      }
      else {
        pnl->dark_energy_correction = 1.;
      }
      	free(pvecback);
      /** if HMcode, Allocate the R, sigma and sigma_splined arrays */
      class_alloc(pnl->rtab,ppr->n_hmcode_tables*sizeof(double),pnl->error_message);
      class_alloc(pnl->stab,ppr->n_hmcode_tables*sizeof(double),pnl->error_message);
      class_alloc(pnl->ddstab,ppr->n_hmcode_tables*sizeof(double),pnl->error_message);
      
     /** if HMcode, Set the baryonic feedback parameters according to the chosen feedback models */
      switch (pnl->feedback) {
        case nl_emu_dmonly: 
        {
          pnl->eta_0 = 0.603;
          pnl->c_min = 3.13;
          break;
        }
        
        case nl_owls_dmonly: 
        {
          pnl->eta_0 = 0.64;
          pnl->c_min = 3.43;
          break;
        }			
        
        case nl_owls_ref: 
        {
          pnl->eta_0 = 0.68;
          pnl->c_min = 3.91;
          break;
        }		
        
        case nl_owls_agn:
        {
          pnl->eta_0 = 0.76;
          pnl->c_min = 2.32;
          break;
        }		
        
        case nl_owls_dblim:
        {
          pnl->eta_0 = 0.70;
          pnl->c_min = 3.01;
          break;
        }
      }
    }
    
    /** before the loop over tau, set the warning to false and the smallest index_tau at which nonlinear corrections still matter to 0.
     *  When the loop reaches very early times (small index_tau) where nl corrections do not matter, print_warning will be activated
     * and the index at which it was activated will be stored in pnl->index_tau_min_nl */
    
    print_warning=_FALSE_;
    
    pnl->index_tau_min_nl = 0;  
    
    /** - loop over time */

    for (index_tau = pnl->tau_size-1; index_tau>=0; index_tau--) {
<<<<<<< HEAD
      
      // uncomment this to see the time spent at each tau
      //clock_t begin = clock();
      
      
      /** loop over the dummie index pk_type, such that it is ensured that index_pk starts at index_pk_cb when neutrinos are included
       * This is necessary for hmcode, since the sigmatable needs to be filled for sigma_cb only */
       
      for (pk_type=0; pk_type<pnl->pk_size; pk_type++) {

        if(pk_type == 0) {
          if(pba->has_ncdm) {
            index_pk=pnl->index_pk_cb;
          }
          else {
            index_pk = pnl->index_pk_m;
          }
        }
        else if(pk_type == 1) {
          if(pba->has_ncdm){
            index_pk = pnl->index_pk_m;
          }
          else {
            class_stop(pnl->error_message,"looks like pk_size=2 even if you do not have any massive neutrinos");
          }
        }
        else {
         class_stop(pnl->error_message,"P(k) is set neither to total matter nor to cold dark matter + baryons, pk_type=%d \n",pk_type);
        }

      /* get P_L(k) at this time */
      class_call(nonlinear_pk_l(pba,ppt,ppm,pnl,index_pk,index_tau,pk_l[index_pk],lnk_l[index_pk],lnpk_l[index_pk],ddlnpk_l[index_pk]),
                 pnl->error_message,
                 pnl->error_message);

      /* get P_NL(k) at this time with Halofit */ 
      if (pnl->method == nl_halofit) {
        if (print_warning == _FALSE_) {
    
            class_call(nonlinear_halofit(
                 ppr,
                 pba,
                 ppt,
                 ppm,
                 pnl,
                 index_pk,
                 pnl->tau[index_tau],
                 pk_l[index_pk],
                 pk_nl[index_pk],
                 lnk_l[index_pk],
                 lnpk_l[index_pk],
                 ddlnpk_l[index_pk],
                 &(pnl->k_nl[index_pk][index_tau]),																		      
                 &halofit_found_k_max),
                 pnl->error_message,
                 pnl->error_message);
          
          if (halofit_found_k_max == _TRUE_) {

						// for debugging:
            /*
							for (index_k=0; index_k<pnl->k_size; index_k++) {
								fprintf(stdout,"%e  %e  %e\n",pnl->k[index_k],pk_l[index_k],pk_nl[index_k]);
							 }
								fprintf(stdout,"\n\n");
            */
              for (index_k=0; index_k<pnl->k_size; index_k++) {
                pnl->nl_corr_density[index_pk][index_tau * pnl->k_size + index_k] = sqrt(pk_nl[index_pk][index_k]/pk_l[index_pk][index_k]);
              } 
          }
          else {
          /* when Halofit found k_max is false, use 1 as the
            non-linear correction for this redshift/time, store the
            last index which worked, and print a warning. */
            print_warning = _TRUE_;
            pnl->index_tau_min_nl = MIN(pnl->tau_size-1,index_tau+1); //this MIN() ensures, that index_tau_min_nl is never out of bounds
              for (index_k=0; index_k<pnl->k_size; index_k++) {
                pnl->nl_corr_density[index_pk][index_tau * pnl->k_size + index_k] = 1.;
              }
            if (pnl->nonlinear_verbose > 0) {
              class_alloc(pvecback,pba->bg_size*sizeof(double),pnl->error_message);
              class_call(background_at_tau(pba,pnl->tau[index_tau],pba->short_info,pba->inter_normal,&last_index,pvecback),
                pba->error_message,
                pnl->error_message);
              a = pvecback[pba->index_bg_a];
              z = pba->a_today/a-1.;
              fprintf(stdout,
											" -> [WARNING:] Halofit non-linear corrections could not be computed at redshift z=%5.2f and higher.\n    This is because k_max is too small for Halofit to be able to compute the scale k_NL at this redshift.\n    If non-linear corrections at such high redshift really matter for you,\n    just try to increase one of the parameters P_k_max_h/Mpc or P_k_max_1/Mpc or halofit_min_k_max (the code will take the max of these parameters) until reaching desired z.\n",z);
=======

      for (index_pk=0; index_pk<pnl->pk_size; index_pk++) {

        /* get P_L(k) at this time */
        class_call(nonlinear_pk_l(pba,ppt,ppm,pnl,index_pk,index_tau,pk_l,lnk_l,lnpk_l,ddlnpk_l),
                   pnl->error_message,
                   pnl->error_message);

        /* get P_NL(k) at this time */
        if (print_warning == _FALSE_) {

          class_call(nonlinear_halofit(ppr,
                                       pba,
                                       ppt,
                                       ppm,
                                       pnl,
                                       index_pk,
                                       pnl->tau[index_tau],
                                       pk_l,
                                       pk_nl,
                                       lnk_l,
                                       lnpk_l,
                                       ddlnpk_l,
                                       &(pnl->k_nl[index_pk][index_tau]),
                                       &halofit_found_k_max),
                     pnl->error_message,
                     pnl->error_message);

          if (halofit_found_k_max == _TRUE_) {

            // for debugging:
            /*if ((index_tau == pnl->tau_size-1)){
              for (index_k=0; index_k<pnl->k_size; index_k++) {
              fprintf(stdout,"%d %e  %e  %e\n",index_pk,pnl->k[index_k],pk_l[index_pk][index_k],pk_nl[index_pk][index_k]);
              }
              fprintf(stdout,"\n\n\n");
              }*/

            for (index_k=0; index_k<pnl->k_size; index_k++) {
              pnl->nl_corr_density[index_pk][index_tau * pnl->k_size + index_k] = sqrt(pk_nl[index_k]/pk_l[index_k]);
            }
          }
          else {
            /* when Halofit found k_max too small, use 1 as the
               non-linear correction for this redshift/time, store the
               last index which worked, and print a warning. */
            print_warning = _TRUE_;
            pnl->index_tau_min_nl = index_tau+1;
            for (index_k=0; index_k<pnl->k_size; index_k++) {
              pnl->nl_corr_density[index_pk][index_tau * pnl->k_size + index_k] = 1.;
            }
            if (pnl->nonlinear_verbose > 0) {
              class_alloc(pvecback,pba->bg_size*sizeof(double),pnl->error_message);
              class_call(background_at_tau(pba,pnl->tau[index_tau],pba->short_info,pba->inter_normal,&last_index,pvecback),
                         pba->error_message,
                         pnl->error_message);
              a = pvecback[pba->index_bg_a];
              z = pba->a_today/a-1.;
              fprintf(stdout,
                      " -> [WARNING:] index_pk=%d Halofit non-linear corrections could not be computed at redshift z=%5.2f and higher.\n    This is because k_max is too small for Halofit to be able to compute the scale k_NL at this redshift.\n    If non-linear corrections at such high redshift really matter for you,\n    just try to increase one of the parameters P_k_max_h/Mpc or P_k_max_1/Mpc or halofit_min_k_max (the code will take the max of these parameters) until reaching desired z.\n",
                      index_pk,z);
>>>>>>> 5d45fbfd
              free(pvecback);
            }
          }
        }
        else {
<<<<<<< HEAD

           /* if Halofit found k_max too small at a previous
              time/redhsift, use 1 as the non-linear correction for all
              higher redshifts/earlier times. */
            for (index_k=0; index_k<pnl->k_size; index_k++) {
              pnl->nl_corr_density[index_pk][index_tau * pnl->k_size + index_k] = 1.;
            }
        
        }
      }
      // get P_NL(k) at this time with HMcode
      else if (pnl->method == nl_HMcode) {				
        if (print_warning == _FALSE_) {
          if (pk_type==0){
            class_call(nonlinear_hmcode_fill_sigtab(ppr,pba,ppt,ppm,pnl,index_tau,lnk_l[index_pk],lnpk_l[index_pk],ddlnpk_l[index_pk]), 
              pnl->error_message, pnl->error_message);
          }

            class_call(nonlinear_hmcode(ppr,
                       pba,
                       ppt,
                       ppm,
                       pnl,
                       index_pk,
                       index_tau,
                       pnl->tau[index_tau],
                       pk_l[index_pk],
                       pk_nl[index_pk],
                       lnk_l,
                       lnpk_l,
                       ddlnpk_l,
                       &(pnl->k_nl[index_pk][index_tau]),
                       &halofit_found_k_max),
              pnl->error_message,
              pnl->error_message);
          
          if (halofit_found_k_max == _TRUE_) {

						// for debugging:
						/*
							for (index_k=0; index_k<pnl->k_size_extra; index_k++) {
                if (index_tau == pnl->tau_size-1) fprintf(stdout,"%e  %e  %e\n",pnl->k_extra[index_k],pk_l[index_k],pk_l_cb[index_k]);
							}
							if (index_tau == pnl->tau_size-1) fprintf(stdout,"\n\n");
						*/
            
              for (index_k=0; index_k<pnl->k_size; index_k++) {
                pnl->nl_corr_density[index_pk][index_tau * pnl->k_size + index_k] = sqrt(pk_nl[index_pk][index_k]/pk_l[index_pk][index_k]);
              }
          }
          else {
						/* when halofit_found_k_max is false, use 1 as the
							non-linear correction for this redshift/time, store the
							last index which worked, and print a warning. */
            print_warning = _TRUE_;
            pnl->index_tau_min_nl = MIN(pnl->tau_size-1,index_tau+1); //this MIN() ensures, that index_tau_min_nl is never out of bounds
              for (index_k=0; index_k<pnl->k_size; index_k++) {
                pnl->nl_corr_density[index_pk][index_tau * pnl->k_size + index_k] = 1.;
              }
            
            if (pnl->nonlinear_verbose > 0) {
              class_alloc(pvecback,pba->bg_size*sizeof(double),pnl->error_message);
              class_call(background_at_tau(pba,pnl->tau[index_tau],pba->short_info,pba->inter_normal,&last_index,pvecback),
                pba->error_message,
                pnl->error_message);
              a = pvecback[pba->index_bg_a];
              z = pba->a_today/a-1.;
              fprintf(stdout,
											" -> [WARNING:] HMcode non-linear corrections could not be computed at redshift z=%5.2f and higher.\n    This is because k_max is too small for HMcode to be able to compute the scale k_NL at this redshift.\n    If non-linear corrections at such high redshift really matter for you,\n    just try to increase one of the parameters P_k_max_h/Mpc or P_k_max_1/Mpc or hmcode_min_k_max\n    (the code will take the max of these parameters) until reaching desired z.\n",z);
              free(pvecback);
            }
          }
        }
        else {
					/* if HMcode found k_max too small at a previous
							time/redhsift, use 1 as the non-linear correction for all
							higher redshifts/earlier times. */
     
            for (index_k=0; index_k<pnl->k_size; index_k++) {
              pnl->nl_corr_density[index_pk][index_tau * pnl->k_size + index_k] = 1.;
            }
          
        }			
      }

      // for debugging
      /*
      for (index_tau = pnl->tau_size-1; index_tau>=0; index_tau--) {
        for (index_k=0; index_k<pnl->k_size; index_k++) {
          fprintf(stdout,"%e  %e\n",pnl->k[index_k],pnl->nl_corr_density[index_tau * pnl->k_size + index_k]);
        }
        fprintf(stdout,"\n\n");
      }
      */

    } //end loop over pk_type
    
     // uncomment this to see the time spent at each tau
    //show the time spent for each tau:
    //clock_t end = clock();
    //double time_spent = ((double)(end - begin))/CLOCKS_PER_SEC;
    //fprintf(stdout, "index_tau = %d, tau = %e, time spent: %e s\n", index_tau, pnl->tau[index_tau], time_spent);    
    
    
    } //end loop over index_tau

    for (index_pk=0; index_pk<pnl->pk_size; index_pk++){
      free(pk_l[index_pk]);
      free(pk_nl[index_pk]);
      free(lnk_l[index_pk]);
      free(lnpk_l[index_pk]);
      free(ddlnpk_l[index_pk]);    
    }
=======
          /* if Halofit found k_max too small at a previous
             time/redhsift, use 1 as the non-linear correction for all
             higher redshifts/earlier times. */
          for (index_k=0; index_k<pnl->k_size; index_k++) {
            pnl->nl_corr_density[index_pk][index_tau * pnl->k_size + index_k] = 1.;
          }
        }

      }//end loop over pk_type

    }//end loop over tau

    /* free allocated arrays */

>>>>>>> 5d45fbfd
    free(pk_l);
    free(pk_nl);
    free(lnk_l);
    free(lnpk_l);
<<<<<<< HEAD
    free(ddlnpk_l);  
  }
=======
    free(ddlnpk_l);

  } // end of Halofit part
>>>>>>> 5d45fbfd

  else {
    class_stop(pnl->error_message,
               "Your non-linear method variable is set to %d, out of the range defined in nonlinear.h",pnl->method);
  }   

  return _SUCCESS_;
}

/**
 * Free all memory space allocated by nonlinear_init().
 *
 *
 * @param pnl Input: pointer to nonlineard structure (to be freed)
 * @return the error status
 */

int nonlinear_free(
                   struct nonlinear *pnl
                   ) {
  int index_pk;

  if (pnl->method > nl_none) {

    if (pnl->method == nl_halofit) {
      free(pnl->k);
      free(pnl->tau);
      for(index_pk=0;index_pk<pnl->pk_size;index_pk++){
        free(pnl->nl_corr_density[index_pk]);
        free(pnl->k_nl[index_pk]);
      }
      free(pnl->nl_corr_density);
      free(pnl->k_nl);
    }
		else if (pnl->method == nl_HMcode){        
      for(index_pk=0;index_pk<pnl->pk_size;index_pk++){
        free(pnl->nl_corr_density[index_pk]);
        free(pnl->k_nl[index_pk]);
        free(pnl->sigma_8[index_pk]);
        free(pnl->sigma_disp[index_pk]);
        free(pnl->sigma_disp_100[index_pk]);
        free(pnl->sigma_prime[index_pk]);           
      }
      free(pnl->nl_corr_density);
      free(pnl->k_nl);
			free(pnl->k);
      free(pnl->tau);
      free(pnl->sigma_8);
      free(pnl->sigma_disp);
      free(pnl->sigma_disp_100);
      free(pnl->sigma_prime);       
      free(pnl->k_extra);
			free(pnl->rtab);
			free(pnl->stab);
			free(pnl->ddstab);
			free(pnl->growtable);
			free(pnl->tautable);
			free(pnl->ztable);   
		}
  }

  if (pnl->has_pk_eq == _TRUE_) {
    free(pnl->pk_eq_tau);
    free(pnl->pk_eq_w_and_Omega);
    free(pnl->pk_eq_ddw_and_ddOmega);
  }

  return _SUCCESS_;

}

/**
 * Calculation of the linear matter power spectrum, used to get the
 * nonlinear one.  This is partially redundent with a more elaborate
 * version of this calculation performed later in the spectra
 * module. At some point the organisation will change to avoid this
 * redundency.
 *
 * @param pba       Input: pointer to background structure
 * @param ppt       Input: pointer to perturbation structure
 * @param ppm       Input: pointer to primordial structure
 * @param pnl       Input: pointer to nonlinear structure
 * @param index_pk  Input: index of component are we looking at (total matter or cdm+baryons?)
 * @param index_tau Input: index of conformal time at which we want to do the calculation
 * @param pk_l      Output: linear spectrum at the relevant time
 * @param lnk       Output: array log(wavenumber)
 * @param lnpk      Output: array of log(P(k)_linear)
 * @param ddlnpk    Output: array of second derivative of log(P(k)_linear) wrt k, for spline interpolation
 * @return the error status
 */

int nonlinear_pk_l(
                   struct background *pba,
                   struct perturbs *ppt,
                   struct primordial *ppm,
                   struct nonlinear *pnl,
                   int index_pk,
                   int index_tau,
                   double *pk_l,
                   double *lnk,
                   double *lnpk,
                   double *ddlnpk) {

  int index_md;
  int index_k;
  int index_ic;
  int index_delta;
  int index_ic1,index_ic2,index_ic1_ic2;
  double * primordial_pk;
  double source_ic1,source_ic2;
  double * source_ic_extra;

  index_md = ppt->index_md_scalars;

  if ((pnl->has_pk_m == _TRUE_) && (index_pk == pnl->index_pk_m)) {
    index_delta = ppt->index_tp_delta_m;
  }
<<<<<<< HEAD
    
  else if((pba->has_ncdm)&&(index_pk == pnl->index_pk_cb)){
=======
  else if ((pnl->has_pk_cb == _TRUE_) && (index_pk == pnl->index_pk_cb)) {
>>>>>>> 5d45fbfd
    index_delta = ppt->index_tp_delta_cb;
  }
  else {
    class_stop(pnl->error_message,"P(k) is set neither to total matter nor to cold dark matter + baryons");
  }

  class_alloc(primordial_pk,ppm->ic_ic_size[index_md]*sizeof(double),pnl->error_message);
		
	if (pnl->method == nl_HMcode){
		
		class_alloc(source_ic_extra,ppm->ic_size[index_md]*pnl->k_size_extra*sizeof(double),pnl->error_message);
    
		for (index_ic=0; index_ic<ppm->ic_size[index_md]; index_ic++){

			class_call(extrapolate_source(pnl->k_extra,
						      pnl->k_size,
						      pnl->k_size_extra,
						      ppt->sources[index_md][index_ic * ppt->tp_size[index_md] + index_delta]+index_tau * pnl->k_size,
						      extrapolation_only_max_units,
						      source_ic_extra+index_ic*pnl->k_size_extra,
						      pba->a_eq*pba->H_eq,
						      pba->h,																		                           pnl->error_message), 
				pnl->error_message,
				pnl->error_message)
		
    }
		
		for (index_k=0; index_k<pnl->k_size_extra; index_k++) {
			
      // for debugging:
      //fprintf(stdout, "%e %e\n", pnl->k_extra[index_k], source_ic_extra[index_k]);
			
			class_call(primordial_spectrum_at_k(ppm,
                                        index_md,
                                        linear,
                                        pnl->k_extra[index_k],
                                        primordial_pk),
               ppm->error_message,
               pnl->error_message);

			pk_l[index_k] = 0;
			
      // part diagonal in initial conditions 
			for (index_ic1 = 0; index_ic1 < ppm->ic_size[index_md]; index_ic1++) {

				index_ic1_ic2 = index_symmetric_matrix(index_ic1,index_ic1,ppm->ic_size[index_md]);

			
				pk_l[index_k] += 2.*_PI_*_PI_/pow(pnl->k_extra[index_k],3)\
					*source_ic_extra[index_ic1*pnl->k_size_extra+index_k]*source_ic_extra[index_ic1*pnl->k_size_extra+index_k]\
					*primordial_pk[index_ic1_ic2];
						
			}
		
			// part non-diagonal in initial conditions 
			for (index_ic1 = 0; index_ic1 < ppm->ic_size[index_md]; index_ic1++) {
				for (index_ic2 = index_ic1+1; index_ic2 < ppm->ic_size[index_md]; index_ic2++) {

					index_ic1_ic2 = index_symmetric_matrix(index_ic1,index_ic2,ppm->ic_size[index_md]);

					if (ppm->is_non_zero[index_md][index_ic1_ic2] == _TRUE_) {
					
						pk_l[index_k] += 2.*2.*_PI_*_PI_/pow(pnl->k_extra[index_k],3)
							*source_ic_extra[index_ic1*pnl->k_size_extra+index_k]*source_ic_extra[index_ic2*pnl->k_size_extra+index_k]
							*primordial_pk[index_ic1_ic2]; // extra 2 factor (to include the symmetric term ic2,ic1)					
		
					}
        }
      }
			
      lnk[index_k] = log(pnl->k_extra[index_k]);
      lnpk[index_k] = log(pk_l[index_k]);
		}

		free(source_ic_extra);
		
    class_call(array_spline_table_columns(lnk,
                                          pnl->k_size_extra,
                                          lnpk,
                                          1,
                                          ddlnpk,
                                          _SPLINE_NATURAL_,
                                          pnl->error_message),
             pnl->error_message,
             pnl->error_message);
       
    free(primordial_pk);
        
	} else  { 
			for (index_k=0; index_k<pnl->k_size; index_k++) {

					class_call(primordial_spectrum_at_k(ppm,
                                        index_md,
                                        linear,
                                        pnl->k[index_k],
                                        primordial_pk),
               ppm->error_message,
               pnl->error_message);

				pk_l[index_k] = 0;
				

				// part diagonal in initial conditions 
				for (index_ic1 = 0; index_ic1 < ppm->ic_size[index_md]; index_ic1++) {

					index_ic1_ic2 = index_symmetric_matrix(index_ic1,index_ic1,ppm->ic_size[index_md]);

          source_ic1 = ppt->sources[index_md]
            [index_ic1 * ppt->tp_size[index_md] + index_delta]
            [index_tau * ppt->k_size[index_md] + index_k];

					pk_l[index_k] += 2.*_PI_*_PI_/pow(pnl->k[index_k],3)
						*source_ic1*source_ic1
						*primordial_pk[index_ic1_ic2];
				}

			// part non-diagonal in initial conditions 
				for (index_ic1 = 0; index_ic1 < ppm->ic_size[index_md]; index_ic1++) {
					for (index_ic2 = index_ic1+1; index_ic2 < ppm->ic_size[index_md]; index_ic2++) {

						index_ic1_ic2 = index_symmetric_matrix(index_ic1,index_ic2,ppm->ic_size[index_md]);

						if (ppm->is_non_zero[index_md][index_ic1_ic2] == _TRUE_) {

          source_ic1 = ppt->sources[index_md]
            [index_ic1 * ppt->tp_size[index_md] + index_delta]
            [index_tau * ppt->k_size[index_md] + index_k];

          source_ic2 = ppt->sources[index_md]
            [index_ic2 * ppt->tp_size[index_md] + index_delta]
            [index_tau * ppt->k_size[index_md] + index_k];

          pk_l[index_k] += 2.*2.*_PI_*_PI_/pow(pnl->k[index_k],3)
            *source_ic1*source_ic2
            *primordial_pk[index_ic1_ic2]; // extra 2 factor (to include the symmetric term ic2,ic1)				
				        						
					}
        }
      }

			lnk[index_k] = log(pnl->k[index_k]);
			lnpk[index_k] = log(pk_l[index_k]);
		}

<<<<<<< HEAD
//??? this array_spline table columns has to be replaced with another function
=======
  }

>>>>>>> 5d45fbfd
  class_call(array_spline_table_columns(lnk,
                                        pnl->k_size,
                                        lnpk,
                                        1,
                                        ddlnpk,
                                        _SPLINE_NATURAL_,
                                        pnl->error_message),
             pnl->error_message,
             pnl->error_message);

    free(primordial_pk);
  }

  return _SUCCESS_;

}

/**
 * Calculation of the nonlinear matter power spectrum with Halofit
 * (includes Takahashi 2012 + Bird 2013 revisions).
 *
 * At high redshift it is possible that the non-linear corrections are
 * so small that they can be computed only by going to very large
 * wavenumbers. Thius, for some combination of (z, k_max), the
 * calculation is not possible. In this case a _FALSE_ will be
 * returned in the flag halofit_found_k_max.
 *
 * @param ppr         Input: pointer to precision structure
 * @param pba         Input: pointer to background structure
 * @param ppt         Input: pointer to perturbation structure
 * @param ppm         Input: pointer to primordial structure
 * @param pnl         Input/Output: pointer to nonlinear structure
 * @param index_pk    Input: index of component are we looking at (total matter or cdm+baryons?)
 * @param tau         Input: conformal time at which we want to do the calculation
 * @param pk_l        Input: linear spectrum at the relevant time
 * @param pk_nl       Output: non linear spectrum at the relevant time
 * @param lnk_l       Input: array log(wavenumber)
 * @param lnpk_l      Input: array of log(P(k)_linear)
 * @param ddlnpk_l    Input: array of second derivative of log(P(k)_linear) wrt k, for spline interpolation
 * @param k_nl        Output: non-linear wavenumber
 * @param halofit_found_k_max Ouput: flag cocnerning the status of the calculation (_FALSE_ if not possible)
 * @return the error status
 */

int nonlinear_halofit(
                      struct precision *ppr,
                      struct background *pba,
                      struct perturbs *ppt,
                      struct primordial *ppm,
                      struct nonlinear *pnl,
                      int index_pk,
                      double tau,
                      double *pk_l,
                      double *pk_nl,
                      double *lnk_l,
                      double *lnpk_l,
                      double *ddlnpk_l,
                      double *k_nl,
                      short * halofit_found_k_max
                      ) {

  double Omega_m,Omega_v,fnu,Omega0_m, w0, dw_over_da_fld, integral_fld;

  /** Determine non linear ratios (from pk) **/

  int index_k;
  double pk_lin,pk_quasi,pk_halo,rk;
  double sigma,rknl,rneff,rncur,d1,d2;
  double diff,xlogr1,xlogr2,rmid;

  double gam,a,b,c,xmu,xnu,alpha,beta,f1,f2,f3;
  double pk_linaa;
  double y;
  double f1a,f2a,f3a,f1b,f2b,f3b,frac;

  double * pvecback;

  int last_index=0;
  int counter;
  double sum1,sum2,sum3;
  double anorm;

  double *integrand_array;
  int integrand_size;
  int index_ia_k;
  int index_ia_pk;
  int index_ia_sum;
  int index_ia_ddsum;
  /*
  int index_ia_sum2;
  int index_ia_ddsum2;
  int index_ia_sum3;
  int index_ia_ddsum3;
  */
  int ia_size;
  int index_ia;

  double k_integrand;
  double lnpk_integrand;

  double R;

  double * w_and_Omega;

  class_alloc(pvecback,pba->bg_size*sizeof(double),pnl->error_message);

  Omega0_m = pba->Omega0_cdm + pba->Omega0_b + pba->Omega0_ncdm_tot + pba->Omega0_dcdm;

  if ((pnl->has_pk_m == _TRUE_) && (index_pk == pnl->index_pk_m)) {
    fnu = pba->Omega0_ncdm_tot/Omega0_m;
  }
  else if ((pnl->has_pk_cb == _TRUE_) && (index_pk == pnl->index_pk_cb)) {
    fnu = 0.;
  }
  else {
    class_stop(pnl->error_message,"P(k) is set neither to total matter nor to cold dark matter + baryons");
  }

  if (pnl->has_pk_eq == _FALSE_) {

    /* default method to compute w0 = w_fld today, Omega_m(tau) and Omega_v=Omega_DE(tau),
       all required by HALFIT fitting formulas */

    class_call(background_w_fld(pba,pba->a_today,&w0,&dw_over_da_fld,&integral_fld), pba->error_message, pnl->error_message);

    class_call(background_at_tau(pba,tau,pba->long_info,pba->inter_normal,&last_index,pvecback),
               pba->error_message,
               pnl->error_message);

    Omega_m = pvecback[pba->index_bg_Omega_m];
    Omega_v = 1.-pvecback[pba->index_bg_Omega_m]-pvecback[pba->index_bg_Omega_r];

  }
  else {

    /* alternative method called Pk_equal, described in 0810.0190 and
                      1601.07230, extending the range of validity of
                      HALOFIT from constant w to (w0,wa) models. In that
                      case, some effective values of w0(tau_i) and
                      Omega_m(tau_i) have been pre-computed in the
                      input module, and we just ned to interpolate
                      within tabulated arrays, to get them at the
                      current tau value. */

    class_alloc(w_and_Omega,pnl->pk_eq_size*sizeof(double),pnl->error_message);

    class_call(array_interpolate_spline(
                                        pnl->pk_eq_tau,
                                        pnl->pk_eq_tau_size,
                                        pnl->pk_eq_w_and_Omega,
                                        pnl->pk_eq_ddw_and_ddOmega,
                                        pnl->pk_eq_size,
                                        tau,
                                        &last_index,
                                        w_and_Omega,
                                        pnl->pk_eq_size,
                                        pnl->error_message),
               pnl->error_message,
               pnl->error_message);

    w0 = w_and_Omega[pnl->index_pk_eq_w];
    Omega_m = w_and_Omega[pnl->index_pk_eq_Omega_m];
    Omega_v = 1.-Omega_m;

    free(w_and_Omega);
  }

  anorm    = 1./(2*pow(_PI_,2));

  /*      Until the 17.02.2015 the values of k used for integrating sigma(R) quantities needed by Halofit where the same as in the perturbation module.
          Since then, we sample these integrals on more values, in order to get more precise integrals (thanks Matteo Zennaro for noticing the need for this).

     We create a temporary integrand_array which columns will be:
     - k in 1/Mpc
     - just linear P(k) in Mpc**3
     - 1/(2(pi**2)) P(k) k**2 exp(-(kR)**2) or 1/(2(pi**2)) P(k) k**2 2 (kR) exp(-(kR)**2) or 1/(2(pi**2)) P(k) k**2 4 (kR)(1-kR) exp(-(kR)**2)
     - second derivative of previous line with spline
  */

  index_ia=0;
  class_define_index(index_ia_k,     _TRUE_,index_ia,1);
  class_define_index(index_ia_pk,    _TRUE_,index_ia,1);
  class_define_index(index_ia_sum,   _TRUE_,index_ia,1);
  class_define_index(index_ia_ddsum, _TRUE_,index_ia,1);
  ia_size = index_ia;

  integrand_size=(int)(log(pnl->k[pnl->k_size-1]/pnl->k[0])/log(10.)*ppr->halofit_k_per_decade)+1;

  class_alloc(integrand_array,integrand_size*ia_size*sizeof(double),pnl->error_message);

  //fprintf(stderr,"Omega_m=%e,  fnu=%e\n",Omega0_m,fnu);

  /* we fill integrand_array with values of k and P(k) using interpolation */

  last_index=0;

  for (index_k=0; index_k < integrand_size; index_k++) {

    k_integrand=pnl->k[0]*pow(10.,index_k/ppr->halofit_k_per_decade);

    class_call(array_interpolate_spline(lnk_l,
                                        pnl->k_size,
                                        lnpk_l,
                                        ddlnpk_l,
                                        1,
                                        log(k_integrand),
                                        &last_index,
                                        &lnpk_integrand,
                                        1,
                                        pnl->error_message),
               pnl->error_message,
               pnl->error_message);

    integrand_array[index_k*ia_size + index_ia_k] = k_integrand;
    integrand_array[index_k*ia_size + index_ia_pk] = exp(lnpk_integrand);

  }

  class_call(background_at_tau(pba,tau,pba->long_info,pba->inter_normal,&last_index,pvecback),
             pba->error_message,
             pnl->error_message);

  Omega_m = pvecback[pba->index_bg_Omega_m];
  Omega_v = 1.-pvecback[pba->index_bg_Omega_m]-pvecback[pba->index_bg_Omega_r];

  // for debugging:
  //printf("Call Halofit at z=%e\n",pba->a_today/pvecback[pba->index_bg_a]-1.);

  /* minimum value of R such that the integral giving sigma_R is
     converged.  The parameter halofit_sigma_precision should be
     understood as follows: we trust our calculation of sigma(R) as
     long as the integral reaches a value k_max such that the factor
     exp(-(Rk_max)**2) is already as low as halofit_sigma_precisio,
     shoing that the integreal is converged.  In practise this
     condition is tested only for R_max, the highest value of R in our
     bisection algorithm. Hence a smaller value of
     halofit_sigma_precision will lead to a more precise halofit
     result at the *highest* redshift at which halofit can make
     computations, at the expense of requiring a larger k_max; but
     this parameter is not relevant for the precision on P_nl(k,z) at
     other redshifts, so there is normally no need to change i
   */

  R=sqrt(-log(ppr->halofit_sigma_precision))/integrand_array[(integrand_size-1)*ia_size + index_ia_k];

  class_call(nonlinear_halofit_integrate(
                                         pnl,
                                         integrand_array,
                                         integrand_size,
                                         ia_size,
                                         index_ia_k,
                                         index_ia_pk,
                                         index_ia_sum,
                                         index_ia_ddsum,
                                         R,
                                         halofit_integral_one,
                                         &sum1
                                         ),
             pnl->error_message,
             pnl->error_message);

  sigma  = sqrt(sum1);

  /* the following error should not stop the code: it will arrive
     inevitably at some large redshift, and then the code should not
     stop, but just give up computing P_NL(k,z). This is why we have a
     special error handling here (using class_test_except and free()
     commands to avoid memory leaks, and calling this whole function
     not through a class_call) */

  /*
  class_test_except(sigma < 1.,
                    pnl->error_message,
                    free(pvecback);free(integrand_array),
                    "Your k_max=%g 1/Mpc is too small for Halofit to find the non-linearity scale z_nl at z=%g. Increase input parameter P_k_max_h/Mpc or P_k_max_1/Mpc",
                    pnl->k[pnl->k_size-1],
                    pba->a_today/pvecback[pba->index_bg_a]-1.);
  */

  if (sigma < 1.) {
    * halofit_found_k_max = _FALSE_;
    free(pvecback);
    free(integrand_array);
    return _SUCCESS_;
  }
  else {
    * halofit_found_k_max = _TRUE_;
  }

  xlogr1 = log(R)/log(10.);

  /* maximum value of R in the bisection algorithm leading to the
     determination of R_nl.  For this value we can make a
     conservaitive guess: 1/halofit_min_k_nonlinear, where
     halofit_min_k_nonlinear is the minimum value of k at which we ask
     halofit to give us an estimate of P_nl(k,z). By assumption we
     treat all smaller k's as linear, so we know that
     sigma(1/halofit_min_k_nonlinear) must be <<1 (and if it is not
     the test below will alert us) */

  R=1./ppr->halofit_min_k_nonlinear;

  /* corresponding value of sigma_R */
  class_call(nonlinear_halofit_integrate(
                                         pnl,
                                         integrand_array,
                                         integrand_size,
                                         ia_size,
                                         index_ia_k,
                                         index_ia_pk,
                                         index_ia_sum,
                                         index_ia_ddsum,
                                         R,
                                         halofit_integral_one,
                                         &sum1
                                         ),
             pnl->error_message,
             pnl->error_message);

  sigma  = sqrt(sum1);

  class_test(sigma > 1.,
             pnl->error_message,
             "Your input value for the precision parameter halofit_min_k_nonlinear=%e is too large, such that sigma(R=1/halofit_min_k_nonlinear)=% > 1. For self-consistency, it should have been <1. Decrease halofit_min_k_nonlinear",
             ppr->halofit_min_k_nonlinear,sigma);

  xlogr2 = log(R)/log(10.);

  counter = 0;
  do {
    rmid = pow(10,(xlogr2+xlogr1)/2.0);
    counter ++;

    class_call(nonlinear_halofit_integrate(
                                           pnl,
                                           integrand_array,
                                           integrand_size,
                                           ia_size,
                                           index_ia_k,
                                           index_ia_pk,
                                           index_ia_sum,
                                           index_ia_ddsum,
                                           rmid,
                                           halofit_integral_one,
                                           &sum1
                                           ),
             pnl->error_message,
             pnl->error_message);

    sigma  = sqrt(sum1);

    diff = sigma - 1.0;

    if (diff > ppr->halofit_tol_sigma){
      xlogr1=log10(rmid);
    }
    else if (diff < -ppr->halofit_tol_sigma) {
      xlogr2 = log10(rmid);
    }

    /* The first version of this test woukld let the code continue: */
    /*
    class_test_except(counter > _MAX_IT_,
                      pnl->error_message,
                      free(pvecback);free(integrand_array),
                      "could not converge within maximum allowed number of iterations");
    */
    /* ... but in this situation it sounds better to make it stop and return an error! */
    class_test(counter > _MAX_IT_,
               pnl->error_message,
               "could not converge within maximum allowed number of iterations");

  } while (fabs(diff) > ppr->halofit_tol_sigma);

  /* evaluate all the other integrals at R=rmid */

  class_call(nonlinear_halofit_integrate(
                                         pnl,
                                         integrand_array,
                                         integrand_size,
                                         ia_size,
                                         index_ia_k,
                                         index_ia_pk,
                                         index_ia_sum,
                                         index_ia_ddsum,
                                         rmid,
                                         halofit_integral_two,
                                         &sum2
                                         ),
             pnl->error_message,
             pnl->error_message);

  class_call(nonlinear_halofit_integrate(
                                         pnl,
                                         integrand_array,
                                         integrand_size,
                                         ia_size,
                                         index_ia_k,
                                         index_ia_pk,
                                         index_ia_sum,
                                         index_ia_ddsum,
                                         rmid,
                                         halofit_integral_three,
                                         &sum3
                                         ),
             pnl->error_message,
             pnl->error_message);

  sigma  = sqrt(sum1);
  d1 = -sum2/sum1;
  d2 = -sum2*sum2/sum1/sum1 - sum3/sum1;

  rknl  = 1./rmid;
  rneff = -3.-d1;
  rncur = -d2;

  *k_nl = rknl;

  //fprintf(stderr,"Here\n");

  for (index_k = 0; index_k < pnl->k_size; index_k++){

    rk = pnl->k[index_k];

    if (rk > ppr->halofit_min_k_nonlinear) {

      pk_lin = pk_l[index_k]*pow(pnl->k[index_k],3)*anorm;

      /* in original halofit, this is the beginning of the function halofit() */

      /*SPB11: Standard halofit underestimates the power on the smallest
       * scales by a factor of two. Add an extra correction from the
       * simulations in Bird, Viel,Haehnelt 2011 which partially accounts for
       * this.*/
      /*SPB14: This version of halofit is an updated version of the fit to the massive neutrinos
       * based on the results of Takahashi 2012, (arXiv:1208.2701).
       */
      gam=0.1971-0.0843*rneff+0.8460*rncur;
      a=1.5222+2.8553*rneff+2.3706*rneff*rneff+0.9903*rneff*rneff*rneff+ 0.2250*rneff*rneff*rneff*rneff-0.6038*rncur+0.1749*Omega_v*(1.+w0);
      a=pow(10,a);
      b=pow(10, (-0.5642+0.5864*rneff+0.5716*rneff*rneff-1.5474*rncur+0.2279*Omega_v*(1.+w0)));
      c=pow(10, 0.3698+2.0404*rneff+0.8161*rneff*rneff+0.5869*rncur);
      xmu=0.;
      xnu=pow(10,5.2105+3.6902*rneff);
      alpha=fabs(6.0835+1.3373*rneff-0.1959*rneff*rneff-5.5274*rncur);
      beta=2.0379-0.7354*rneff+0.3157*pow(rneff,2)+1.2490*pow(rneff,3)+0.3980*pow(rneff,4)-0.1682*rncur + fnu*(1.081 + 0.395*pow(rneff,2));

      if(fabs(1-Omega_m)>0.01) { /*then omega evolution */
        f1a=pow(Omega_m,(-0.0732));
        f2a=pow(Omega_m,(-0.1423));
        f3a=pow(Omega_m,(0.0725));
        f1b=pow(Omega_m,(-0.0307));
        f2b=pow(Omega_m,(-0.0585));
        f3b=pow(Omega_m,(0.0743));
        frac=Omega_v/(1.-Omega_m);
        f1=frac*f1b + (1-frac)*f1a;
        f2=frac*f2b + (1-frac)*f2a;
        f3=frac*f3b + (1-frac)*f3a;
      }
      else {
        f1=1.;
        f2=1.;
        f3=1.;
      }

      y=(rk/rknl);
      pk_halo = a*pow(y,f1*3.)/(1.+b*pow(y,f2)+pow(f3*c*y,3.-gam));
      pk_halo=pk_halo/(1+xmu*pow(y,-1)+xnu*pow(y,-2))*(1+fnu*(0.977-18.015*(Omega0_m-0.3)));
      // rk is in 1/Mpc, 47.48and 1.5 in Mpc**-2, so we need an h**2 here (Credits Antonio J. Cuesta)
      pk_linaa=pk_lin*(1+fnu*47.48*pow(rk/pba->h,2)/(1+1.5*pow(rk/pba->h,2)));
      pk_quasi=pk_lin*pow((1+pk_linaa),beta)/(1+pk_linaa*alpha)*exp(-y/4.0-pow(y,2)/8.0);

      pk_nl[index_k] = (pk_halo+pk_quasi)/pow(pnl->k[index_k],3)/anorm;

      /* in original halofit, this is the end of the function halofit() */
    }
    else {
      pk_nl[index_k] = pk_l[index_k];
    }
  }

  free(pvecback);
  free(integrand_array);
  return _SUCCESS_;
}

/**
 * Internal routione of Halofit. In original Halofit, this is
 * equivalent to the function wint()
*/

int nonlinear_halofit_integrate(
                                struct nonlinear *pnl,
                                double * integrand_array,
                                int integrand_size,
                                int ia_size,
                                int index_ia_k,
                                int index_ia_pk,
                                int index_ia_sum,
                                int index_ia_ddsum,
                                double R,
                                enum halofit_integral_type type,
                                double * sum
                                ) {

  double k,pk,x2,integrand;
  int index_k;
  double anorm = 1./(2*pow(_PI_,2));

    for (index_k=0; index_k < integrand_size; index_k++) {
      k = integrand_array[index_k*ia_size + index_ia_k];
      pk = integrand_array[index_k*ia_size + index_ia_pk];
      x2 = k*k*R*R;

      integrand = pk*k*k*anorm*exp(-x2);
      if (type == halofit_integral_two) integrand *= 2.*x2;
      if (type == halofit_integral_three) integrand *= 4.*x2*(1.-x2);

      integrand_array[index_k*ia_size + index_ia_sum] = integrand;
    }

    /* fill in second derivatives */
    class_call(array_spline(integrand_array,
                            ia_size,
                            integrand_size,
                            index_ia_k,
                            index_ia_sum,
                            index_ia_ddsum,
                            _SPLINE_NATURAL_,
                            pnl->error_message),
               pnl->error_message,
               pnl->error_message);

    /* integrate */
    class_call(array_integrate_all_spline(integrand_array,
                                          ia_size,
                                          integrand_size,
                                          index_ia_k,
                                          index_ia_sum,
                                          index_ia_ddsum,
                                          sum,
                                          pnl->error_message),
               pnl->error_message,
               pnl->error_message);

  return _SUCCESS_;
}

/** Calculates the sigma integral for a given scale R
 * @param ppr Input: pointer to precision structure
 * @param pba Input: pointer to background structure
 * @param pba Input: pointer to perturbation structure
 * @param ppm Input: pointer to primordial structure
 * @param pnl Input: pointer to nonlinear structure
 * @param R   Input: scale at which to compute sigma
 * @param *lnk_l     Input: logarithm of the wavevector for either index_m or index_cb
 * @param *lnpk_l    Input: logarithm of the linear power spectrum for both index_m and index_cb
 * @param *ddlnpk_l  Input: spline of the logarithm of the linear power spectrum for either index_m or index_cb
 * @param * sigma    Output: Sigma
 * @return the error status
 */ 

int nonlinear_hmcode_sigma(
                  struct precision * ppr,
                  struct background * pba,
                  struct perturbs * ppt,
                  struct primordial * ppm,
                  struct nonlinear * pnl,
                  double R,
                  double *lnk_l,
                  double *lnpk_l,
                  double *ddlnpk_l,                                  
                  double * sigma
                  ) {
  double pk, lnpk;

  double * array_for_sigma;
  int index_num;
  int index_k;
  int index_sigma;
  int index_ddsigma;
  int i;
  int integrand_size;
  int last_index=0;

  double k,W,x,t;
  
  i=0;
  index_k=i;
  i++;
  index_sigma=i;
  i++;
  index_ddsigma=i;
  i++;
  index_num=i;
  
  integrand_size=(int)(log(pnl->k_extra[pnl->k_size_extra-1]/pnl->k_extra[0])/log(10.)*ppr->hmcode_k_per_decade)+1;
  class_alloc(array_for_sigma,
              integrand_size*index_num*sizeof(double),
              pnl->error_message);
          
  for (i=integrand_size-1;i>=0;i--) {
    k=pnl->k_extra[0]*pow(10.,i/ppr->hmcode_k_per_decade);
    t = 1./(1.+k);
    if (i == (integrand_size-1)) k *= 0.9999999; // to prevent rounding error leading to k being bigger than maximum value
    x=k*R;
    if (x<0.01) {
      W = 1.-(pow(x, 2.)/10.);
    }	
    else {
      W = 3./x/x/x*(sin(x)-x*cos(x));
    }
    
    class_call(array_interpolate_spline(lnk_l,
                                        pnl->k_size_extra,
                                        lnpk_l,
                                        ddlnpk_l,
                                        1,
                                        log(k),
                                        &last_index,
                                        &lnpk,
                                        1,
                                        pnl->error_message),
               pnl->error_message,
               pnl->error_message);
    
    pk = exp(lnpk);
    
    array_for_sigma[(integrand_size-1-i)*index_num+index_k] = t;
    array_for_sigma[(integrand_size-1-i)*index_num+index_sigma] = k*k*k*pk*W*W/(t*(1.-t));
    //if (i<pnl->k_size && R==ppr->rmin_for_sigtab/pba->h) fprintf(stdout, "%e %e\n", k, array_for_sigma[(integrand_size-1-i)*index_num+index_sigma]); 
  }

  class_call(array_spline(array_for_sigma,
                          index_num,
                          integrand_size,
                          index_k,
                          index_sigma,
                          index_ddsigma,
                          _SPLINE_EST_DERIV_,
                          pnl->error_message),
             pnl->error_message,
             pnl->error_message);

  class_call(array_integrate_all_trapzd_or_spline(array_for_sigma,
                                        index_num,
                                        integrand_size,
                                        0, //integrand_size-1,
                                        index_k,
                                        index_sigma,
                                        index_ddsigma,
                                        sigma,
                                        pnl->error_message),
             pnl->error_message,
             pnl->error_message);

	//for (i=0;i<pnl->k_size;i++) {
		//fprintf(stdout, "%e %e %e\n", pnl->k[i], array_for_sigma[i*index_num+index_sigma], array_for_sigma[i*index_num+index_ddsigma]);    		
//	}

  free(array_for_sigma);

  *sigma = sqrt(*sigma/(2.*_PI_*_PI_));
  //fprintf(stdout, "%e\n", *sigma); 

  return _SUCCESS_;

  

}

/** Calculates the d\sigma/dR integral for a given scale R
 * @param ppr Input: pointer to precision structure
 * @param pba Input: pointer to background structure
 * @param pba Input: pointer to perturbation structure
 * @param ppm Input: pointer to primordial structure
 * @param pnl Input: pointer to nonlinear structure
 * @param R   Input: scale at which to compute sigma
 * @param *lnk_l     Input: logarithm of the wavevector for either index_m or index_cb
 * @param *lnpk_l    Input: logarithm of the linear power spectrum for both index_m and index_cb
 * @param *ddlnpk_l  Input: spline of the logarithm of the linear power spectrum for either index_m or index_cb
 * @param * sigma_prime    Output: d\sigma/dR
 * @return the error status
 */ 

int nonlinear_hmcode_sigma_prime(
                  struct precision * ppr,
                  struct background * pba,
                  struct perturbs * ppt,
                  struct primordial * ppm,
                  struct nonlinear * pnl,
                  double R,
                  double *lnk_l,
                  double *lnpk_l,
                  double *ddlnpk_l,                                  
                  double * sigma_prime
                  ) {
  double pk, lnpk;

  double * array_for_sigma_prime;
  int index_num;
  int index_k;
  int index_sigma_prime;
  int index_ddsigma_prime;
  int integrand_size;
  int last_index=0;
  int i;

  double k,W,W_prime,x,t;
  
  i=0;
  index_k=i;
  i++;
  index_sigma_prime=i;
  i++;
  index_ddsigma_prime=i;
  i++;
  index_num=i;
  
  integrand_size=(int)(log(pnl->k_extra[pnl->k_size_extra-1]/pnl->k_extra[0])/log(10.)*ppr->hmcode_k_per_decade)+1;
  class_alloc(array_for_sigma_prime,
              integrand_size*index_num*sizeof(double),
              pnl->error_message);
            
  for (i=integrand_size-1;i>=0;i--) {
    k=pnl->k_extra[0]*pow(10.,i/ppr->hmcode_k_per_decade);
    t = 1./(1.+k);
    if (i == (integrand_size-1)) k *= 0.9999999; // to prevent rounding error leading to k being bigger than maximum value
    x=k*R;
	if (x<0.01) {
		W = 1.-(x*x/10.);
		W_prime = -0.2*x;
		
	}	
	else {
		 W = 3./x/x/x*(sin(x)-x*cos(x));
		 W_prime=3./x/x*sin(x)-9./x/x/x/x*(sin(x)-x*cos(x));

    }
    
    class_call(array_interpolate_spline(lnk_l,
                                        pnl->k_size_extra,
                                        lnpk_l,
                                        ddlnpk_l,
                                        1,
                                        log(k),
                                        &last_index,
                                        &lnpk,
                                        1,
                                        pnl->error_message),
               pnl->error_message,
               pnl->error_message);
    
    pk = exp(lnpk);
    
    array_for_sigma_prime[(integrand_size-1-i)*index_num+index_k] = t;
    array_for_sigma_prime[(integrand_size-1-i)*index_num+index_sigma_prime] = k*k*k*pk*2.*k*W*W_prime/(t*(1.-t));
  }

  class_call(array_spline(array_for_sigma_prime,
                          index_num,
                          integrand_size,
                          index_k,
                          index_sigma_prime,
                          index_ddsigma_prime,
                          _SPLINE_EST_DERIV_,
                          pnl->error_message),
             pnl->error_message,
             pnl->error_message);

  class_call(array_integrate_all_trapzd_or_spline(array_for_sigma_prime,
                                        index_num,
                                        integrand_size,
                                        0, //integrand_size-1,
                                        index_k,
                                        index_sigma_prime,
                                        index_ddsigma_prime,
                                        sigma_prime,
                                        pnl->error_message),
             pnl->error_message,
             pnl->error_message);

//	for (i=0;i<integrand_size;i++) {
//		fprintf(stdout, "%e, %e, %e, %e\n", *sigma_prime, array_for_sigma_prime[i*index_num+index_k], array_for_sigma_prime[i*index_num+index_sigma_prime], array_for_sigma_prime[i*index_num+index_ddsigma_prime]);    		
//	}

  free(array_for_sigma_prime);

  *sigma_prime = *sigma_prime/(2.*_PI_*_PI_);
  //fprintf(stdout, "%e\n", *sigma_prime); 

  return _SUCCESS_;

  

}

/** Calculates the sigma_velocitydispersion integral for a given scale R
 * @param ppr Input: pointer to precision structure
 * @param pba Input: pointer to background structure
 * @param pba Input: pointer to perturbation structure
 * @param ppm Input: pointer to primordial structure
 * @param pnl Input: pointer to nonlinear structure
 * @param R   Input: scale at which to compute sigma
 * @param *lnk_l     Input: logarithm of the wavevector for either index_m or index_cb
 * @param *lnpk_l    Input: logarithm of the linear power spectrum for both index_m and index_cb
 * @param *ddlnpk_l  Input: spline of the logarithm of the linear power spectrum for either index_m or index_cb
 * @param * sigma_disp Output: \sigma_{disp}
 * @return the error status
 */ 

int nonlinear_hmcode_sigma_disp(
                  struct precision * ppr,
                  struct background * pba,
                  struct perturbs * ppt,
                  struct primordial * ppm,
                  struct nonlinear * pnl,
                  double R,
                  double *lnk_l,
                  double *lnpk_l,
                  double *ddlnpk_l,               
                  double * sigma_disp
                  ) {
  double pk, lnpk;

  double * array_for_sigma_disp;
  int index_num;
  int index_k;
  int index_y;
  int index_ddy;
  int integrand_size;
  int last_index=0;
  int i;

  double k,W,x;
  
  i=0;
  index_k=i;
  i++;
  index_y=i;
  i++;
  index_ddy=i;
  i++;
  index_num=i;
  
  integrand_size=(int)(log(pnl->k_extra[pnl->k_size_extra-1]/pnl->k_extra[0])/log(10.)*ppr->hmcode_k_per_decade)+1;
  class_alloc(array_for_sigma_disp,
              integrand_size*index_num*sizeof(double),
              pnl->error_message);
            
  for (i=0;i<integrand_size;i++) {
    k=pnl->k_extra[0]*pow(10.,i/ppr->hmcode_k_per_decade);
    if (i == (integrand_size-1)) k *= 0.9999999; // to prevent rounding error leading to k being bigger than maximum value
    x=k*R;
	if (x<0.01) {
		W = 1.-(pow(x, 2.)/10.);
	}	
	else {
		 W = 3./x/x/x*(sin(x)-x*cos(x));
    }
    
    class_call(array_interpolate_spline(lnk_l,
                                        pnl->k_size_extra,
                                        lnpk_l,
                                        ddlnpk_l,
                                        1,
                                        log(k),
                                        &last_index,
                                        &lnpk,
                                        1,
                                        pnl->error_message),
               pnl->error_message,
               pnl->error_message);
    
    pk = exp(lnpk);
   
    
    array_for_sigma_disp[i*index_num+index_k]=k;
    array_for_sigma_disp[i*index_num+index_y]=pk*W*W;
  }

  class_call(array_spline(array_for_sigma_disp,
                          index_num,
                          integrand_size,
                          index_k,
                          index_y,
                          index_ddy,
                          _SPLINE_EST_DERIV_,
                          pnl->error_message),
             pnl->error_message,
             pnl->error_message);

  class_call(array_integrate_all_spline(array_for_sigma_disp,
                                        index_num,
                                        integrand_size,
                                        index_k,
                                        index_y,
                                        index_ddy,
                                        sigma_disp,
                                        pnl->error_message),
             pnl->error_message,
             pnl->error_message);

  free(array_for_sigma_disp);

  *sigma_disp = sqrt(*sigma_disp/(2.*_PI_*_PI_)/3); // unit: [Mpc]

  return _SUCCESS_;

}

/** Function that fills pnl->rtab, pnl->stab and pnl->ddstab with (r, sigma, ddsigma)
 * logarithmically spaced in r.
 * Called by nonlinear_init at for all tau to account for scale-dependant growth
 * before nonlinear_hmcode is called 
 * @param ppr Input: pointer to precision structure
 * @param pba Input: pointer to background structure
 * @param pba Input: pointer to perturbation structure
 * @param ppm Input: pointer to primordial structure
 * @param pnl Input: pointer to nonlinear structure
 * @param index_tau  Input: index of tau, at which to compute the nl correction
 * @param *lnk_l    Input: logarithm of the wavevector for either index_m or index_cb
 * @param *lnpk_l   Input: logarithm of the linear power spectrum for either index_m or index_cb
 * @param *ddlnpk_l Input: spline of the logarithm of the linear power spectrum for either index_m or index_cb
 * @return the error status
 * */

int nonlinear_hmcode_fill_sigtab(
              struct precision * ppr,
						  struct background * pba,
						  struct perturbs * ppt,
						  struct primordial * ppm,
						  struct nonlinear * pnl,
              int index_tau,
              double *lnk_l,
						  double *lnpk_l,
              double *ddlnpk_l             
						  ) {
	
  double r;
  double rmin, rmax;
  double sig;
  double * sigtab;
  int i, index_r, index_sig, index_ddsig, index_n, nsig;
	
	rmin = ppr->rmin_for_sigtab/pba->h;
  rmax = ppr->rmax_for_sigtab/pba->h;
  nsig = ppr->n_hmcode_tables;
  
  i=0;
  index_r=i;
  i++;
  index_sig=i;
  i++;
  index_ddsig=i;
  i++;
  index_n=i;
  
  class_alloc((sigtab),(nsig*index_n*sizeof(double)),pnl->error_message);
  
  for (i=0;i<nsig;i++){
    r=exp(log(rmin)+log(rmax/rmin)*i/(nsig-1));
    class_call(nonlinear_hmcode_sigma(ppr,pba,ppt,ppm,pnl,r,lnk_l,lnpk_l,ddlnpk_l,&sig), 
      pnl->error_message, pnl->error_message); 
    sigtab[i*index_n+index_r]=r;
    sigtab[i*index_n+index_sig]=sig;
  }
  
  class_call(array_spline(sigtab,
						  index_n,
						  nsig,
						  index_r,
						  index_sig,
						  index_ddsig,
						  _SPLINE_EST_DERIV_,
						  pnl->error_message), 
					pnl->error_message,
					pnl->error_message); 
  if (index_tau == pnl->tau_size-1){        
    for (i=0;i<nsig;i++){
      pnl->rtab[i] = sigtab[i*index_n+index_r];
      pnl->stab[i] = sigtab[i*index_n+index_sig];
      pnl->ddstab[i] = sigtab[i*index_n+index_ddsig];  
    }
  } 
  else{
    for (i=0;i<nsig;i++){  
      pnl->stab[i] = sigtab[i*index_n+index_sig];
      pnl->ddstab[i] = sigtab[i*index_n+index_ddsig];
    }
  }        
  
  free(sigtab); 
  
  return _SUCCESS_; 
}	


/** Function that fills pnl->tautable and pnl->growtable with (tau, D(tau))
 * linearly spaced in scalefactor a.
 * Called by nonlinear_init at before the loop over tau 
 * 
 * @param ppr Input: pointer to precision structure
 * @param pba Input: pointer to background structure (will provide the scale independent growth factor)
 * @param pnl Input/Output: pointer to nonlinear structure
 * @return the error status
 */

int nonlinear_hmcode_fill_growtab(
              struct precision * ppr,
						  struct background * pba,
						  struct nonlinear * pnl            
						  ){
	
	double z, ainit, amax, scalefactor, tau_growth;
  int index_scalefactor, last_index, ng;  
  double * pvecback;
  
  ng = ppr->n_hmcode_tables;
  ainit = ppr->ainit_for_growtab;
  amax = ppr->amax_for_growtab;
  
	last_index = 0;
	
  class_alloc(pnl->growtable,ng*sizeof(double),pnl->error_message);
  class_alloc(pnl->ztable,ng*sizeof(double),pnl->error_message);
  class_alloc(pnl->tautable,ng*sizeof(double),pnl->error_message);
  class_alloc(pvecback,pba->bg_size*sizeof(double),pnl->error_message);
  
  for (index_scalefactor=0;index_scalefactor<ng;index_scalefactor++){
		scalefactor = ainit+(amax-ainit)*(index_scalefactor)/(ng-1);
		z = 1./scalefactor-1.;
		
		pnl->ztable[index_scalefactor] = z;
		
		class_call(background_tau_of_z(
                        pba,
                        z,
                        &tau_growth
                        ),
					pba->error_message, pnl->error_message);
					
		pnl->tautable[index_scalefactor] = tau_growth;		
			
		class_call(background_at_tau(pba,tau_growth,pba->long_info,pba->inter_normal,&last_index,pvecback),
             pba->error_message,
             pnl->error_message);
             
    pnl->growtable[index_scalefactor] = pvecback[pba->index_bg_D]; 
    
    // for debugging:
    //fprintf(stdout, "%e %e\n", exp(scalefactor), pnl->growtable[index_scalefactor]/exp(scalefactor));      			
	}								

	free(pvecback);
	  
	return _SUCCESS_; 
}

/** This function finds the scale independent growth factor by integrating the approximate relation 
 * d(lnD)/d(lna) = Omega_m(z)^gamma by Linder & Cahn 2007
 * 
 * @param ppr Input: pointer to precision structure
 * @param pba Input: pointer to background structure
 * @param pnl Input: pointer to nonlinear structure
 * @param a   Input: scalefactor
 * @param w0  Input: dark energy equation of state today
 * @param wa  Input: dark energy equation of state varying with a: w=w0+(1-a)wa
 * @param growth Output: scale independent growth factor at a
 * @return the error status
 */
int nonlinear_hmcode_growint(
              struct precision * ppr,
						  struct background * pba,
						  struct nonlinear * pnl,            
						  double a,
              double w0,
              double wa,
						  double * growth
						  ){
	
	double z, ainit, amax, scalefactor, gamma, Omega_m, Omega0_m, Omega0_v, Omega0_k, Hubble2, X_de;
  int i, index_scalefactor, index_a, index_growth, index_ddgrowth, index_gcol, ng; // index_scalefactor is a running index while index_a is a column index
  double * pvecback;
  double * integrand;
  
  ng = 1024; // number of growth values (stepsize of the integral), should not be hardcoded and replaced by a precision parameter
  ainit = a;
  amax = 1.;
  
  Omega0_m = (pba->Omega0_cdm + pba->Omega0_b + pba->Omega0_ncdm_tot + pba->Omega0_dcdm);
  Omega0_v = 1. - (Omega0_m + pba->Omega0_g + pba->Omega0_ur);
  Omega0_k = 1. - (Omega0_m + Omega0_v + pba->Omega0_g + pba->Omega0_ur);
  
  i=0;
  index_a = i;
  i++;
  index_growth = i;
  i++;
  index_ddgrowth = i;
  i++;
  index_gcol = i;
	
  class_alloc(integrand,ng*index_gcol*sizeof(double),pnl->error_message);
  class_alloc(pvecback,pba->bg_size*sizeof(double),pnl->error_message);
  
  if (ainit == amax) {
			*growth = 1.;
	}	
	else {
  
		for (index_scalefactor=0;index_scalefactor<ng;index_scalefactor++){
			scalefactor = ainit+(amax-ainit)*(index_scalefactor)/(ng-1);
			z = 1./scalefactor-1.;
      X_de = pow(scalefactor, -3.*(1.+w0+wa))*exp(-3.*wa*(1.-scalefactor));
      Hubble2 = (Omega0_m*pow((1.+z), 3.) + Omega0_k*pow((1.+z), 2.) + Omega0_v*X_de);
      Omega_m = (Omega0_m*pow((1.+z), 3.))/Hubble2;//TBC check that the matching between the background quantity and this fitting formula improves by using Omega_cb (as it is done in background). Carefull: Hubble remains with Omega0_m 
 
			if (w0 == -1.){
				gamma = 0.55;
			} 
			else if (w0 < -1.){
				gamma = 0.55+0.02*(1+w0);
			}
			else {
				gamma = 0.55+0.05*(1+w0);
			}
			integrand[index_scalefactor*index_gcol+index_a] = scalefactor;
			integrand[index_scalefactor*index_gcol+index_growth]= -pow(Omega_m, gamma)/scalefactor;
    }
    
    class_call(array_spline(integrand,
                        index_gcol,
                        ng,
                        index_a,
                        index_growth,
                        index_ddgrowth,
                        _SPLINE_EST_DERIV_,
                        pnl->error_message),
           pnl->error_message,
           pnl->error_message);

    class_call(array_integrate_all_trapzd_or_spline(integrand,
                                      index_gcol,
                                      ng,
                                      0, //ng-1,
                                      index_a,
                                      index_growth,
                                      index_ddgrowth,
                                      growth,
                                      pnl->error_message),
           pnl->error_message,
           pnl->error_message);
  
    *growth = exp(*growth);
          
	}
  //fprintf(stdout, "%e %e \n", a, *growth);
	free(pvecback);
	free(integrand);
	
  return _SUCCESS_; 	
}

/** This is the fourier transform of the NFW density profile.
 * 
 * @param k   Input: wave vector
 * @param rv  Input: virial radius
 * @param c   Input: concentration = rv/rs (with scale radius rs)
 * @param window_nfw Output: Window Function of the NFW profile
 * @return the error status  
 * 
 *   */
int nonlinear_hmcode_window_nfw(
						  					 struct nonlinear * pnl,
						  					 double k,
						  					 double rv,
						  					 double c,
												 double *window_nfw
												 ){	
	double si1, si2, ci1, ci2, ks;
	double p1, p2, p3;									 
																
	ks = k*rv/c;
	
	class_call(sine_integral(
													ks*(1.+c),
													&si2,
                          pnl->error_message
													),
					pnl->error_message, pnl->error_message);	
	
	class_call(sine_integral(
													ks,
													&si1,
                          pnl->error_message
													),
					pnl->error_message, pnl->error_message);				
	
	class_call(cosine_integral(
													ks*(1.+c),
													&ci2,
                          pnl->error_message
													),
					pnl->error_message, pnl->error_message);	
	
	class_call(cosine_integral(
													ks,
													&ci1,
                          pnl->error_message
													),
					pnl->error_message, pnl->error_message);		

  p1=cos(ks)*(ci2-ci1);
  p2=sin(ks)*(si2-si1);
  p3=sin(ks*c)/(ks*(1.+c));

  *window_nfw=p1+p2-p3;
  *window_nfw=*window_nfw/(log(1.+c)-c/(1.+c));
	
	return _SUCCESS_;
}

/** This is the Sheth-Tormen halo mass function (1999, MNRAS, 308, 119) 
 * 
 * @param nu   Input: the \nu parameter that depends on the halo mass via \nu(M) = \delta_c/\sigma(M)
 * @param hmf  Output: Value of the halo mass function at this \nu
 * @return the error status  
 * */
int nonlinear_hmcode_halomassfunction(
                                      double nu, 
                                      double *hmf
                                      ){
                                        
  double p, q, A;
	
  p=0.3;
	q=0.707;
	A=0.21616;
  
  *hmf=A*(1.+(pow(q*nu*nu, -p)))*exp(-q*nu*nu/2.);
  
  return _SUCCESS_;
}


/** Computes the nonlinear correction on the linear power spectrum via 
 * the method presented in Mead et al. 1505.07833
 * @param ppr Input: pointer to precision structure
 * @param pba Input: pointer to background structure
 * @param pba Input: pointer to perturbation structure
 * @param ppm Input: pointer to primordial structure
 * @param pnl Input: pointer to nonlinear structure
 * @param index_pk   Input: index of the pk type, either index_m or index_cb
 * @param index_tau  Input: index of tau, at which to compute the nl correction
 * @param tau        Input: tau, at which to compute the nl correction
 * @param *pk_l      Input: pointer to the linear power spectrum
 * @param *pk_nl     Output:nonlinear power spectrum
 * @param **lnk_l    Input: logarithm of the wavevector for both index_m and index_cb
 * @param **lnpk_l   Input: logarithm of the linear power spectrum for both index_m and index_cb
 * @param **ddlnpk_l Input: spline of the logarithm of the linear power spectrum for both index_m and index_cb
 * @param *k_nl      Output:nonlinear scale for index_m and index_cb
 * @return the error status
 */

int nonlinear_hmcode(
                      struct precision *ppr,
                      struct background *pba,
                      struct perturbs *ppt,
                      struct primordial *ppm,
                      struct nonlinear *pnl,
                      int index_pk,
                      int index_tau,
                      double tau,
                      double *pk_l,                      
                      double *pk_nl,
                      double **lnk_l,
                      double **lnpk_l,
                      double **ddlnpk_l,
                      double *k_nl,
                      short * halofit_found_k_max                        
                      ) {
  
  /* integers */
  int index_mass, i, ng, nsig;
  int index_k, index_ncol;
  int last_index=0;  
  int index_pk_cb;
  int counter, index_nl;
  
	int index_nu, index_cut;
  int index_y;
  int index_ddy;
  
  /* Background parameters */
  double Omega_m,fnu,Omega0_m;
  double z_at_tau;
  double rho_crit_today_in_msun_mpc3;
  double growth;  
  double anorm;
  
  /* temporary numbers */ 
  double m, r, nu, sig, sigf;
	double diff, r1, r2;
  
  /* HMcode parameters */
  double mmin, mmax, nu_min;
  
  double sigma_disp, sigma_disp100, sigma8;
  double delta_c, Delta_v;
  double fraction;
  
  double sigma_nl, nu_nl, r_nl;
  double sigma_prime;
  double dlnsigdlnR;  
  double n_eff; 
  double alpha;

  double z_form, g_form;
  
  double eta;
  double gst, window_nfw;
  double nu_cut;
  double fac, k_star, fdamp;
  double pk_lin, pk_2h, pk_1h;
  
  /* data fields */ 
  double * pvecback;  
  double * conc;
  double * mass;
  double * sigma_r;
	double * sigmaf_r;
  double * r_virial;
  double * r_real;
  double * nu_arr;
  
  double * p1h_integrand; 
  
  
  /** include precision parameters that control the number of entries in the growth and sigma tables */
  ng = ppr->n_hmcode_tables;
  nsig = ppr->n_hmcode_tables;

  
  /** Call all the relevant background parameters at this tau */
  class_alloc(pvecback,pba->bg_size*sizeof(double),pnl->error_message);

  Omega0_m = (pba->Omega0_cdm + pba->Omega0_b + pba->Omega0_ncdm_tot + pba->Omega0_dcdm);
  
  /** If index_pk_cb, choose Omega0_cb as the matter density parameter. 
   * If index_pk_m, choose Omega0_cbn as the matter density parameter. */
  if (index_pk==pnl->index_pk_cb){
    Omega0_m = Omega0_m - pba->Omega0_ncdm_tot;
  }
  
  fnu      = pba->Omega0_ncdm_tot/Omega0_m;
  anorm    = 1./(2*pow(_PI_,2));  
  
  class_call(background_at_tau(pba,tau,pba->long_info,pba->inter_normal,&last_index,pvecback),
             pba->error_message,
             pnl->error_message);

  Omega_m = pvecback[pba->index_bg_Omega_m];//TBC (i.e. check if for P_cb here we should use Omega_cb) here the total time varying Omega_m is used for delta_c and for Delta_v according to the Mead fit of the Massara simulations.

  growth = pvecback[pba->index_bg_D];

  z_at_tau = 1./pvecback[pba->index_bg_a]-1.;
  
  /* The number below does the unit conversion to solar masses over Mpc^3: 2.77474589e11=rho_c/h^2 [Msun/Mpc^3] with rho_c = 3*c^2 / 8*pi*G*/
  rho_crit_today_in_msun_mpc3 = _RHO_CRIT_MSUN_MPC3_*pow(pba->h, 2); 
  
  free(pvecback);
  
  /** Test whether pk_cb has to be taken into account (only if we have massive neutrinos)*/
  if (pba->has_ncdm==_TRUE_){
    index_pk_cb = pnl->index_pk_cb;
  }
  else {
    index_pk_cb = index_pk;
  }
  
   
  /** Get sigma(R=8 Mpc/h), sigma_disp(R=0), sigma_disp(R=100 Mpc/h) and write them into pnl structure */
  class_call(nonlinear_hmcode_sigma(ppr,pba,ppt,ppm,pnl,8./pba->h,lnk_l[index_pk],lnpk_l[index_pk],ddlnpk_l[index_pk],&sigma8), 
			pnl->error_message, pnl->error_message);	
  class_call(nonlinear_hmcode_sigma_disp(ppr,pba,ppt,ppm,pnl,0.,lnk_l[index_pk],lnpk_l[index_pk],ddlnpk_l[index_pk],&sigma_disp), 
			pnl->error_message, pnl->error_message);
  class_call(nonlinear_hmcode_sigma_disp(ppr,pba,ppt,ppm,pnl,100./pba->h,lnk_l[index_pk],lnpk_l[index_pk],ddlnpk_l[index_pk],&sigma_disp100), 
			pnl->error_message, pnl->error_message);			
  
  pnl->sigma_8[index_pk][index_tau] = sigma8;
  pnl->sigma_disp[index_pk][index_tau] = sigma_disp;
  pnl->sigma_disp_100[index_pk][index_tau] = sigma_disp100;
  
   /** Initialisation steps for the 1-Halo Power Integral */
  mmin=ppr->mmin_for_p1h_integral/pba->h; //Minimum mass for integration; (unit conversion from  m[Msun/h] to m[Msun]  )
  mmax=ppr->mmax_for_p1h_integral/pba->h; //Maximum mass for integration;

  class_alloc(mass,ppr->nsteps_for_p1h_integral*sizeof(double),pnl->error_message);
  class_alloc(r_real,ppr->nsteps_for_p1h_integral*sizeof(double),pnl->error_message);
  class_alloc(r_virial,ppr->nsteps_for_p1h_integral*sizeof(double),pnl->error_message); 
  class_alloc(sigma_r,ppr->nsteps_for_p1h_integral*sizeof(double),pnl->error_message);
  class_alloc(sigmaf_r,ppr->nsteps_for_p1h_integral*sizeof(double),pnl->error_message);
  class_alloc(nu_arr,ppr->nsteps_for_p1h_integral*sizeof(double),pnl->error_message);
  
  // Linear theory density perturbation threshold for spherical collapse
  delta_c = 1.59+0.0314*log(sigma8); //Mead et al. (2015; arXiv 1505.07833)
  delta_c = delta_c*(1.+0.0123*log10(Omega_m)); //Nakamura & Suto (1997) fitting formula for LCDM models (as in Mead 2016)
  delta_c = delta_c*(1.+0.262*fnu); //Mead et al. (2016; arXiv 1602.02154) neutrino addition
  
  // virialized overdensity
  Delta_v=418.*pow(Omega_m, -0.352); //Mead et al. (2015; arXiv 1505.07833)          
  Delta_v=Delta_v*(1.+0.916*fnu); //Mead et al. (2016; arXiv 1602.02154) neutrino addition
  
  // mass or radius fraction respectively
  fraction = pow(0.01, 1./3.);
	
	/* Fill the arrays needed for the P1H Integral: mass, r_real, r_virial, nu_arr, sigma_r, sigmaf_r
   * The P1H Integral is an integral over nu=delta_c/sigma(M), where M is connected to R via R=(3M)/(4*pi*rho_m).
   * The Integrand is M*Window^2{nu(M)*k, Rv(M), c(M)}*f(nu) with the window being the fouriertransformed
   * NFW profile, Rv = R/Delta_v^(1/3) and Sheth-Thormen halo mass function f.
   * The halo concentration-mass-relation c(M) will be found later.  */
   
  for (index_mass=0;index_mass<ppr->nsteps_for_p1h_integral;index_mass++){
	  
    m = exp(log(mmin)+log(mmax/mmin)*(index_mass)/(ppr->nsteps_for_p1h_integral-1));
	  r = pow((3.*m/(4.*_PI_*rho_crit_today_in_msun_mpc3*Omega0_m)), (1./3.)); 
	  mass[index_mass] = m;
	  r_real[index_mass] = r;
	  r_virial[index_mass] = r_real[index_mass]/pow(Delta_v, 1./3.);
	  
    class_call(array_interpolate_spline(pnl->rtab,
										  nsig,
										  pnl->stab,
										  pnl->ddstab,
										  1,
										  r,
										  &last_index,
										  &sig,
										  1,
										  pnl->error_message),
					pnl->error_message, pnl->error_message);
	  
    class_call(array_interpolate_spline(pnl->rtab,
										  nsig,
										  pnl->stab,
										  pnl->ddstab,
										  1,
										  r*fraction,
										  &last_index,
										  &sigf,
										  1,
										  pnl->error_message),
					pnl->error_message, pnl->error_message);

		nu=delta_c/sig;
	  sigma_r[index_mass] = sig;
	  sigmaf_r[index_mass] = sigf;
	  nu_arr[index_mass] = nu;				
  }
  
  /** find nonlinear scales k_nl and r_nl and the effective spectral index n_eff */
  nu_nl = 1.;
  nu_min = nu_arr[0];

  /* stop calculating the nonlinear correction if the nonlinear scale is not reached in the table: */
	if (nu_min > nu_nl) {
    if (pnl->nonlinear_verbose>0) fprintf(stdout, " -> [WARNING:] the minimum mass in the mass-table is too large to find the nonlinear scale at this redshift.\n   Decrease mmin_for_p1h_integral\n");
    * halofit_found_k_max = _FALSE_;
    free(mass);
    free(r_real);
    free(r_virial);
    free(sigma_r);
    free(sigmaf_r);
    free(nu_arr);
    return _SUCCESS_;
  }
  
  /* make a first guess for the nonlinear scale */
  class_call(array_interpolate_two_arrays_one_column(
																			nu_arr,
																			r_real,
																			1,
																			0,
																			ppr->nsteps_for_p1h_integral,
																			nu_nl,
																			&r_nl,
																			pnl->error_message),
					pnl->error_message, pnl->error_message);

	class_call(array_search_bisect(ppr->nsteps_for_p1h_integral,nu_arr,nu_nl,&index_nl,pnl->error_message), pnl->error_message, pnl->error_message);
	
	r1 = r_real[index_nl-1];
	r2 = r_real[index_nl+2];
  
  /* // for debugging: (if it happens that r_nl is not between r1 and r2, which should never be the case) 
  fprintf(stdout, "%e %e %e %e\n", r1, nu_arr[index_nl-1], r2, nu_arr[index_nl+2]);
	*/
  
  /* do bisectional iteration between r1 and r2 to find the precise value of r_nl */
  counter = 0;
  do {
    r_nl = (r1+r2)/2.;
    counter ++;
	  
		class_call(nonlinear_hmcode_sigma(ppr,pba,ppt,ppm,pnl,r_nl,lnk_l[index_pk_cb],lnpk_l[index_pk_cb],ddlnpk_l[index_pk_cb],&sigma_nl),
			pnl->error_message, pnl->error_message);		

    diff = sigma_nl - delta_c;

    if (diff > ppr->hmcode_tol_sigma){
      r1=r_nl;
    }
    else if (diff < -ppr->hmcode_tol_sigma) {
      r2 = r_nl;
    }

    class_test(counter > _MAX_IT_,
               pnl->error_message,
               "could not converge within maximum allowed number of iterations");

  } while (fabs(diff) > ppr->halofit_tol_sigma);
	
  if (pnl->nonlinear_verbose>5){
    fprintf(stdout, "number of iterations for r_nl at z = %e: %d\n", z_at_tau, counter);
  }
	*k_nl = 1./r_nl;
  
  if (*k_nl > pnl->k[pnl->k_size-1]) {
    * halofit_found_k_max = _FALSE_;
    free(mass);
    free(r_real);
    free(r_virial);
    free(sigma_r);
    free(sigmaf_r);
    free(nu_arr);
    return _SUCCESS_;
  }
	else {
		* halofit_found_k_max = _TRUE_;
	}
  
  /* call sigma_prime function at r_nl to find the effective spectral index n_eff */
	class_call(nonlinear_hmcode_sigma_prime(ppr,pba,ppt,ppm,pnl,r_nl,lnk_l[index_pk_cb],lnpk_l[index_pk_cb],ddlnpk_l[index_pk_cb],&sigma_prime),
			pnl->error_message, pnl->error_message);
	dlnsigdlnR = r_nl*pow(sigma_nl, -2)*sigma_prime;
  n_eff = -3.- dlnsigdlnR;
  alpha = 3.24*pow(1.85, n_eff);
  
  pnl->sigma_prime[index_pk][index_tau] = sigma_prime;
  
  /** Calculate halo concentration-mass relation conc(mass) (Bullock et al. 2001) */ 
	class_alloc(conc,ppr->nsteps_for_p1h_integral*sizeof(double),pnl->error_message);
    
  for (index_mass=0;index_mass<ppr->nsteps_for_p1h_integral;index_mass++){
		//find growth rate at formation
    g_form = delta_c*growth/sigmaf_r[index_mass];
    if (g_form > 1.) g_form = 1.;
		
    // 
    class_call(array_interpolate_two_arrays_one_column(
																pnl->growtable,
																pnl->ztable,
																1,
																0,
																ng,
																g_form,
																&z_form,
																pnl->error_message),
					pnl->error_message, pnl->error_message);	
		if (z_form < z_at_tau){
			conc[index_mass] = pnl->c_min;
		} else {
			conc[index_mass] = pnl->c_min*(1.+z_form)/(1.+z_at_tau)*pnl->dark_energy_correction;
	  } 	
  }
  
  
	/** Compute the nonlinear correction */
  eta = pnl->eta_0 - 0.3*sigma8; // halo bloating parameter
  k_star=0.584/sigma_disp;   // Damping wavenumber of the 1-halo term at very large scales;
	fdamp = 0.0095*pow(sigma_disp100*pba->h, 1.37); // Damping factor for 2-halo term 
	if (fdamp<1.e-3) fdamp=1.e-3;
  if (fdamp>0.99)  fdamp=0.99;
  
  /* the 1h integral contains the halo mass function proportional to exp(-nu^2).
   * To save time, the integration loop cuts, when nu exceeds a large value, 
   * where the integrand is 0 anyhow. This cut index is found here. */
  nu_cut = 10.;
  if (nu_cut < nu_arr[ppr->nsteps_for_p1h_integral-1]){
    class_call(array_search_bisect(ppr->nsteps_for_p1h_integral,nu_arr,nu_cut,&index_cut,pnl->error_message), pnl->error_message, pnl->error_message);
  }
  else {
    index_cut = ppr->nsteps_for_p1h_integral;
  }
  
  i=0;
  index_nu=i;
  i++;
  index_y=i;
  i++;
  index_ddy=i;
  i++;
  index_ncol=i;
	
	for (index_k = 0; index_k < pnl->k_size; index_k++){
		
		class_alloc(p1h_integrand,index_cut*index_ncol*sizeof(double),pnl->error_message);
		
		pk_lin = pk_l[index_k]*pow(pnl->k[index_k],3)*anorm; //convert P_k to Delta_k^2
		
		for (index_mass=0; index_mass<index_cut; index_mass++){ //Calculates the integrand for the ph1 integral at all nu values
			//get the nu^eta-value of the window
      class_call(nonlinear_hmcode_window_nfw(
																	pnl,
																	pow(nu_arr[index_mass], eta)*pnl->k[index_k],
																	r_virial[index_mass],
																	conc[index_mass],
																  &window_nfw),
					pnl->error_message, pnl->error_message);	
			//get the value of the halo mass function
      class_call(nonlinear_hmcode_halomassfunction(
																	nu_arr[index_mass],
																  &gst),
					pnl->error_message, pnl->error_message);	

			p1h_integrand[index_mass*index_ncol+index_nu] = nu_arr[index_mass];
			
			p1h_integrand[index_mass*index_ncol+index_y] = mass[index_mass]*gst*pow(window_nfw, 2.);
      //if ((tau==pba->conformal_age) && (index_k == 0)) {
        //fprintf(stdout, "%d %e %e\n", index_cut, p1h_integrand[index_mass*index_ncol+index_nu], p1h_integrand[index_mass*index_ncol+index_y]);
			//}
		} 
		class_call(array_spline(p1h_integrand,
                            index_ncol,
                            index_cut,
                            index_nu,
                            index_y,
                            index_ddy,
                            _SPLINE_EST_DERIV_,
                            pnl->error_message),
             pnl->error_message,
             pnl->error_message);
		
		class_call(array_integrate_all_trapzd_or_spline(
																				p1h_integrand,
                                        index_ncol,
                                        index_cut, 
                                        index_cut-1, //0 or n-1
                                        index_nu,
                                        index_y,
                                        index_ddy,
                                        &pk_1h,
                                        pnl->error_message),
             pnl->error_message,
             pnl->error_message);
    

    if (pow(pnl->k[index_k]/k_star, 2)>7.){
      fac = 0.;     //prevents problems if (k/k*)^2 is large
    }
    else{
      fac=exp(-pow((pnl->k[index_k]/k_star), 2.));
    }

    pk_1h = pk_1h*anorm*pow(pnl->k[index_k],3)*(1.-fac)/(rho_crit_today_in_msun_mpc3*Omega0_m);  // dimensionless power
		
		if (fdamp==0){
			pk_2h=pk_lin;
		}else{	
			pk_2h=pk_lin*(1.-fdamp*pow(tanh(pnl->k[index_k]*sigma_disp/sqrt(fdamp)), 2.)); //dimensionless power
		}
		if (pk_2h<0.) pk_2h=0.;	
		pk_nl[index_k] = pow((pow(pk_1h, alpha) + pow(pk_2h, alpha)), (1./alpha))/pow(pnl->k[index_k],3)/anorm; //converted back to P_k
				
		free(p1h_integrand);
	}
	
  // print parameter values  
  if ((pnl->nonlinear_verbose > 1 && tau==pba->conformal_age) || pnl->nonlinear_verbose > 3){
		fprintf(stdout, " -> Parameters at redshift z = %e:\n", z_at_tau); 
		fprintf(stdout, "    fnu:		%e\n", fnu);
		fprintf(stdout, "    sigd [Mpc/h]:	%e\n", sigma_disp*pba->h);
		fprintf(stdout, "    sigd100 [Mpc/h]:    %e\n", sigma_disp100*pba->h);
		fprintf(stdout, "    sigma8:		%e\n", sigma8);
		fprintf(stdout, "    nu min:		%e\n", nu_arr[0]);
		fprintf(stdout, "    nu max:		%e\n", nu_arr[ppr->nsteps_for_p1h_integral-1]);
		fprintf(stdout, "    r_v min [Mpc/h]:    %e\n", r_virial[0]*pba->h);
		fprintf(stdout, "    r_v max [Mpc/h]:    %e\n", r_virial[ppr->nsteps_for_p1h_integral-1]*pba->h);				
		fprintf(stdout, "    r_nl [Mpc/h]:	%e\n", r_nl*pba->h);
		fprintf(stdout, "    k_nl [h/Mpc]:	%e\n", *k_nl/pba->h);
		fprintf(stdout, "    sigma_nl:		%e\n", sigma_nl/delta_c);
		fprintf(stdout, "    neff:		%e\n", n_eff);
		fprintf(stdout, "    c min:		%e\n", conc[ppr->nsteps_for_p1h_integral-1]);
		fprintf(stdout, "    c max:		%e\n", conc[0]);			
		fprintf(stdout, "    Dv:			%e\n", Delta_v);
		fprintf(stdout, "    dc:			%e\n", delta_c);	
		fprintf(stdout, "    eta:		%e\n", eta);	
		fprintf(stdout, "    k*:			%e\n", k_star/pba->h);
		fprintf(stdout, "    Abary:		%e\n", pnl->c_min);			
		fprintf(stdout, "    fdamp:		%e\n", fdamp);		
		fprintf(stdout, "    alpha:		%e\n", alpha);
		fprintf(stdout, "    ksize, kmin, kmax:   %d, %e, %e\n", pnl->k_size, pnl->k[0]/pba->h, pnl->k[pnl->k_size-1]/pba->h);	
  	
  } 
	
  free(conc);	
  free(mass);
  free(r_real);
  free(r_virial);
  free(sigma_r);
  free(sigmaf_r);
  free(nu_arr);

  return _SUCCESS_;
}
  




<|MERGE_RESOLUTION|>--- conflicted
+++ resolved
@@ -32,11 +32,8 @@
                         ) {
 
   double tau;
-<<<<<<< HEAD
-=======
 
   /** - convert input redshift into a conformal time */
->>>>>>> 5d45fbfd
 
   class_call(background_tau_of_z(pba,
                                  z,
@@ -46,27 +43,6 @@
 
   /** - interpolate the precomputed k_nl array at the needed valuetime */
 
-<<<<<<< HEAD
-  if (pba->has_ncdm){
-
-    if (pnl->tau_size == 1) {
-      *k_nl_cb = pnl->k_nl[pnl->index_pk_cb][0];
-    }
-    else {
-      class_call(array_interpolate_two(pnl->tau,
-                                     1,
-                                     0,
-                                     pnl->k_nl[pnl->index_pk_cb],
-                                     1,
-                                     pnl->tau_size,
-                                     tau,
-                                     k_nl_cb,
-                                     1,
-                                     pnl->error_message),
-               pnl->error_message,
-               pnl->error_message);
-    }
-=======
   if (pnl->has_pk_m == _TRUE_) {
 
     if (pnl->tau_size == 1) {
@@ -87,7 +63,6 @@
                  pnl->error_message);
     }
   }
->>>>>>> 5d45fbfd
 
   /** - if needed, do the same for the baryon part only */
 
@@ -120,8 +95,6 @@
 
   return _SUCCESS_;
 }
-
-<<<<<<< HEAD
 
 int nonlinear_hmcode_sigma8_at_z(
                         struct background *pba,
@@ -378,8 +351,6 @@
   return _SUCCESS_;  
 }
 
-
-=======
 /**
  * Initialize the nonlinear structure, and in particular the
  * nl_corr_density and k_nl interpolation tables.
@@ -392,7 +363,6 @@
  * @param pnl Input/Output: pointer to initialized nonlinear structure
  * @return the error status
  */
->>>>>>> 5d45fbfd
 
 int nonlinear_init(
                    struct precision *ppr,
@@ -408,21 +378,14 @@
   int index_tau;
   int size_extrapolated_source;
 
-  int index_pk;
-<<<<<<< HEAD
+  int index_pk, pk_type;
+
   double **pk_l;
   double **pk_nl;
   double **lnk_l;
   double **lnpk_l;
   double **ddlnpk_l;
 
-=======
-  double *pk_l;
-  double *pk_nl;
-  double *lnk_l;
-  double *lnpk_l;
-  double *ddlnpk_l;
->>>>>>> 5d45fbfd
   short print_warning=_FALSE_;
   double * pvecback;
   int last_index;
@@ -468,18 +431,7 @@
           fprintf(stdout,"Warning: Halofit is proved to work for CDM, and also with a small HDM component thanks to Bird et al.'s update. But it sounds like you are running with a WDM component of mass %f eV, which makes the use of Halofit suspicious.\n",pba->m_ncdm_in_eV[index_ncdm]);
       }
     }
-<<<<<<< HEAD
-    
-    /** initialise index pk, pk_m is computed always, if massive neutrinos are included also pk_cb, (otherwise pk_m=pk_cb) */
-    index_pk = 0;
-    class_define_index(pnl->index_pk_m,  _TRUE_, index_pk,1);
-    class_define_index(pnl->index_pk_cb,  pba->has_ncdm, index_pk,1);
-    pnl->pk_size = index_pk;
-    
-    
-=======
-
->>>>>>> 5d45fbfd
+
     /** - copy list of (k,tau) from perturbation module */
 
     pnl->k_size = ppt->k_size[ppt->index_md_scalars];
@@ -538,7 +490,6 @@
                 pnl->error_message);
 
     for (index_pk=0; index_pk<pnl->pk_size; index_pk++){
-<<<<<<< HEAD
     
     class_alloc(pnl->nl_corr_density[index_pk],pnl->tau_size*pnl->k_size*sizeof(double),pnl->error_message);
     class_alloc(pnl->k_nl[index_pk],pnl->tau_size*sizeof(double),pnl->error_message);
@@ -550,10 +501,6 @@
     class_alloc(lnpk_l[index_pk],pnl->k_size*sizeof(double),pnl->error_message);
     class_alloc(ddlnpk_l[index_pk],pnl->k_size*sizeof(double),pnl->error_message);
   
-=======
-      class_alloc(pnl->nl_corr_density[index_pk],pnl->tau_size*pnl->k_size*sizeof(double),pnl->error_message);
-      class_alloc(pnl->k_nl[index_pk],pnl->tau_size*sizeof(double),pnl->error_message);
->>>>>>> 5d45fbfd
     }
 
     if (pnl->method == nl_HMcode){
@@ -680,7 +627,6 @@
     /** - loop over time */
 
     for (index_tau = pnl->tau_size-1; index_tau>=0; index_tau--) {
-<<<<<<< HEAD
       
       // uncomment this to see the time spent at each tau
       //clock_t begin = clock();
@@ -693,7 +639,7 @@
 
         if(pk_type == 0) {
           if(pba->has_ncdm) {
-            index_pk=pnl->index_pk_cb;
+            index_pk = pnl->index_pk_cb;
           }
           else {
             index_pk = pnl->index_pk_m;
@@ -769,75 +715,12 @@
               z = pba->a_today/a-1.;
               fprintf(stdout,
 											" -> [WARNING:] Halofit non-linear corrections could not be computed at redshift z=%5.2f and higher.\n    This is because k_max is too small for Halofit to be able to compute the scale k_NL at this redshift.\n    If non-linear corrections at such high redshift really matter for you,\n    just try to increase one of the parameters P_k_max_h/Mpc or P_k_max_1/Mpc or halofit_min_k_max (the code will take the max of these parameters) until reaching desired z.\n",z);
-=======
-
-      for (index_pk=0; index_pk<pnl->pk_size; index_pk++) {
-
-        /* get P_L(k) at this time */
-        class_call(nonlinear_pk_l(pba,ppt,ppm,pnl,index_pk,index_tau,pk_l,lnk_l,lnpk_l,ddlnpk_l),
-                   pnl->error_message,
-                   pnl->error_message);
-
-        /* get P_NL(k) at this time */
-        if (print_warning == _FALSE_) {
-
-          class_call(nonlinear_halofit(ppr,
-                                       pba,
-                                       ppt,
-                                       ppm,
-                                       pnl,
-                                       index_pk,
-                                       pnl->tau[index_tau],
-                                       pk_l,
-                                       pk_nl,
-                                       lnk_l,
-                                       lnpk_l,
-                                       ddlnpk_l,
-                                       &(pnl->k_nl[index_pk][index_tau]),
-                                       &halofit_found_k_max),
-                     pnl->error_message,
-                     pnl->error_message);
-
-          if (halofit_found_k_max == _TRUE_) {
-
-            // for debugging:
-            /*if ((index_tau == pnl->tau_size-1)){
-              for (index_k=0; index_k<pnl->k_size; index_k++) {
-              fprintf(stdout,"%d %e  %e  %e\n",index_pk,pnl->k[index_k],pk_l[index_pk][index_k],pk_nl[index_pk][index_k]);
-              }
-              fprintf(stdout,"\n\n\n");
-              }*/
-
-            for (index_k=0; index_k<pnl->k_size; index_k++) {
-              pnl->nl_corr_density[index_pk][index_tau * pnl->k_size + index_k] = sqrt(pk_nl[index_k]/pk_l[index_k]);
-            }
-          }
-          else {
-            /* when Halofit found k_max too small, use 1 as the
-               non-linear correction for this redshift/time, store the
-               last index which worked, and print a warning. */
-            print_warning = _TRUE_;
-            pnl->index_tau_min_nl = index_tau+1;
-            for (index_k=0; index_k<pnl->k_size; index_k++) {
-              pnl->nl_corr_density[index_pk][index_tau * pnl->k_size + index_k] = 1.;
-            }
-            if (pnl->nonlinear_verbose > 0) {
-              class_alloc(pvecback,pba->bg_size*sizeof(double),pnl->error_message);
-              class_call(background_at_tau(pba,pnl->tau[index_tau],pba->short_info,pba->inter_normal,&last_index,pvecback),
-                         pba->error_message,
-                         pnl->error_message);
-              a = pvecback[pba->index_bg_a];
-              z = pba->a_today/a-1.;
-              fprintf(stdout,
-                      " -> [WARNING:] index_pk=%d Halofit non-linear corrections could not be computed at redshift z=%5.2f and higher.\n    This is because k_max is too small for Halofit to be able to compute the scale k_NL at this redshift.\n    If non-linear corrections at such high redshift really matter for you,\n    just try to increase one of the parameters P_k_max_h/Mpc or P_k_max_1/Mpc or halofit_min_k_max (the code will take the max of these parameters) until reaching desired z.\n",
-                      index_pk,z);
->>>>>>> 5d45fbfd
+
               free(pvecback);
             }
           }
         }
         else {
-<<<<<<< HEAD
 
            /* if Halofit found k_max too small at a previous
               time/redhsift, use 1 as the non-linear correction for all
@@ -951,34 +834,14 @@
       free(lnpk_l[index_pk]);
       free(ddlnpk_l[index_pk]);    
     }
-=======
-          /* if Halofit found k_max too small at a previous
-             time/redhsift, use 1 as the non-linear correction for all
-             higher redshifts/earlier times. */
-          for (index_k=0; index_k<pnl->k_size; index_k++) {
-            pnl->nl_corr_density[index_pk][index_tau * pnl->k_size + index_k] = 1.;
-          }
-        }
-
-      }//end loop over pk_type
-
-    }//end loop over tau
-
-    /* free allocated arrays */
-
->>>>>>> 5d45fbfd
+
     free(pk_l);
     free(pk_nl);
     free(lnk_l);
     free(lnpk_l);
-<<<<<<< HEAD
-    free(ddlnpk_l);  
-  }
-=======
     free(ddlnpk_l);
 
   } // end of Halofit part
->>>>>>> 5d45fbfd
 
   else {
     class_stop(pnl->error_message,
@@ -1096,12 +959,7 @@
   if ((pnl->has_pk_m == _TRUE_) && (index_pk == pnl->index_pk_m)) {
     index_delta = ppt->index_tp_delta_m;
   }
-<<<<<<< HEAD
-    
-  else if((pba->has_ncdm)&&(index_pk == pnl->index_pk_cb)){
-=======
   else if ((pnl->has_pk_cb == _TRUE_) && (index_pk == pnl->index_pk_cb)) {
->>>>>>> 5d45fbfd
     index_delta = ppt->index_tp_delta_cb;
   }
   else {
@@ -1246,21 +1104,16 @@
 			lnpk[index_k] = log(pk_l[index_k]);
 		}
 
-<<<<<<< HEAD
-//??? this array_spline table columns has to be replaced with another function
-=======
-  }
-
->>>>>>> 5d45fbfd
-  class_call(array_spline_table_columns(lnk,
-                                        pnl->k_size,
-                                        lnpk,
-                                        1,
-                                        ddlnpk,
-                                        _SPLINE_NATURAL_,
-                                        pnl->error_message),
-             pnl->error_message,
-             pnl->error_message);
+    //??? this array_spline table columns has to be replaced with another function
+    class_call(array_spline_table_columns(lnk,
+                                          pnl->k_size,
+                                          lnpk,
+                                          1,
+                                          ddlnpk,
+                                          _SPLINE_NATURAL_,
+                                          pnl->error_message),
+                                    pnl->error_message,
+                                    pnl->error_message);
 
     free(primordial_pk);
   }
@@ -2773,7 +2626,7 @@
                pnl->error_message,
                "could not converge within maximum allowed number of iterations");
 
-  } while (fabs(diff) > ppr->halofit_tol_sigma);
+  } while (fabs(diff) > ppr->hmcode_tol_sigma);
 	
   if (pnl->nonlinear_verbose>5){
     fprintf(stdout, "number of iterations for r_nl at z = %e: %d\n", z_at_tau, counter);
