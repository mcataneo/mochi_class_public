--- conflicted
+++ resolved
@@ -1107,18 +1107,7 @@
              pnl->error_message,
              pnl->error_message);
 
-<<<<<<< HEAD
-  //TODO: adapt w0 to smg
-  //TODO: add warning message -> halofit not correct for modified gravity
-  Omega_m = pvecback[pba->index_bg_Omega_m];
-  Omega_v = pvecback[pba->index_bg_Omega_de];
-  w0 = pba->w0_fld;
-  
-//   if (tau == pba->tau_table[pba->bt_size-1])
-//     printf("Halofit: tau=%g, Omega_m = %g, Omega_r = %g, Omega_v = %g, w0 = %g \n",tau, Omega_m, pvecback[pba->index_bg_Omega_r], Omega_v,w0);
-=======
   /** - get the linear power spectrum at each time */
->>>>>>> 48f0bafc
 
   for (index_tau=0; index_tau<pnl->ln_tau_size;index_tau++) {
 
