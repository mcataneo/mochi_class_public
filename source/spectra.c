/** @file spectra.c Documented spectra module
 *
 * Julien Lesgourgues, 1.11.2019
 *
 * This module computes the harmonic power spectra \f$ C_l^{X} \f$'s
 * given the transfer functions and the primordial spectra.
 *
 * The following functions can be called from other modules:
 *
 * -# spectra_init() at the beginning (but after transfer_init())
 * -# spectra_cl_at_l() at any time for computing individual \f$ C_l \f$'s at any l
 * -# spectra_free() at the end
 */

#include "spectra.h"

/**
 * Anisotropy power spectra \f$ C_l\f$'s for all types, modes and initial conditions.
 *
 * This routine evaluates all the \f$C_l\f$'s at a given value of l by
 * interpolating in the pre-computed table. When relevant, it also
 * sums over all initial conditions for each mode, and over all modes.
 *
 * This function can be
 * called from whatever module at whatever time, provided that
 * spectra_init() has been called before, and spectra_free() has not
 * been called yet.
 *
 * @param psp        Input: pointer to spectra structure (containing pre-computed table)
 * @param l          Input: multipole number
 * @param cl_tot     Output: total \f$C_l\f$'s for all types (TT, TE, EE, etc..)
 * @param cl_md      Output: \f$C_l\f$'s for all types (TT, TE, EE, etc..) decomposed mode by mode (scalar, tensor, ...) when relevant
 * @param cl_md_ic   Output: \f$C_l\f$'s for all types (TT, TE, EE, etc..) decomposed by pairs of initial conditions (adiabatic, isocurvatures) for each mode (usually, only for the scalar mode) when relevant
 * @return the error status
 */

int spectra_cl_at_l(
                    struct spectra * psp,
                    double l,
                    double * cl_tot,    /* array with argument cl_tot[index_ct] (must be already allocated) */
                    double * * cl_md,   /* array with argument cl_md[index_md][index_ct] (must be already allocated only if several modes) */
                    double * * cl_md_ic /* array with argument cl_md_ic[index_md][index_ic1_ic2*psp->ct_size+index_ct] (must be already allocated for a given mode only if several ic's) */
                    ) {

  /** Summary: */

  /** - define local variables */

  int last_index;
  int index_md;
  int index_ic1,index_ic2,index_ic1_ic2;
  int index_ct;

  /** - (a) treat case in which there is only one mode and one initial condition.
      Then, only cl_tot needs to be filled. */

  if ((psp->md_size == 1) && (psp->ic_size[0] == 1)) {
    index_md = 0;
    if ((int)l <= psp->l[psp->l_size[index_md]-1]) {

      /* interpolate at l */
      class_call(array_interpolate_spline(psp->l,
                                          psp->l_size[index_md],
                                          psp->cl[index_md],
                                          psp->ddcl[index_md],
                                          psp->ct_size,
                                          l,
                                          &last_index,
                                          cl_tot,
                                          psp->ct_size,
                                          psp->error_message),
                 psp->error_message,
                 psp->error_message);

      /* set to zero for the types such that l<l_max */
      for (index_ct=0; index_ct<psp->ct_size; index_ct++)
        if ((int)l > psp->l_max_ct[index_md][index_ct])
          cl_tot[index_ct]=0.;
    }
    else {
      for (index_ct=0; index_ct<psp->ct_size; index_ct++)
        cl_tot[index_ct]=0.;
    }
  }

  /** - (b) treat case in which there is only one mode
      with several initial condition.
      Fill cl_md_ic[index_md=0] and sum it to get cl_tot. */

  if ((psp->md_size == 1) && (psp->ic_size[0] > 1)) {
    index_md = 0;
    for (index_ct=0; index_ct<psp->ct_size; index_ct++)
      cl_tot[index_ct]=0.;
    for (index_ic1 = 0; index_ic1 < psp->ic_size[index_md]; index_ic1++) {
      for (index_ic2 = index_ic1; index_ic2 < psp->ic_size[index_md]; index_ic2++) {
        index_ic1_ic2 = index_symmetric_matrix(index_ic1,index_ic2,psp->ic_size[index_md]);
        if (((int)l <= psp->l[psp->l_size[index_md]-1]) &&
            (psp->is_non_zero[index_md][index_ic1_ic2] == _TRUE_)) {

          class_call(array_interpolate_spline(psp->l,
                                              psp->l_size[index_md],
                                              psp->cl[index_md],
                                              psp->ddcl[index_md],
                                              psp->ic_ic_size[index_md]*psp->ct_size,
                                              l,
                                              &last_index,
                                              cl_md_ic[index_md],
                                              psp->ic_ic_size[index_md]*psp->ct_size,
                                              psp->error_message),
                     psp->error_message,
                     psp->error_message);

          for (index_ct=0; index_ct<psp->ct_size; index_ct++)
            if ((int)l > psp->l_max_ct[index_md][index_ct])
              cl_md_ic[index_md][index_ic1_ic2*psp->ct_size+index_ct]=0.;
        }
        else {
          for (index_ct=0; index_ct<psp->ct_size; index_ct++)
            cl_md_ic[index_md][index_ic1_ic2*psp->ct_size+index_ct]=0.;
        }

        /* compute cl_tot by summing over cl_md_ic */
        for (index_ct=0; index_ct<psp->ct_size; index_ct++) {
          if (index_ic1 == index_ic2)
            cl_tot[index_ct]+=cl_md_ic[index_md][index_ic1_ic2*psp->ct_size+index_ct];
          else
            cl_tot[index_ct]+=2.*cl_md_ic[index_md][index_ic1_ic2*psp->ct_size+index_ct];
        }
      }
    }
  }

  /** - (c) loop over modes */

  if (psp->md_size > 1) {

    for (index_ct=0; index_ct<psp->ct_size; index_ct++)
      cl_tot[index_ct]=0.;

    for (index_md = 0; index_md < psp->md_size; index_md++) {

      /** - --> (c.1.) treat case in which the mode under consideration
          has only one initial condition.
          Fill cl_md[index_md]. */

      if (psp->ic_size[index_md] == 1) {
        if ((int)l <= psp->l[psp->l_size[index_md]-1]) {

          class_call(array_interpolate_spline(psp->l,
                                              psp->l_size[index_md],
                                              psp->cl[index_md],
                                              psp->ddcl[index_md],
                                              psp->ct_size,
                                              l,
                                              &last_index,
                                              cl_md[index_md],
                                              psp->ct_size,
                                              psp->error_message),
                     psp->error_message,
                     psp->error_message);

          for (index_ct=0; index_ct<psp->ct_size; index_ct++)
            if ((int)l > psp->l_max_ct[index_md][index_ct])
              cl_md[index_md][index_ct]=0.;
        }
        else {
          for (index_ct=0; index_ct<psp->ct_size; index_ct++)
            cl_md[index_md][index_ct]=0.;
        }
      }

      /** - --> (c.2.) treat case in which the mode under consideration
          has several initial conditions.
          Fill cl_md_ic[index_md] and sum it to get cl_md[index_md] */

      if (psp->ic_size[index_md] > 1) {

        if ((int)l <= psp->l[psp->l_size[index_md]-1]) {

          /* interpolate all ic and ct */
          class_call(array_interpolate_spline(psp->l,
                                              psp->l_size[index_md],
                                              psp->cl[index_md],
                                              psp->ddcl[index_md],
                                              psp->ic_ic_size[index_md]*psp->ct_size,
                                              l,
                                              &last_index,
                                              cl_md_ic[index_md],
                                              psp->ic_ic_size[index_md]*psp->ct_size,
                                              psp->error_message),
                     psp->error_message,
                     psp->error_message);

          /* set to zero some of the components */
          for (index_ic1 = 0; index_ic1 < psp->ic_size[index_md]; index_ic1++) {
            for (index_ic2 = index_ic1; index_ic2 < psp->ic_size[index_md]; index_ic2++) {
              index_ic1_ic2 = index_symmetric_matrix(index_ic1,index_ic2,psp->ic_size[index_md]);
              for (index_ct=0; index_ct<psp->ct_size; index_ct++) {

                if (((int)l > psp->l_max_ct[index_md][index_ct]) || (psp->is_non_zero[index_md][index_ic1_ic2] == _FALSE_))
                  cl_md_ic[index_md][index_ic1_ic2*psp->ct_size+index_ct]=0.;
              }
            }
          }
        }
        /* if l was too big, set anyway all components to zero */
        else {
          for (index_ic1 = 0; index_ic1 < psp->ic_size[index_md]; index_ic1++) {
            for (index_ic2 = index_ic1; index_ic2 < psp->ic_size[index_md]; index_ic2++) {
              index_ic1_ic2 = index_symmetric_matrix(index_ic1,index_ic2,psp->ic_size[index_md]);
              for (index_ct=0; index_ct<psp->ct_size; index_ct++) {
                cl_md_ic[index_md][index_ic1_ic2*psp->ct_size+index_ct]=0.;
              }
            }
          }
        }

        /* sum up all ic for each mode */

        for (index_ct=0; index_ct<psp->ct_size; index_ct++) {

          cl_md[index_md][index_ct]=0.;

          for (index_ic1 = 0; index_ic1 < psp->ic_size[index_md]; index_ic1++) {
            for (index_ic2 = index_ic1; index_ic2 < psp->ic_size[index_md]; index_ic2++) {
              index_ic1_ic2 = index_symmetric_matrix(index_ic1,index_ic2,psp->ic_size[index_md]);

              if (index_ic1 == index_ic2)
                cl_md[index_md][index_ct]+=cl_md_ic[index_md][index_ic1_ic2*psp->ct_size+index_ct];
              else
                cl_md[index_md][index_ct]+=2.*cl_md_ic[index_md][index_ic1_ic2*psp->ct_size+index_ct];
            }
          }
        }
      }

      /** - --> (c.3.) add contribution of cl_md[index_md] to cl_tot */

      for (index_ct=0; index_ct<psp->ct_size; index_ct++)
        cl_tot[index_ct]+=cl_md[index_md][index_ct];
    }
  }

  return _SUCCESS_;

}

/**
 * This routine initializes the spectra structure (in particular,
 * computes table of anisotropy and Fourier spectra \f$ C_l^{X}, P(k), ... \f$)
 *
 * @param ppr Input: pointer to precision structure
 * @param pba Input: pointer to background structure (will provide H, Omega_m at redshift of interest)
 * @param ppt Input: pointer to perturbation structure
 * @param ptr Input: pointer to transfer structure
 * @param ppm Input: pointer to primordial structure
 * @param pnl Input: pointer to nonlinear structure
 * @param psp Output: pointer to initialized spectra structure
 * @return the error status
 */

int spectra_init(
                 struct precision * ppr,
                 struct background * pba,
                 struct perturbs * ppt,
                 struct primordial * ppm,
                 struct nonlinear * pnl,
                 struct transfers * ptr,
                 struct spectra * psp
                 ) {

  /** Summary: */

  /** - check that we really want to compute at least one spectrum */

  if (ppt->has_cls == _FALSE_) {
    psp->md_size = 0;
    if (psp->spectra_verbose > 0)
      printf("No spectra requested. Spectra module skipped.\n");
    return _SUCCESS_;
  }
  else {
    if (psp->spectra_verbose > 0)
      printf("Computing unlensed harmonic spectra\n");
  }

  /** - initialize indices and allocate some of the arrays in the
      spectra structure */

  class_call(spectra_indices(pba,ppt,ptr,ppm,psp),
             psp->error_message,
             psp->error_message);

  /** - deal with \f$ C_l\f$'s, if any */

  if (ppt->has_cls == _TRUE_) {

    class_call(spectra_cls(pba,ppt,ptr,ppm,psp),
               psp->error_message,
               psp->error_message);

  }
  else {
    psp->ct_size=0;
  }

  /** - a pointer to the nonlinear structure is stored in the spectra
      structure. This odd, unusual and unelegant feature has been
      introduced in v2.8 in order to keep in use some deprecated
      functions spectra_pk_...() that are now pointing at new
      function nonlinear_pk_...(). In the future, if the deprecated
      functions are removed, it will be possible to remove also this
      pointer. */

  psp->pnl = pnl;

  return _SUCCESS_;
}

/**
 * This routine frees all the memory space allocated by spectra_init().
 *
 * To be called at the end of each run, only when no further calls to
 * spectra_cls_at_l(), spectra_pk_at_z(), spectra_pk_at_k_and_z() are needed.
 *
 * @param psp Input: pointer to spectra structure (which fields must be freed)
 * @return the error status
 */

int spectra_free(
                 struct spectra * psp
                 ) {

  int index_md;

  if (psp->md_size > 0) {
    if (psp->ct_size > 0) {

      for (index_md = 0; index_md < psp->md_size; index_md++) {
        free(psp->l_max_ct[index_md]);
        free(psp->cl[index_md]);
        free(psp->ddcl[index_md]);
      }
      free(psp->l);
      free(psp->l_size);
      free(psp->l_max_ct);
      free(psp->l_max);
      free(psp->cl);
      free(psp->ddcl);
    }

<<<<<<< HEAD
  // TODO: understand why I get segmentation fault if this is uncommented
  // for (index_md=0; index_md < psp->md_size; index_md++)
  //   free(psp->is_non_zero[index_md]);

  // free(psp->is_non_zero);
  // free(psp->ic_size);
  // free(psp->ic_ic_size);
=======
    for (index_md=0; index_md < psp->md_size; index_md++)
      free(psp->is_non_zero[index_md]);

    free(psp->is_non_zero);
    free(psp->ic_size);
    free(psp->ic_ic_size);

  }
>>>>>>> 5c9c8c17

  return _SUCCESS_;

}

/**
 * This routine defines indices and allocates tables in the spectra structure
 *
 * @param pba  Input: pointer to background structure
 * @param ppt  Input: pointer to perturbation structure
 * @param ptr  Input: pointer to transfers structure
 * @param ppm  Input: pointer to primordial structure
 * @param psp  Input/output: pointer to spectra structure
 * @return the error status
 */

int spectra_indices(
                    struct background * pba,
                    struct perturbs * ppt,
                    struct transfers * ptr,
                    struct primordial * ppm,
                    struct spectra * psp
                    ){

  int index_ct;
  int index_md;
  int index_ic1_ic2;

  psp->md_size = ppt->md_size;
  if (ppt->has_scalars == _TRUE_)
    psp->index_md_scalars = ppt->index_md_scalars;

  class_alloc(psp->ic_size,
              sizeof(int)*psp->md_size,
              psp->error_message);

  class_alloc(psp->ic_ic_size,
              sizeof(int)*psp->md_size,
              psp->error_message);

  class_alloc(psp->is_non_zero,
              sizeof(short *)*psp->md_size,
              psp->error_message);

  for (index_md=0; index_md < psp->md_size; index_md++) {
    psp->ic_size[index_md] = ppm->ic_size[index_md];
    psp->ic_ic_size[index_md] = ppm->ic_ic_size[index_md];
    class_alloc(psp->is_non_zero[index_md],
                sizeof(short)*psp->ic_ic_size[index_md],
                psp->error_message);
    for (index_ic1_ic2=0; index_ic1_ic2 < psp->ic_ic_size[index_md]; index_ic1_ic2++)
      psp->is_non_zero[index_md][index_ic1_ic2] = ppm->is_non_zero[index_md][index_ic1_ic2];
  }

  if (ppt->has_cls == _TRUE_) {

    /* types of C_l's relevant for both scalars and tensors: TT, EE, TE */

    index_ct=0;

    if (ppt->has_cl_cmb_temperature == _TRUE_) {
      psp->has_tt = _TRUE_;
      psp->index_ct_tt=index_ct;
      index_ct++;
    }
    else {
      psp->has_tt = _FALSE_;
    }

    if (ppt->has_cl_cmb_polarization == _TRUE_) {
      psp->has_ee = _TRUE_;
      psp->index_ct_ee=index_ct;
      index_ct++;
    }
    else {
      psp->has_ee = _FALSE_;
    }

    if ((ppt->has_cl_cmb_temperature == _TRUE_) &&
        (ppt->has_cl_cmb_polarization == _TRUE_)) {
      psp->has_te = _TRUE_;
      psp->index_ct_te=index_ct;
      index_ct++;
    }
    else {
      psp->has_te = _FALSE_;
    }

    if (ppt->has_cl_cmb_polarization == _TRUE_) {
      psp->has_bb = _TRUE_;
      psp->index_ct_bb=index_ct;
      index_ct++;
    }
    else {
      psp->has_bb = _FALSE_;
    }

    /* types of C_l's relevant only for scalars: phi-phi, T-phi, E-phi, d-d, T-d */

    if ((ppt->has_cl_cmb_lensing_potential == _TRUE_) && (ppt->has_scalars == _TRUE_)) {
      psp->has_pp = _TRUE_;
      psp->index_ct_pp=index_ct;
      index_ct++;
    }
    else {
      psp->has_pp = _FALSE_;
    }

    if ((ppt->has_cl_cmb_temperature == _TRUE_) && (ppt->has_cl_cmb_lensing_potential == _TRUE_) && (ppt->has_scalars == _TRUE_)) {
      psp->has_tp = _TRUE_;
      psp->index_ct_tp=index_ct;
      index_ct++;
    }
    else {
      psp->has_tp = _FALSE_;
    }

    psp->ct_size = index_ct;

    if ((ppt->has_cl_cmb_polarization == _TRUE_) && (ppt->has_cl_cmb_lensing_potential == _TRUE_) && (ppt->has_scalars == _TRUE_)) {
      psp->has_ep = _TRUE_;
      psp->index_ct_ep=index_ct;
      index_ct++;
    }
    else {
      psp->has_ep = _FALSE_;
    }

    if ((ppt->has_scalars == _TRUE_) &&
        ((ppt->has_cl_number_count == _TRUE_) || (ppt->has_cl_lensing_potential == _TRUE_)))
      psp->d_size=ppt->selection_num;
    else
      psp->d_size=0;

    if ((ppt->has_cl_number_count == _TRUE_) && (ppt->has_scalars == _TRUE_)) {
      psp->has_dd = _TRUE_;
      psp->index_ct_dd=index_ct;
      index_ct+=(psp->d_size*(psp->d_size+1)-(psp->d_size-psp->non_diag)*(psp->d_size-1-psp->non_diag))/2;
    }
    else {
      psp->has_dd = _FALSE_;
    }

    /* the computation of C_l^Td would require a very good sampling of
       transfer functions over a wide range, and a huge computation
       time. In the current version, we prefer to switch it off, rather
       than either slowing down the code considerably, or producing
       very inaccurate spectra.

       if ((ppt->has_cl_cmb_temperature == _TRUE_) && (ppt->has_cl_number_count == _TRUE_) && (ppt->has_scalars == _TRUE_)) {
       psp->has_td = _TRUE_;
       psp->index_ct_td=index_ct;
       index_ct+=psp->d_size;
       }
       else {
       psp->has_td = _FALSE_;
       }
    */
    psp->has_td = _FALSE_;

    if ((ppt->has_cl_cmb_lensing_potential == _TRUE_) && (ppt->has_cl_number_count == _TRUE_) && (ppt->has_scalars == _TRUE_)) {
      psp->has_pd = _TRUE_;
      psp->index_ct_pd=index_ct;
      index_ct+=psp->d_size;
    }
    else {
      psp->has_pd = _FALSE_;
    }

    psp->has_td = _FALSE_;

    if ((ppt->has_cl_lensing_potential == _TRUE_) && (ppt->has_scalars == _TRUE_)) {
      psp->has_ll = _TRUE_;
      psp->index_ct_ll=index_ct;
      index_ct+=(psp->d_size*(psp->d_size+1)-(psp->d_size-psp->non_diag)*(psp->d_size-1-psp->non_diag))/2;
    }
    else {
      psp->has_ll = _FALSE_;
    }

    /* the computation of C_l^Tl would require a very good sampling of
       transfer functions over a wide range, and a huge computation
       time. In the current version, we prefer to switch it off, rather
       than either slowing down the code considerably, or producing
       very inaccurate spectra.

       if ((ppt->has_cl_cmb_temperature == _TRUE_) && (ppt->has_cl_lensing_potential == _TRUE_) && (ppt->has_scalars == _TRUE_)) {
       psp->has_tl = _TRUE_;
       psp->index_ct_tl=index_ct;
       index_ct+=psp->d_size;
       }
       else {
       psp->has_tl = _FALSE_;
       }
    */
    psp->has_tl = _FALSE_;

    if ((ppt->has_cl_number_count == _TRUE_) && (ppt->has_cl_lensing_potential == _TRUE_) && (ppt->has_scalars == _TRUE_)) {
      psp->has_dl = _TRUE_;
      psp->index_ct_dl=index_ct;
      index_ct += psp->d_size*psp->d_size - (psp->d_size-psp->non_diag)*(psp->d_size-1-psp->non_diag);
    }
    else {
      psp->has_dl = _FALSE_;
    }

    psp->ct_size = index_ct;

    /* infer from input quantities the l_max for each mode and type,
       l_max_ct[index_md][index_type].  Maximize it over index_ct, and
       then over index_md. */

    class_alloc(psp->l_max,sizeof(int*)*psp->md_size,psp->error_message);
    class_alloc(psp->l_max_ct,sizeof(int*)*psp->md_size,psp->error_message);
    for (index_md=0; index_md<psp->md_size; index_md++) {
      class_calloc(psp->l_max_ct[index_md],psp->ct_size,sizeof(int),psp->error_message);
    }

    if (ppt->has_scalars == _TRUE_) {

      /* spectra computed up to l_scalar_max */

      if (psp->has_tt == _TRUE_) psp->l_max_ct[ppt->index_md_scalars][psp->index_ct_tt] = ppt->l_scalar_max;
      if (psp->has_ee == _TRUE_) psp->l_max_ct[ppt->index_md_scalars][psp->index_ct_ee] = ppt->l_scalar_max;
      if (psp->has_te == _TRUE_) psp->l_max_ct[ppt->index_md_scalars][psp->index_ct_te] = ppt->l_scalar_max;
      if (psp->has_pp == _TRUE_) psp->l_max_ct[ppt->index_md_scalars][psp->index_ct_pp] = ppt->l_scalar_max;
      if (psp->has_tp == _TRUE_) psp->l_max_ct[ppt->index_md_scalars][psp->index_ct_tp] = ppt->l_scalar_max;
      if (psp->has_ep == _TRUE_) psp->l_max_ct[ppt->index_md_scalars][psp->index_ct_ep] = ppt->l_scalar_max;

      /* spectra computed up to l_lss_max */

      if (psp->has_dd == _TRUE_)
        for (index_ct=psp->index_ct_dd;
             index_ct<psp->index_ct_dd+(psp->d_size*(psp->d_size+1)-(psp->d_size-psp->non_diag)*(psp->d_size-1-psp->non_diag))/2;
             index_ct++)
          psp->l_max_ct[ppt->index_md_scalars][index_ct] = ppt->l_lss_max;

      if (psp->has_td == _TRUE_)
        for (index_ct=psp->index_ct_td;
             index_ct<psp->index_ct_td+psp->d_size;
             index_ct++)
          psp->l_max_ct[ppt->index_md_scalars][index_ct] = MIN(ppt->l_scalar_max,ppt->l_lss_max);

      if (psp->has_pd == _TRUE_)
        for (index_ct=psp->index_ct_pd;
             index_ct<psp->index_ct_pd+psp->d_size;
             index_ct++)
          psp->l_max_ct[ppt->index_md_scalars][index_ct] = MIN(ppt->l_scalar_max,ppt->l_lss_max);

      if (psp->has_ll == _TRUE_)
        for (index_ct=psp->index_ct_ll;
             index_ct<psp->index_ct_ll+(psp->d_size*(psp->d_size+1)-(psp->d_size-psp->non_diag)*(psp->d_size-1-psp->non_diag))/2;
             index_ct++)
          psp->l_max_ct[ppt->index_md_scalars][index_ct] = ppt->l_lss_max;

      if (psp->has_tl == _TRUE_)
        for (index_ct=psp->index_ct_tl;
             index_ct<psp->index_ct_tl+psp->d_size;
             index_ct++)
          psp->l_max_ct[ppt->index_md_scalars][index_ct] = MIN(ppt->l_scalar_max,ppt->l_lss_max);

      if (psp->has_dl == _TRUE_)
        for (index_ct=psp->index_ct_dl;
             index_ct < psp->index_ct_dl+(psp->d_size*psp->d_size - (psp->d_size-psp->non_diag)*(psp->d_size-1-psp->non_diag));
             index_ct++)
          psp->l_max_ct[ppt->index_md_scalars][index_ct] = ppt->l_lss_max;

    }
    if (ppt->has_tensors == _TRUE_) {

      /* spectra computed up to l_tensor_max */

      if (psp->has_tt == _TRUE_) psp->l_max_ct[ppt->index_md_tensors][psp->index_ct_tt] = ppt->l_tensor_max;
      if (psp->has_ee == _TRUE_) psp->l_max_ct[ppt->index_md_tensors][psp->index_ct_ee] = ppt->l_tensor_max;
      if (psp->has_te == _TRUE_) psp->l_max_ct[ppt->index_md_tensors][psp->index_ct_te] = ppt->l_tensor_max;
      if (psp->has_bb == _TRUE_) psp->l_max_ct[ppt->index_md_tensors][psp->index_ct_bb] = ppt->l_tensor_max;
    }

    /* maximizations */
    psp->l_max_tot = 0.;
    for (index_md=0; index_md < psp->md_size; index_md++) {
      psp->l_max[index_md] = 0.;
      for (index_ct=0.; index_ct<psp->ct_size; index_ct++)
        psp->l_max[index_md] = MAX(psp->l_max[index_md],psp->l_max_ct[index_md][index_ct]);
      psp->l_max_tot = MAX(psp->l_max_tot,psp->l_max[index_md]);
    }
  }

  return _SUCCESS_;

}

/**
 * This routine computes a table of values for all harmonic spectra \f$ C_l \f$'s,
 * given the transfer functions and primordial spectra.
 *
 * @param pba Input: pointer to background structure
 * @param ppt Input: pointer to perturbation structure
 * @param ptr Input: pointer to transfers structure
 * @param ppm Input: pointer to primordial structure
 * @param psp Input/Output: pointer to spectra structure
 * @return the error status
 */

int spectra_cls(
                struct background * pba,
                struct perturbs * ppt,
                struct transfers * ptr,
                struct primordial * ppm,
                struct spectra * psp
                ) {

  /** Summary: */

  /** - define local variables */

  int index_md;
  int index_ic1,index_ic2,index_ic1_ic2;
  int index_l;
  int index_ct;
  int cl_integrand_num_columns;

  double * cl_integrand; /* array with argument cl_integrand[index_k*cl_integrand_num_columns+1+psp->index_ct] */
  double * transfer_ic1; /* array with argument transfer_ic1[index_tt] */
  double * transfer_ic2; /* idem */
  double * primordial_pk;  /* array with argument primordial_pk[index_ic_ic]*/

  /* This code can be optionally compiled with the openmp option for parallel computation.
     Inside parallel regions, the use of the command "return" is forbidden.
     For error management, instead of "return _FAILURE_", we will set the variable below
     to "abort = _TRUE_". This will lead to a "return _FAILURE_" jus after leaving the
     parallel region. */
  int abort;

#ifdef _OPENMP
  /* instrumentation times */
  double tstart, tstop;
#endif

  /** - allocate pointers to arrays where results will be stored */

  class_alloc(psp->l_size,sizeof(int)*psp->md_size,psp->error_message);
  class_alloc(psp->cl,sizeof(double *)*psp->md_size,psp->error_message);
  class_alloc(psp->ddcl,sizeof(double *)*psp->md_size,psp->error_message);

  psp->l_size_max = ptr->l_size_max;
  class_alloc(psp->l,sizeof(double)*psp->l_size_max,psp->error_message);

  /** - store values of l */
  for (index_l=0; index_l < psp->l_size_max; index_l++) {
    psp->l[index_l] = (double)ptr->l[index_l];
  }

  /** - loop over modes (scalar, tensors, etc). For each mode: */

  for (index_md = 0; index_md < psp->md_size; index_md++) {

    /** - --> (a) store number of l values for this mode */

    psp->l_size[index_md] = ptr->l_size[index_md];

    /** - --> (b) allocate arrays where results will be stored */

    class_alloc(psp->cl[index_md],sizeof(double)*psp->l_size[index_md]*psp->ct_size*psp->ic_ic_size[index_md],psp->error_message);
    class_alloc(psp->ddcl[index_md],sizeof(double)*psp->l_size[index_md]*psp->ct_size*psp->ic_ic_size[index_md],psp->error_message);
    cl_integrand_num_columns = 1+psp->ct_size*2; /* one for k, ct_size for each type, ct_size for each second derivative of each type */

    /** - --> (c) loop over initial conditions */

    for (index_ic1 = 0; index_ic1 < psp->ic_size[index_md]; index_ic1++) {
      for (index_ic2 = index_ic1; index_ic2 < psp->ic_size[index_md]; index_ic2++) {
        index_ic1_ic2 = index_symmetric_matrix(index_ic1,index_ic2,psp->ic_size[index_md]);

        /* non-diagonal coefficients should be computed only if non-zero correlation */
        if (psp->is_non_zero[index_md][index_ic1_ic2] == _TRUE_) {

          /* initialize error management flag */
          abort = _FALSE_;

          /* beginning of parallel region */

#pragma omp parallel                                                    \
  shared(ptr,ppm,index_md,psp,ppt,cl_integrand_num_columns,index_ic1,index_ic2,abort) \
  private(tstart,cl_integrand,primordial_pk,transfer_ic1,transfer_ic2,index_l,tstop)

          {

#ifdef _OPENMP
            tstart = omp_get_wtime();
#endif

            class_alloc_parallel(cl_integrand,
                                 ptr->q_size*cl_integrand_num_columns*sizeof(double),
                                 psp->error_message);

            class_alloc_parallel(primordial_pk,
                                 psp->ic_ic_size[index_md]*sizeof(double),
                                 psp->error_message);

            class_alloc_parallel(transfer_ic1,
                                 ptr->tt_size[index_md]*sizeof(double),
                                 psp->error_message);

            class_alloc_parallel(transfer_ic2,
                                 ptr->tt_size[index_md]*sizeof(double),
                                 psp->error_message);

#pragma omp for schedule (dynamic)

            /** - ---> loop over l values defined in the transfer module.
                For each l, compute the \f$ C_l\f$'s for all types (TT, TE, ...)
                by convolving primordial spectra with transfer  functions.
                This elementary task is assigned to spectra_compute_cl() */

            for (index_l=0; index_l < ptr->l_size[index_md]; index_l++) {

#pragma omp flush(abort)

              class_call_parallel(spectra_compute_cl(pba,
                                                     ppt,
                                                     ptr,
                                                     ppm,
                                                     psp,
                                                     index_md,
                                                     index_ic1,
                                                     index_ic2,
                                                     index_l,
                                                     cl_integrand_num_columns,
                                                     cl_integrand,
                                                     primordial_pk,
                                                     transfer_ic1,
                                                     transfer_ic2),
                                  psp->error_message,
                                  psp->error_message);

            } /* end of loop over l */

#ifdef _OPENMP
            tstop = omp_get_wtime();
            if (psp->spectra_verbose > 1)
              printf("In %s: time spent in parallel region (loop over l's) = %e s for thread %d\n",
                     __func__,tstop-tstart,omp_get_thread_num());
#endif
            free(cl_integrand);

            free(primordial_pk);

            free(transfer_ic1);

            free(transfer_ic2);

          } /* end of parallel region */

          if (abort == _TRUE_) return _FAILURE_;

        }
        else {

          /* set non-diagonal coefficients to zero if pair of ic's uncorrelated */

          for (index_l=0; index_l < ptr->l_size[index_md]; index_l++) {
            for (index_ct=0; index_ct<psp->ct_size; index_ct++) {
              psp->cl[index_md]
                [(index_l * psp->ic_ic_size[index_md] + index_ic1_ic2) * psp->ct_size + index_ct]
                = 0.;
            }
          }
        }
      }
    }

    /** - --> (d) now that for a given mode, all possible \f$ C_l\f$'s have been computed,
        compute second derivative of the array in which they are stored,
        in view of spline interpolation. */

    class_call(array_spline_table_lines(psp->l,
                                        psp->l_size[index_md],
                                        psp->cl[index_md],
                                        psp->ic_ic_size[index_md]*psp->ct_size,
                                        psp->ddcl[index_md],
                                        _SPLINE_EST_DERIV_,
                                        psp->error_message),
               psp->error_message,
               psp->error_message);
  }

  return _SUCCESS_;

}

/**
 * This routine computes the \f$ C_l\f$'s for a given mode, pair of initial conditions
 * and multipole, but for all types (TT, TE...), by convolving the
 * transfer functions with the primordial spectra.
 *
 * @param pba           Input: pointer to background structure
 * @param ppt           Input: pointer to perturbation structure
 * @param ptr           Input: pointer to transfers structure
 * @param ppm           Input: pointer to primordial structure
 * @param psp           Input/Output: pointer to spectra structure (result stored here)
 * @param index_md      Input: index of mode under consideration
 * @param index_ic1     Input: index of first initial condition in the correlator
 * @param index_ic2     Input: index of second initial condition in the correlator
 * @param index_l       Input: index of multipole under consideration
 * @param cl_integrand_num_columns Input: number of columns in cl_integrand
 * @param cl_integrand  Input: an allocated workspace
 * @param primordial_pk Input: table of primordial spectrum values
 * @param transfer_ic1  Input: table of transfer function values for first initial condition
 * @param transfer_ic2  Input: table of transfer function values for second initial condition
 * @return the error status
 */

int spectra_compute_cl(
                       struct background * pba,
                       struct perturbs * ppt,
                       struct transfers * ptr,
                       struct primordial * ppm,
                       struct spectra * psp,
                       int index_md,
                       int index_ic1,
                       int index_ic2,
                       int index_l,
                       int cl_integrand_num_columns,
                       double * cl_integrand,
                       double * primordial_pk,
                       double * transfer_ic1,
                       double * transfer_ic2
                       ) {

  int index_q;
  int index_tt;
  int index_ct;
  int index_d1,index_d2;
  double k;
  double clvalue;
  int index_ic1_ic2;
  double transfer_ic1_temp=0.;
  double transfer_ic2_temp=0.;
  double * transfer_ic1_nc=NULL;
  double * transfer_ic2_nc=NULL;
  double factor;
  int index_q_spline=0;

  index_ic1_ic2 = index_symmetric_matrix(index_ic1,index_ic2,psp->ic_size[index_md]);

  if (ppt->has_cl_number_count == _TRUE_) {
    class_alloc(transfer_ic1_nc,psp->d_size*sizeof(double),psp->error_message);
    class_alloc(transfer_ic2_nc,psp->d_size*sizeof(double),psp->error_message);
  }

  for (index_q=0; index_q < ptr->q_size; index_q++) {

    //q = ptr->q[index_q];
    k = ptr->k[index_md][index_q];

    cl_integrand[index_q*cl_integrand_num_columns+0] = k;

    class_call(primordial_spectrum_at_k(ppm,index_md,linear,k,primordial_pk),
               ppm->error_message,
               psp->error_message);

    /* above routine checks that k>0: no possible division by zero below */

    for (index_tt=0; index_tt < ptr->tt_size[index_md]; index_tt++) {

      transfer_ic1[index_tt] =
        ptr->transfer[index_md]
        [((index_ic1 * ptr->tt_size[index_md] + index_tt)
          * ptr->l_size[index_md] + index_l)
         * ptr->q_size + index_q];

      if (index_ic1 == index_ic2) {
        transfer_ic2[index_tt] = transfer_ic1[index_tt];
      }
      else {
        transfer_ic2[index_tt] = ptr->transfer[index_md]
          [((index_ic2 * ptr->tt_size[index_md] + index_tt)
            * ptr->l_size[index_md] + index_l)
           * ptr->q_size + index_q];
      }
    }

    /* define combinations of transfer functions */

    if (ppt->has_cl_cmb_temperature == _TRUE_) {

      if (_scalars_) {

        transfer_ic1_temp = transfer_ic1[ptr->index_tt_t0] + transfer_ic1[ptr->index_tt_t1] + transfer_ic1[ptr->index_tt_t2];
        transfer_ic2_temp = transfer_ic2[ptr->index_tt_t0] + transfer_ic2[ptr->index_tt_t1] + transfer_ic2[ptr->index_tt_t2];

      }

      if (_vectors_) {

        transfer_ic1_temp = transfer_ic1[ptr->index_tt_t1] + transfer_ic1[ptr->index_tt_t2];
        transfer_ic2_temp = transfer_ic2[ptr->index_tt_t1] + transfer_ic2[ptr->index_tt_t2];

      }

      if (_tensors_) {

        transfer_ic1_temp = transfer_ic1[ptr->index_tt_t2];
        transfer_ic2_temp = transfer_ic2[ptr->index_tt_t2];

      }
    }

    if (ppt->has_cl_number_count == _TRUE_) {

      for (index_d1=0; index_d1<psp->d_size; index_d1++) {

        transfer_ic1_nc[index_d1] = 0.;
        transfer_ic2_nc[index_d1] = 0.;

        if (ppt->has_nc_density == _TRUE_) {
          transfer_ic1_nc[index_d1] += transfer_ic1[ptr->index_tt_density+index_d1];
          transfer_ic2_nc[index_d1] += transfer_ic2[ptr->index_tt_density+index_d1];
        }

        if (ppt->has_nc_rsd     == _TRUE_) {
          transfer_ic1_nc[index_d1]
            += transfer_ic1[ptr->index_tt_rsd+index_d1]
            + transfer_ic1[ptr->index_tt_d0+index_d1]
            + transfer_ic1[ptr->index_tt_d1+index_d1];
          transfer_ic2_nc[index_d1]
            += transfer_ic2[ptr->index_tt_rsd+index_d1]
            + transfer_ic2[ptr->index_tt_d0+index_d1]
            + transfer_ic2[ptr->index_tt_d1+index_d1];
        }

        if (ppt->has_nc_lens == _TRUE_) {
          transfer_ic1_nc[index_d1] +=
            psp->l[index_l]*(psp->l[index_l]+1.)*transfer_ic1[ptr->index_tt_nc_lens+index_d1];
          transfer_ic2_nc[index_d1] +=
            psp->l[index_l]*(psp->l[index_l]+1.)*transfer_ic2[ptr->index_tt_nc_lens+index_d1];
        }

        if (ppt->has_nc_gr == _TRUE_) {
          transfer_ic1_nc[index_d1]
            += transfer_ic1[ptr->index_tt_nc_g1+index_d1]
            + transfer_ic1[ptr->index_tt_nc_g2+index_d1]
            + transfer_ic1[ptr->index_tt_nc_g3+index_d1]
            + transfer_ic1[ptr->index_tt_nc_g4+index_d1]
            + transfer_ic1[ptr->index_tt_nc_g5+index_d1];
          transfer_ic2_nc[index_d1]
            += transfer_ic2[ptr->index_tt_nc_g1+index_d1]
            + transfer_ic2[ptr->index_tt_nc_g2+index_d1]
            + transfer_ic2[ptr->index_tt_nc_g3+index_d1]
            + transfer_ic2[ptr->index_tt_nc_g4+index_d1]
            + transfer_ic2[ptr->index_tt_nc_g5+index_d1];
        }

      }
    }

    /* integrand of Cl's */

    /* note: we must integrate

       C_l = int [4 pi dk/k calP(k) Delta1_l(q) Delta2_l(q)]

       where calP(k) is the dimensionless
       power spectrum equal to a constant in the scale-invariant case,
       and to P(k) = A_s k^(ns-1) otherwise and q=sqrt(k2+K) (scalars)
       or sqrt(k2+2K) (vectors) or sqrt(k2+3K) (tensors)

       In the literature, people often rewrite the integral in terms
       of q and absorb the Jacobian of the change of variables in a redefinition of the primodial
       spectrum. Let us illustrate this for scalars:

       dk/k = kdk/k2 = qdq/k2 = dq/q * (q/k)^2 = dq/q * [q2/(q2-K)] = q2dq * 1/[q(q2-K)]

       This factor 1/[q(q2-K)] is commonly absorbed in the definition of calP. Then one would have

       C_l = int [4 pi q2 dq {A_s k^(ns-1)/[q(q2-K)]} Delta1_l(q) Delta2_l(q)]

       Sometimes in the literature, the factor (k2-3K)=(q2-4K) present
       in the initial conditions of scalar transfer functions (if
       normalized to curvature R=1) is also absorbed in the definition
       of the power spectrum. Then the curvature power spectrum reads

       calP = (q2-4K)/[q(q2-K)] * (k/k)^ns

       In CLASS we prefer to define calP = (k/k)^ns like in the flat
       case, to have the factor (q2-4K) in the initialk conditions,
       and the factor 1/[q(q2-K)] doesn't need to be there since we
       integrate over dk/k.

       For tensors, the change of variable described above gives a slightly different result:

       dk/k = kdk/k2 = qdq/k2 = dq/q * (q/k)^2 = dq/q * [q2/(q2-3K)] = q2dq * 1/[q(q2-3K)]

       But for tensors there are extra curvature-related correction factors to
       take into account. See the comments in the perturbation module,
       related to initial conditions for tensors.

    */

    factor = 4. * _PI_ / k;

    if (psp->has_tt == _TRUE_)
      cl_integrand[index_q*cl_integrand_num_columns+1+psp->index_ct_tt]=
        primordial_pk[index_ic1_ic2]
        * transfer_ic1_temp
        * transfer_ic2_temp
        * factor;

    if (psp->has_ee == _TRUE_)
      cl_integrand[index_q*cl_integrand_num_columns+1+psp->index_ct_ee]=
        primordial_pk[index_ic1_ic2]
        * transfer_ic1[ptr->index_tt_e]
        * transfer_ic2[ptr->index_tt_e]
        * factor;

    if (psp->has_te == _TRUE_)
      cl_integrand[index_q*cl_integrand_num_columns+1+psp->index_ct_te]=
        primordial_pk[index_ic1_ic2]
        * 0.5*(transfer_ic1_temp * transfer_ic2[ptr->index_tt_e] +
               transfer_ic1[ptr->index_tt_e] * transfer_ic2_temp)
        * factor;

    if (_tensors_ && (psp->has_bb == _TRUE_))
      cl_integrand[index_q*cl_integrand_num_columns+1+psp->index_ct_bb]=
        primordial_pk[index_ic1_ic2]
        * transfer_ic1[ptr->index_tt_b]
        * transfer_ic2[ptr->index_tt_b]
        * factor;

    if (_scalars_ && (psp->has_pp == _TRUE_))
      cl_integrand[index_q*cl_integrand_num_columns+1+psp->index_ct_pp]=
        primordial_pk[index_ic1_ic2]
        * transfer_ic1[ptr->index_tt_lcmb]
        * transfer_ic2[ptr->index_tt_lcmb]
        * factor;

    if (_scalars_ && (psp->has_tp == _TRUE_))
      cl_integrand[index_q*cl_integrand_num_columns+1+psp->index_ct_tp]=
        primordial_pk[index_ic1_ic2]
        * 0.5*(transfer_ic1_temp * transfer_ic2[ptr->index_tt_lcmb] +
               transfer_ic1[ptr->index_tt_lcmb] * transfer_ic2_temp)
        * factor;

    if (_scalars_ && (psp->has_ep == _TRUE_))
      cl_integrand[index_q*cl_integrand_num_columns+1+psp->index_ct_ep]=
        primordial_pk[index_ic1_ic2]
        * 0.5*(transfer_ic1[ptr->index_tt_e] * transfer_ic2[ptr->index_tt_lcmb] +
               transfer_ic1[ptr->index_tt_lcmb] * transfer_ic2[ptr->index_tt_e])
        * factor;

    if (_scalars_ && (psp->has_dd == _TRUE_)) {
      index_ct=0;
      for (index_d1=0; index_d1<psp->d_size; index_d1++) {
        for (index_d2=index_d1; index_d2<=MIN(index_d1+psp->non_diag,psp->d_size-1); index_d2++) {
          cl_integrand[index_q*cl_integrand_num_columns+1+psp->index_ct_dd+index_ct]=
            primordial_pk[index_ic1_ic2]
            * transfer_ic1_nc[index_d1]
            * transfer_ic2_nc[index_d2]
            * factor;
          index_ct++;
        }
      }
    }

    if (_scalars_ && (psp->has_td == _TRUE_)) {
      for (index_d1=0; index_d1<psp->d_size; index_d1++) {
        cl_integrand[index_q*cl_integrand_num_columns+1+psp->index_ct_td+index_d1]=
          primordial_pk[index_ic1_ic2]
          * 0.5*(transfer_ic1_temp * transfer_ic2_nc[index_d1] +
                 transfer_ic1_nc[index_d1] * transfer_ic2_temp)
          * factor;
      }
    }

    if (_scalars_ && (psp->has_pd == _TRUE_)) {
      for (index_d1=0; index_d1<psp->d_size; index_d1++) {
        cl_integrand[index_q*cl_integrand_num_columns+1+psp->index_ct_pd+index_d1]=
          primordial_pk[index_ic1_ic2]
          * 0.5*(transfer_ic1[ptr->index_tt_lcmb] * transfer_ic2_nc[index_d1] +
                 transfer_ic1_nc[index_d1] * transfer_ic2[ptr->index_tt_lcmb])
          * factor;
      }
    }

    if (_scalars_ && (psp->has_ll == _TRUE_)) {
      index_ct=0;
      for (index_d1=0; index_d1<psp->d_size; index_d1++) {
        for (index_d2=index_d1; index_d2<=MIN(index_d1+psp->non_diag,psp->d_size-1); index_d2++) {
          cl_integrand[index_q*cl_integrand_num_columns+1+psp->index_ct_ll+index_ct]=
            primordial_pk[index_ic1_ic2]
            * transfer_ic1[ptr->index_tt_lensing+index_d1]
            * transfer_ic2[ptr->index_tt_lensing+index_d2]
            * factor;
          index_ct++;
        }
      }
    }

    if (_scalars_ && (psp->has_tl == _TRUE_)) {
      for (index_d1=0; index_d1<psp->d_size; index_d1++) {
        cl_integrand[index_q*cl_integrand_num_columns+1+psp->index_ct_tl+index_d1]=
          primordial_pk[index_ic1_ic2]
          * 0.5*(transfer_ic1_temp * transfer_ic2[ptr->index_tt_lensing+index_d1] +
                 transfer_ic1[ptr->index_tt_lensing+index_d1] * transfer_ic2_temp)
          * factor;
      }
    }

    if (_scalars_ && (psp->has_dl == _TRUE_)) {
      index_ct=0;
      for (index_d1=0; index_d1<psp->d_size; index_d1++) {
        for (index_d2=MAX(index_d1-psp->non_diag,0); index_d2<=MIN(index_d1+psp->non_diag,psp->d_size-1); index_d2++) {
          cl_integrand[index_q*cl_integrand_num_columns+1+psp->index_ct_dl+index_ct]=
            primordial_pk[index_ic1_ic2]
            * transfer_ic1_nc[index_d1] * transfer_ic2[ptr->index_tt_lensing+index_d2]
            * factor;
          index_ct++;
        }
      }
    }
  }

  for (index_ct=0; index_ct<psp->ct_size; index_ct++) {

    /* treat null spectra (C_l^BB of scalars, C_l^pp of tensors, etc. */

    if ((_scalars_ && (psp->has_bb == _TRUE_) && (index_ct == psp->index_ct_bb)) ||
        (_tensors_ && (psp->has_pp == _TRUE_) && (index_ct == psp->index_ct_pp)) ||
        (_tensors_ && (psp->has_tp == _TRUE_) && (index_ct == psp->index_ct_tp)) ||
        (_tensors_ && (psp->has_ep == _TRUE_) && (index_ct == psp->index_ct_ep)) ||
        (_tensors_ && (psp->has_dd == _TRUE_) && (index_ct == psp->index_ct_dd)) ||
        (_tensors_ && (psp->has_td == _TRUE_) && (index_ct == psp->index_ct_td)) ||
        (_tensors_ && (psp->has_pd == _TRUE_) && (index_ct == psp->index_ct_pd)) ||
        (_tensors_ && (psp->has_ll == _TRUE_) && (index_ct == psp->index_ct_ll)) ||
        (_tensors_ && (psp->has_tl == _TRUE_) && (index_ct == psp->index_ct_tl)) ||
        (_tensors_ && (psp->has_dl == _TRUE_) && (index_ct == psp->index_ct_dl))
        ) {

      psp->cl[index_md]
        [(index_l * psp->ic_ic_size[index_md] + index_ic1_ic2) * psp->ct_size + index_ct] = 0.;

    }
    /* for non-zero spectra, integrate over q */
    else {

      /* spline the integrand over the whole range of k's */

      class_call(array_spline(cl_integrand,
                              cl_integrand_num_columns,
                              ptr->q_size,
                              0,
                              1+index_ct,
                              1+psp->ct_size+index_ct,
                              _SPLINE_EST_DERIV_,
                              psp->error_message),
                 psp->error_message,
                 psp->error_message);

      /* Technical point: we will now do a spline integral over the
         whole range of k's, excepted in the closed (K>0) case. In
         that case, it is a bad idea to spline over the values of k
         corresponding to nu<nu_flat_approximation. In this region, nu
         values are integer values, so the steps dq and dk have some
         discrete jumps. This makes the spline routine less accurate
         than a trapezoidal integral with finer sampling. So, in the
         closed case, we set index_q_spline to
         ptr->index_q_flat_approximation, to tell the integration
         routine that below this index, it should treat the integral
         as a trapezoidal one. For testing, one is free to set
         index_q_spline to 0, to enforce spline integration
         everywhere, or to (ptr->q_size-1), to enforce trapezoidal
         integration everywhere. */

      if (pba->sgnK == 1) {
        index_q_spline = ptr->index_q_flat_approximation;
      }

      class_call(array_integrate_all_trapzd_or_spline(cl_integrand,
                                                      cl_integrand_num_columns,
                                                      ptr->q_size,
                                                      index_q_spline,
                                                      0,
                                                      1+index_ct,
                                                      1+psp->ct_size+index_ct,
                                                      &clvalue,
                                                      psp->error_message),
                 psp->error_message,
                 psp->error_message);

      /* in the closed case, instead of an integral, we have a
         discrete sum. In practice, this does not matter: the previous
         routine does give a correct approximation of the discrete
         sum, both in the trapezoidal and spline regions. The only
         error comes from the first point: the previous routine
         assumes a weight for the first point which is too small
         compared to what it would be in the an actual discrete
         sum. The line below correct this problem in an exact way.
      */

      if (pba->sgnK == 1) {
        clvalue += cl_integrand[1+index_ct] * ptr->q[0]/ptr->k[0][0]*sqrt(pba->K)/2.;
      }

      /* we have the correct C_l now. We can store it in the transfer structure. */

      psp->cl[index_md]
        [(index_l * psp->ic_ic_size[index_md] + index_ic1_ic2) * psp->ct_size + index_ct]
        = clvalue;

    }
  }

  if (ppt->has_cl_number_count == _TRUE_) {
    free(transfer_ic1_nc);
    free(transfer_ic2_nc);
  }

  return _SUCCESS_;

}

  /* deprecated functions (since v2.8) */

/**
 * Matter power spectrum for arbitrary redshift and for all initial conditions.
 *
 * This function is deprecated since v2.8. Try using nonlinear_pk_at_z() instead.
 *
 * @param pba           Input: pointer to background structure (used for converting z into tau)
 * @param psp           Input: pointer to spectra structure (containing pre-computed table)
 * @param mode          Input: linear or logarithmic
 * @param z             Input: redshift
 * @param output_tot    Output: total matter power spectrum P(k) in \f$ Mpc^3 \f$ (linear mode), or its logarithms (logarithmic mode)
 * @param output_ic     Output: for each pair of initial conditions, matter power spectra P(k) in \f$ Mpc^3 \f$ (linear mode), or their logarithms and cross-correlation angles (logarithmic mode)
 * @param output_cb_tot Output: CDM+baryon power spectrum P_cb(k) in \f$ Mpc^3 \f$ (linear mode), or its logarithms (logarithmic mode)
 * @param output_cb_ic  Output: for each pair of initial conditions, CDM+baryon power spectra P_cb(k) in \f$ Mpc^3 \f$ (linear mode), or their logarithms and cross-correlation angles (logarithmic mode)
 * @return the error status
 */

int spectra_pk_at_z(
                    struct background * pba,
                    struct spectra * psp,
                    enum linear_or_logarithmic mode,
                    double z,
                    double * output_tot,    /* array with argument output_tot[index_k] (must be already allocated) */
                    double * output_ic,     /* array with argument output_tot[index_k * psp->ic_ic_size[index_md] + index_ic1_ic2] (must be already allocated only if more than one initial condition) */
                    double * output_cb_tot, /* same as output_tot for the baryon+CDM only */
                    double * output_cb_ic   /* same as output_ic  for the baryon+CDM only */
                    ) {

  fprintf(stderr," -> [WARNING:] You are calling the function spectra_pk_at_z() which is deprecated since v2.8. Try using nonlinear_pk_at_z() instead.\n");

  class_call(nonlinear_pks_at_z(
                                pba,
                                psp->pnl,
                                mode,
                                pk_linear,
                                z,
                                output_tot,
                                output_ic,
                                output_cb_tot,
                                output_cb_ic
                                ),
             psp->pnl->error_message,
             psp->error_message);

  return _SUCCESS_;

}

/**
 * Matter power spectrum for arbitrary wavenumber, redshift and initial condition.
 *
 * This function is deprecated since v2.8. Try using nonlinear_pk_linear_at_k_and_z() instead.
 *
 * @param pba        Input: pointer to background structure (used for converting z into tau)
 * @param ppm        Input: pointer to primordial structure (used only in the case 0 < k < kmin)
 * @param psp        Input: pointer to spectra structure (containing pre-computed table)
 * @param k          Input: wavenumber in 1/Mpc
 * @param z          Input: redshift
 * @param pk_tot     Output: total matter power spectrum P(k) in \f$ Mpc^3 \f$
 * @param pk_ic      Output: for each pair of initial conditions, matter power spectra P(k) in \f$ Mpc^3\f$
 * @param pk_cb_tot  Output: b+CDM power spectrum P(k) in \f$ Mpc^3 \f$
 * @param pk_cb_ic   Output: for each pair of initial conditions, b+CDM power spectra P(k) in \f$ Mpc^3\f$
 * @return the error status
 */

int spectra_pk_at_k_and_z(
                          struct background * pba,
                          struct primordial * ppm,
                          struct spectra * psp,
                          double k,
                          double z,
                          double * pk_tot,    /* pointer to a single number (must be already allocated) */
                          double * pk_ic,     /* array of argument pk_ic[index_ic1_ic2]
                                                 (must be already allocated only if several initial conditions) */
                          double * pk_cb_tot, /* same as pk_tot for baryon+CDM part only */
                          double * pk_cb_ic   /* same as pk_ic  for baryon+CDM part only */
                          ) {

  fprintf(stderr," -> [WARNING:] You are calling the function spectra_pk_at_k_and_z() which is deprecated since v2.8. Try using nonlinear_pk_linear_at_k_and_z() instead.\n");

  class_call(nonlinear_pks_at_k_and_z(pba,
                                      ppm,
                                      psp->pnl,
                                      pk_linear,
                                      k,
                                      z,
                                      pk_tot,
                                      pk_ic,
                                      pk_cb_tot,
                                      pk_cb_ic),
             psp->pnl->error_message,
             psp->error_message);

  return _SUCCESS_;
}

/**
 * Non-linear total matter power spectrum for arbitrary redshift.
 *
 * This function is deprecated since v2.8. Try using nonlinear_pk_at_z() instead.
 *
 * @param pba           Input: pointer to background structure (used for converting z into tau)
 * @param psp           Input: pointer to spectra structure (containing pre-computed table)
 * @param mode          Input: linear or logarithmic
 * @param z             Input: redshift
 * @param output_tot    Output: total matter power spectrum P(k) in \f$ Mpc^3\f$ (linear mode), or its logarithms (logarithmic mode)
 * @param output_cb_tot Output: b+CDM power spectrum P(k) in \f$ Mpc^3\f$ (linear mode), or its logarithms (logarithmic mode)
 * @return the error status
 */

int spectra_pk_nl_at_z(
                       struct background * pba,
                       struct spectra * psp,
                       enum linear_or_logarithmic mode,
                       double z,
                       double * output_tot,   /* array with argument output_tot[index_k] (must be already allocated) */
                       double * output_cb_tot
                       ) {

  fprintf(stderr," -> [WARNING:] You are calling the function spectra_pk_nl_at_z() which is deprecated since v2.8. Try using nonlinear_pk_at_z() instead.\n");

  class_call(nonlinear_pks_at_z(pba,
                                psp->pnl,
                                mode,
                                pk_nonlinear,
                                z,
                                output_tot,
                                NULL,
                                output_cb_tot,
                                NULL
                                ),
             psp->pnl->error_message,
             psp->error_message);

  return _SUCCESS_;

}

/**
 * Non-linear total matter power spectrum for arbitrary wavenumber and redshift.
 *
 * This function is deprecated since v2.8. Try using nonlinear_pk_at_k_and_z() instead.
 *
 * @param pba        Input: pointer to background structure (used for converting z into tau)
 * @param ppm        Input: pointer to primordial structure (used only in the case 0 < k < kmin)
 * @param psp        Input: pointer to spectra structure (containing pre-computed table)
 * @param k          Input: wavenumber in 1/Mpc
 * @param z          Input: redshift
 * @param pk_tot     Output: total matter power spectrum P(k) in \f$ Mpc^3\f$
 * @param pk_cb_tot  Output: b+CDM power spectrum P(k) in \f$ Mpc^3\f$
 * @return the error status
 */

int spectra_pk_nl_at_k_and_z(
                             struct background * pba,
                             struct primordial * ppm,
                             struct spectra * psp,
                             double k,
                             double z,
                             double * pk_tot,   /* pointer to a single number (must be already allocated) */
                             double * pk_cb_tot /* same as pk_tot for baryon+CDM only */
                             ) {

  fprintf(stderr," -> [WARNING:] You are calling the function spectra_pk_nl_at_k_and_z() which is deprecated since v2.8. Try using nonlinear_pk_at_k_and_z() instead.\n");

  class_call(nonlinear_pks_at_k_and_z(pba,
                                      ppm,
                                      psp->pnl,
                                      pk_nonlinear,
                                      k,
                                      z,
                                      pk_tot,
                                      NULL,
                                      pk_cb_tot,
                                      NULL
                                      ),
             psp->pnl->error_message,
             psp->error_message);

  return _SUCCESS_;

}

/**
 * Return the P(k,z) for a grid of (k_i,z_j) passed in input,
 * for all available pk types (_m, _cb),
 * either linear or nonlinear depending on input.
 *
 * This function is deprecated since v2.8. Try using nonlinear_pks_at_kvec_and_zvec() instead.
 *
 * @param pba            Input: pointer to background structure
 * @param psp            Input: pointer to spectra structure
 * @param kvec           Input: array of wavenumbers in ascending order (in 1/Mpc)
 * @param kvec_size      Input: size of array of wavenumbers
 * @param zvec           Input: array of redshifts in arbitrary order
 * @param zvec_size      Input: size of array of redshifts
 * @param pk_tot_out     Output: P(k_i,z_j) for total matter (if available) in Mpc**3
 * @param pk_cb_tot_out  Output: P_cb(k_i,z_j) for cdm+baryons (if available) in Mpc**3
 * @param nonlinear      Input: _TRUE_ or _FALSE_ (to output nonlinear or linear P(k,z))
 * @return the error status
 */

int spectra_fast_pk_at_kvec_and_zvec(
                                     struct background * pba,
                                     struct spectra * psp,
                                       double * kvec,
                                     int kvec_size,
                                     double * zvec,
                                     int zvec_size,
                                     double * pk_tot_out, // pk_tot_out[index_zvec*kvec_size+index_kvec],
                                                          // already allocated
                                                          //(or NULL if user knows there is no _m output)
                                     double * pk_cb_tot_out, // idem
                                     int nonlinear
                                     ) {
  enum pk_outputs pk_output;

  fprintf(stderr," -> [WARNING:] You are calling the function spectra_fast_pks_at_kvec_and_zvec() which is deprecated since v2.8. Try using nonlinear_pk_at_kvec_and_zvec() instead.\n");

  if (nonlinear == _TRUE_)
    pk_output = pk_nonlinear;
  else
    pk_output = pk_linear;

  class_call(nonlinear_pks_at_kvec_and_zvec(
                                            pba,
                                            psp->pnl,
                                            pk_output,
                                            kvec,
                                            kvec_size,
                                            zvec,
                                            zvec_size,
                                            pk_tot_out,
                                            pk_cb_tot_out),
             psp->pnl->error_message,
             psp->error_message);

  return _SUCCESS_;
}

/**
 * This routine computes sigma(R) given P(k) for total matter power
 * spectrum (does not check that k_max is large enough)
 *
 * This function is deprecated since v2.8. Try using nonlinear_sigmas_at_z() instead.
 *
 * @param pba   Input: pointer to background structure
 * @param ppm   Input: pointer to primordial structure
 * @param psp   Input: pointer to spectra structure
 * @param R     Input: radius in Mpc
 * @param z     Input: redshift
 * @param sigma Output: variance in a sphere of radius R (dimensionless)
 * @return the error status
 */

int spectra_sigma(
                  struct background * pba,
                  struct primordial * ppm,
                  struct spectra * psp,
                  double R,
                  double z,
                  double * sigma
                  ) {

  fprintf(stderr," -> [WARNING:] You are calling the function spectra_sigma() which is deprecated since v2.8. Try using nonlinear_sigmas_at_z() instead.\n");

  if (psp->pnl->has_pk_m) {

    class_call(nonlinear_sigma_at_z(pba,
                                    psp->pnl,
                                    R,
                                    z,
                                    psp->pnl->index_pk_m,
                                    80., // hardcoded, yes, but the function is deprecated...
                                    sigma),
               psp->pnl->error_message,
               psp->error_message);

  }

  return _SUCCESS_;
}

/**
 * This routine computes sigma(R) given P(k) for baryon+cdm power
 * spectrum (does not check that k_max is large enough)
 *
 * This function is deprecated since v2.8. Try using nonlinear_sigmas_at_z() instead.
 *
 * @param pba      Input: pointer to background structure
 * @param ppm      Input: pointer to primordial structure
 * @param psp      Input: pointer to spectra structure
 * @param R        Input: radius in Mpc
 * @param z        Input: redshift
 * @param sigma_cb Output: variance in a sphere of radius R (dimensionless)
 * @return the error status
 */

int spectra_sigma_cb(
                     struct background * pba,
                     struct primordial * ppm,
                     struct spectra * psp,
                     double R,
                     double z,
                     double * sigma_cb
                     ) {

  fprintf(stderr," -> [WARNING:] You are calling the function spectra_sigma_cb() which is deprecated since v2.8. Try using nonlinear_sigmas_at_z() instead.\n");

  if (psp->pnl->has_pk_cb) {

    class_call(nonlinear_sigma_at_z(pba,
                                    psp->pnl,
                                    R,
                                    z,
                                    psp->pnl->index_pk_cb,
                                    80., // hardcoded, yes, but the function is deprecated...
                                    sigma_cb),
               psp->pnl->error_message,
               psp->error_message);
  }

  return _SUCCESS_;
}

  /* deprecated functions (since v2.1) */

/**
 * Obsolete function, superseeded by perturb_sources_at_tau()
 * (at the time of the switch, this function was anyway never used anywhere)
 *
 * @param pba        Input: pointer to background structure (used for converting z into tau)
 * @param psp        Input: pointer to spectra structure (containing pre-computed table)
 * @param z          Input: redshift
 * @param output     Output: matter transfer functions
 * @return the error status
 */

int spectra_tk_at_z(
                    struct background * pba,
                    struct spectra * psp,
                    double z,
                    double * output /* array with argument output[(index_k*psp->ic_size[index_md]+index_ic)*psp->tr_size+index_tr] (must be already allocated) */
                    ) {


  class_stop(psp->error_message,
             "The function spectra_tk_at_z() is obsolete, use instead perturb_sources_at_tau(), it does the same");

  return _SUCCESS_;

}

/**
 * Obsolete function, superseeded by perturb_sources_at_tau()
 * (at the time of the switch, this function was anyway never used anywhere)
 *
 * @param pba        Input: pointer to background structure (used for converting z into tau)
 * @param psp        Input: pointer to spectra structure (containing pre-computed table)
 * @param k          Input: wavenumber in 1/Mpc
 * @param z          Input: redshift
 * @param output     Output: matter transfer functions
 * @return the error status
 */

int spectra_tk_at_k_and_z(
                          struct background * pba,
                          struct spectra * psp,
                          double k,
                          double z,
                          double * output  /* array with argument output[index_ic*psp->tr_size+index_tr] (must be already allocated) */
                          ) {

  class_stop(psp->error_message,
             "The function spectra_tk_at_k_and_z() is obsolete, use instead perturb_sources_at_tau(), it does the same provided that you interpolate its output at some wavenumber k");

  return _SUCCESS_;

}

  /* end deprecated functions */<|MERGE_RESOLUTION|>--- conflicted
+++ resolved
@@ -349,15 +349,6 @@
       free(psp->ddcl);
     }
 
-<<<<<<< HEAD
-  // TODO: understand why I get segmentation fault if this is uncommented
-  // for (index_md=0; index_md < psp->md_size; index_md++)
-  //   free(psp->is_non_zero[index_md]);
-
-  // free(psp->is_non_zero);
-  // free(psp->ic_size);
-  // free(psp->ic_ic_size);
-=======
     for (index_md=0; index_md < psp->md_size; index_md++)
       free(psp->is_non_zero[index_md]);
 
@@ -366,7 +357,6 @@
     free(psp->ic_ic_size);
 
   }
->>>>>>> 5c9c8c17
 
   return _SUCCESS_;
 
