--- conflicted
+++ resolved
@@ -2889,23 +2889,6 @@
   class_store_columntitle(titles,"gr.fac. D",_TRUE_);
   class_store_columntitle(titles,"gr.fac. f",_TRUE_);
   
-<<<<<<< HEAD
-  class_store_columntitle(titles,"(.)rho_smg",pba->has_smg);   
-  class_store_columntitle(titles,"(.)p_smg",pba->has_smg);   
-
-  class_store_columntitle(titles,"phi_smg",pba->field_evolution_smg); 
-  class_store_columntitle(titles,"phi'",pba->field_evolution_smg); 
-  class_store_columntitle(titles,"phi''",pba->field_evolution_smg);
-  class_store_columntitle(titles,"M*^2_smg",pba->has_smg);       
-  class_store_columntitle(titles,"kineticity_smg",pba->has_smg);   
-  class_store_columntitle(titles,"braiding_smg",pba->has_smg);
-  class_store_columntitle(titles,"tensor_excess_smg",pba->has_smg);   
-  class_store_columntitle(titles,"Mpl_running_smg",pba->has_smg);       
-  class_store_columntitle(titles,"c_s^2",pba->has_smg);        
-  class_store_columntitle(titles,"kin (D)",pba->has_smg);
-  
-  class_store_columntitle(titles,"lambda_8",pba->has_smg);
-=======
   class_store_columntitle(titles,"(.)rho_smg",pba->has_smg);
   class_store_columntitle(titles,"(.)p_smg",pba->has_smg);
 
@@ -2929,8 +2912,10 @@
     class_store_columntitle(titles,"E2",pba->field_evolution_smg); 
     class_store_columntitle(titles,"E3",pba->field_evolution_smg);
   }
-
->>>>>>> ec1637f3
+  
+  //TODO: add in output background trigger
+  class_store_columntitle(titles,"lambda_8",pba->has_smg);
+
 
   return _SUCCESS_;
 }
@@ -2989,10 +2974,6 @@
       class_store_double(dataptr,pvecback[pba->index_bg_kinetic_D_smg],pba->has_smg,storeidx);
     }
     
-<<<<<<< HEAD
-    class_store_double(dataptr,pvecback[pba->index_bg_lambda_8_smg],pba->has_smg,storeidx);
-    
-=======
     if (pba->output_background_smg >= 2){
       class_store_double(dataptr,pvecback[pba->index_bg_phi_smg],pba->field_evolution_smg,storeidx);  
       class_store_double(dataptr,pvecback[pba->index_bg_phi_prime_smg],pba->field_evolution_smg,storeidx); 
@@ -3003,7 +2984,8 @@
       class_store_double(dataptr,pvecback[pba->index_bg_E3_smg],pba->field_evolution_smg,storeidx);  
     }
 
->>>>>>> ec1637f3
+    class_store_double(dataptr,pvecback[pba->index_bg_lambda_8_smg],pba->has_smg,storeidx);
+    
   }
 
   return _SUCCESS_;
