--- conflicted
+++ resolved
@@ -270,11 +270,8 @@
   double w_fld, dw_over_da, integral_fld;
   /* scale factor */
   double a;
-<<<<<<< HEAD
-=======
   /* scalar field quantities */
   double phi, phi_prime;
->>>>>>> de7d9d7e
 
   /** - initialize local variables */
   a = pvecback_B[pba->index_bi_a];
@@ -402,11 +399,10 @@
     rho_r += pvecback[pba->index_bg_rho_ur];
   }
 
-<<<<<<< HEAD
- /** - compute expansion rate H from Friedmann equation: this is the
-      unique place where the Friedmann equation is assumed. Remember
-      that densities are all expressed in units of [3c^2/8piG], ie
-      rho_class = [8 pi G rho_physical / 3 c^2]
+  /** - compute expansion rate H from Friedmann equation: this is the
+      only place where the Friedmann equation is assumed. Remember
+      that densities are all expressed in units of \f$ [3c^2/8\pi G] \f$, ie
+      \f$ \rho_{class} = [8 \pi G \rho_{physical} / 3 c^2]\f$
       NOTE: different computation if scalar field is present */  
   if (pba->has_smg == _FALSE_){
     
@@ -439,16 +435,6 @@
     rho_r += 3.*pvecback[pba->index_bg_p_smg]; //field pressure contributes radiation
     rho_m += pvecback[pba->index_bg_rho_smg] - 3.* pvecback[pba->index_bg_p_smg]; //the rest contributes matter     
   }
-=======
-  /** - compute expansion rate H from Friedmann equation: this is the
-      only place where the Friedmann equation is assumed. Remember
-      that densities are all expressed in units of \f$ [3c^2/8\pi G] \f$, ie
-      \f$ \rho_{class} = [8 \pi G \rho_{physical} / 3 c^2]\f$ */
-  pvecback[pba->index_bg_H] = sqrt(rho_tot-pba->K/a/a);
-
-  /** - compute derivative of H with respect to conformal time */
-  pvecback[pba->index_bg_H_prime] = - (3./2.) * (rho_tot + p_tot) * a + pba->K/a;
->>>>>>> de7d9d7e
 
   /** - compute relativistic density to total density ratio */
   pvecback[pba->index_bg_Omega_r] = rho_r / rho_tot;
@@ -970,8 +956,7 @@
 
   /* -> energy density in DR */
   class_define_index(pba->index_bi_rho_dr,pba->has_dr,index_bi,1);
-<<<<<<< HEAD
-  
+
   /* -> scalar field and its derivative wrt conformal time (only if needs to evolve the field)
    * plus other parameters that might be integrated in certain parameterizations
    */
@@ -980,7 +965,6 @@
     class_define_index(pba->index_bi_M_pl_smg,
 		       pba->M_pl_evolution_smg,index_bi,1);
   }  
-=======
 
   /* -> energy density in fluid */
   class_define_index(pba->index_bi_rho_fld,pba->has_fld,index_bi,1);
@@ -988,7 +972,6 @@
   /* -> scalar field and its derivative wrt conformal time (Zuma) */
   class_define_index(pba->index_bi_phi_scf,pba->has_scf,index_bi,1);
   class_define_index(pba->index_bi_phi_prime_scf,pba->has_scf,index_bi,1);
->>>>>>> de7d9d7e
 
   /* End of {B} variables, now continue with {C} variables */
   pba->bi_B_size = index_bi;
@@ -2222,12 +2205,9 @@
   double rho_ncdm, p_ncdm, rho_ncdm_rel_tot=0.;
   double f,Omega_rad, rho_rad;
   int counter,is_early_enough,n_ncdm;
-<<<<<<< HEAD
-=======
   double scf_lambda;
   double rho_fld_today;
   double w_fld,dw_over_da_fld,integral_fld;
->>>>>>> de7d9d7e
 
   /** - fix initial value of \f$ a \f$ */
   a = ppr->a_ini_over_a_today_default * pba->a_today;
@@ -2311,9 +2291,6 @@
     }
   }
 
-<<<<<<< HEAD
- 
-  
 /** - fix initial value of modified gravity
    * run over all possible model cases
    */
@@ -2346,8 +2323,13 @@
       case eft_gammas_exponential:
 	pvecback_integration[pba->index_bi_M_pl_smg] = exp(pba->parameters_2_smg[0]*pow(a,pba->parameters_2_smg[4])) + exp(pba->parameters_2_smg[3]*pow(a,pba->parameters_2_smg[7])) -1.;
 	break;
-
-=======
+    }
+    
+      if (pba->M_pl_evolution_smg == _TRUE_)
+	if (pba->background_verbose>3) 
+	  printf(" -> Initial conditions: M_pl = %e \n",pvecback_integration[pba->index_bi_M_pl_smg]);    
+  }
+
   if (pba->has_fld == _TRUE_){
 
     /* rho_fld today */
@@ -2394,13 +2376,8 @@
       /** - --> If no attractor initial conditions are assigned, gets the provided ones. */
       pvecback_integration[pba->index_bi_phi_scf] = pba->phi_ini_scf;
       pvecback_integration[pba->index_bi_phi_prime_scf] = pba->phi_prime_ini_scf;
->>>>>>> de7d9d7e
-    }
-    
-      if (pba->M_pl_evolution_smg == _TRUE_)
-	if (pba->background_verbose>3) 
-	  printf(" -> Initial conditions: M_pl = %e \n",pvecback_integration[pba->index_bi_M_pl_smg]);    
-  }  
+    }
+  }
 
   /* Infer pvecback from pvecback_integration */
   class_call(background_functions(pba, pvecback_integration, pba->long_info, pvecback),
@@ -2648,8 +2625,6 @@
       dy[pba->index_bi_M_pl_smg] = y[pba->index_bi_a]*pvecback[pba->index_bg_H]*pvecback[pba->index_bg_mpl_running_smg]*y[pba->index_bi_M_pl_smg];   //in this case the running has to be integrated (eq 3.3 of 1404.3713 yields M2' = aH\alpha_M)
   }  
 
-<<<<<<< HEAD
-=======
   if (pba->has_fld == _TRUE_) {
     /** - Compute fld density \f$ \rho' = -3aH (1+w_{fld}(a)) \rho \f$ */
     dy[pba->index_bi_rho_fld] = -3.*y[pba->index_bi_a]*pvecback[pba->index_bg_H]*(1.+pvecback[pba->index_bg_w_fld])*y[pba->index_bi_rho_fld];
@@ -2662,7 +2637,6 @@
       (2*pvecback[pba->index_bg_H]*y[pba->index_bi_phi_prime_scf]
        + y[pba->index_bi_a]*dV_scf(pba,y[pba->index_bi_phi_scf])) ;
   }
->>>>>>> de7d9d7e
 
   return _SUCCESS_;
 
