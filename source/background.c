/** @file background.c Documented background module
 *
 * * Julien Lesgourgues, 17.04.2011
 * * routines related to ncdm written by T. Tram in 2011
 * * new integration scheme written by N. Schoeneberg in 2020
 *
 * Deals with the cosmological background evolution.
 * This module has two purposes:
 *
 * - at the beginning, to initialize the background, i.e. to integrate
 *    the background equations, and store all background quantities
 *    as a function of conformal time inside an interpolation table.
 *
 * - to provide routines which allow other modules to evaluate any
 *    background quantity for a given value of the conformal time (by
 *    interpolating within the interpolation table), or to find the
 *    correspondence between redshift and conformal time.
 *
 *
 * The overall logic in this module is the following:
 *
 * 1. most background parameters that we will call {A}
 * (e.g. rho_gamma, ..) can be expressed as simple analytical
 * functions of the scale factor 'a' plus a few variables that we will
 * call {B} (e.g. (phi, phidot) for quintessence, or some temperature
 * for exotic particles, etc...). [Side note: for simplicity, all variables
 * {B} are declared redundently inside {A}.]
 *
 * 2. in turn, quantities {B} can be found as a function of the the
 * scale factor [or rather (a/a_0)] by integrating the
 * background equations. Thus {B} also includes the density of species
 * which energy conservation equation must be integrated explicitely,
 * like the density of fluids or of decaying dark matter.
 *
 * 3. some other quantities that we will call {C} (like e.g. proper
 * and conformal time, the sound horizon, the analytic scale-invariant
 * growth factor) also require an explicit integration with respect to
 * (a/a_0) [or rather log(a/a_p)], since they cannot be inferred
 * analytically from (a/a_0) and parameters {B}. The difference
 * between {B} and {C} parameters is that {C} parameters do not need
 * to be known in order to get {A}.
 *
 * So, we define the following routines:
 *
 * - background_functions() returns all background quantities {A} as a
 *    function of (a/a_0) and of quantities {B}.
 *
 * - background_solve() integrates the quantities {B} and {C} with
 *    respect to log(a/a_0); this integration requires many calls to
 *    background_functions().
 *
 * - the result is stored in the form of a big table in the background
 *    structure. There is one column for the scale factor, and one for
 *    each quantity {A} or {C} [Side note: we don;t include {B} here
 *    because the {B} variables are already decalred redundently also
 *    as {A} quantitites.]
 *
 * Later in the code:
 *
 * - If we know the variables (a/a_0) + {B} and need some quantity {A}
 *    (but not {C}), the quickest and most precise way is to call
 *    directly background_functions() (for instance, in simple models,
 *    if we want H at a given value of the scale factor).
 *
 * - If we know 'tau' and want any other quantity, we can call
 *    background_at_tau(), which interpolates in the table and returns
 *    all values.
 *
 * - If we know 'z' but not the {B} variables, or if we know 'z' and
 *    we want {C} variables, we need to call background_at_z(), which
 *    interpolates in the table and returns all values.
 *
 * - Finally, it can be useful to get 'tau' for a given redshift 'z'
 *    or vice-versa: this can be done with background_tau_of_z() or
 *    background_z_of_tau().
 *
 *
 * In order to save time, background_at_tau() ans background_at_z()
 * can be called in three modes: short_info, normal_info, long_info
 * (returning only essential quantities, or useful quantities, or
 * rarely useful quantities). Each line in the interpolation table is
 * a vector whose first few elements correspond to the short_info
 * format; a larger fraction contribute to the normal format; and the
 * full vector corresponds to the long format. The guideline is that
 * short_info returns only geometric quantities like a, H, H'; normal
 * format returns quantities strictly needed at each step in the
 * integration of perturbations; long_info returns quantities needed
 * only occasionally.
 *
 * In summary, the following functions can be called from other modules:
 *
 * -# background_init() at the beginning background_at_tau(),
 * -# background_at_z(), background_tau_of_z(), background_z_of_tau() at any later time
 * -# background_free() at the end, when no more calls to the previous functions are needed
 *
 * For units and normalisation conventions, there are two guiding principles:
 *
 * 1) All quantities are expressed in natural units in which everything is in powers of Mpc, e.g.:
 *
 * - t stands for (cosmological or proper time)*c in Mpc
 * - tau stands for (conformal time)*c in Mpc
 * - H stands for (Hubble parameter)/c in \f$ Mpc^{-1} \f$
 * - etc.
 *
 * 2) New since v3.0: all quantities that should normally scale with some power of
 * a_0^n are renormalised by a_0^{-n}, in order to be independent of a_0, e.g.
 *
 * - a in the code stands for \f$ a/a_0 \f$ in reality
 * - tau in the code stands for \f$ a_0 \tau c \f$ in Mpc
 * - any prime in the code stands for \f$ (1/a_0) d/d\tau \f$
 * - r stands for any comoving radius times a_0
 * - etc.
 */

#include "background.h"
#include "hi_class.h"

/**
 * Background quantities at given redshift z.
 *
 * Evaluates all background quantities at a given value of
 * redshift by reading the pre-computed table and interpolating.
 *
 * @param pba           Input: pointer to background structure (containing pre-computed table)
 * @param z             Input: redshift
 * @param return_format Input: format of output vector (short_info, normal_info, long_info)
 * @param inter_mode     Input: interpolation mode (normal or closeby)
 * @param last_index    Input/Output: index of the previous/current point in the interpolation array (input only for closeby mode, output for both)
 * @param pvecback      Output: vector (assumed to be already allocated)
 * @return the error status
 */

int background_at_z(
                    struct background *pba,
                    double z,
                    enum vecback_format return_format,
                    enum interpolation_method inter_mode,
                    int * last_index,
                    double * pvecback /* vector with argument pvecback[index_bg] (must be already allocated with a size compatible with return_format) */
                    ) {

  /** Summary: */

  /** - define local variables */

  /* size of output vector, controlled by input parameter return_format */
  int pvecback_size;

  /* log(a) (in fact, given our normalisation conventions, this is log(a/a_0)) */
  double loga;

  /** - check that log(a) = log(1/(1+z)) = -log(1+z) is in the pre-computed range */
  loga = -log(1+z);

  class_test(loga < pba->loga_table[0],
             pba->error_message,
             "out of range: a/a_0 = %e < a_min/a_0 = %e, you should decrease the precision parameter a_ini_over_a_today_default\n",1./(1.+z),exp(pba->loga_table[0]));

  class_test(loga > pba->loga_table[pba->bt_size-1],
             pba->error_message,
             "out of range: a/a_0 = %e > a_max/a_0 = %e\n",1./(1.+z),exp(pba->loga_table[pba->bt_size-1]));

  /** - deduce length of returned vector from format mode */

  if (return_format == normal_info) {
    pvecback_size=pba->bg_size_normal;
  }
  else {
    if (return_format == short_info) {
      pvecback_size=pba->bg_size_short;
    }
    else {
      pvecback_size=pba->bg_size;
    }
  }


  /** - interpolate from pre-computed table with array_interpolate()
      or array_interpolate_growing_closeby() (depending on
      interpolation mode) */

  if (inter_mode == inter_normal) {
    class_call(array_interpolate_spline(
                                        pba->loga_table,
                                        pba->bt_size,
                                        pba->background_table,
                                        pba->d2background_dloga2_table,
                                        pba->bg_size,
                                        loga,
                                        last_index,
                                        pvecback,
                                        pvecback_size,
                                        pba->error_message),
               pba->error_message,
               pba->error_message);
  }
  if (inter_mode == inter_closeby) {
    class_call(array_interpolate_spline_growing_closeby(
                                                        pba->loga_table,
                                                        pba->bt_size,
                                                        pba->background_table,
                                                        pba->d2background_dloga2_table,
                                                        pba->bg_size,
                                                        loga,
                                                        last_index,
                                                        pvecback,
                                                        pvecback_size,
                                                        pba->error_message),
               pba->error_message,
               pba->error_message);
  }

  return _SUCCESS_;
}

/**
 * Background quantities at given conformal time tau.
 *
 * Evaluates all background quantities at a given value of
 * conformal time by reading the pre-computed table and interpolating.
 *
 * @param pba           Input: pointer to background structure (containing pre-computed table)
 * @param tau           Input: value of conformal time
 * @param return_format Input: format of output vector (short_info, normal_info, long_info)
 * @param inter_mode     Input: interpolation mode (normal or closeby)
 * @param last_index    Input/Output: index of the previous/current point in the interpolation array (input only for closeby mode, output for both)
 * @param pvecback      Output: vector (assumed to be already allocated)
 * @return the error status
 */

int background_at_tau(
                      struct background *pba,
                      double tau,
                      enum vecback_format return_format,
                      enum interpolation_method inter_mode,
                      int * last_index,
                      double * pvecback /* vector with argument pvecback[index_bg] (must be already allocated with a size compatible with return_format) */
                      ) {

  /** Summary: */

  /** - define local variables */
  double z;

  /** - Get current redshift */
  class_call(background_z_of_tau(pba,tau,&z),
             pba->error_message,
             pba->error_message);

  /** - Get background at corresponding redshift */
  class_call(background_at_z(pba,z,return_format,inter_mode,last_index,pvecback),
             pba->error_message,
             pba->error_message);

  return _SUCCESS_;
}

/**
 * Conformal time at given redshift.
 *
 * Returns tau(z) by interpolation from pre-computed table.
 *
 * @param pba Input: pointer to background structure
 * @param z   Input: redshift
 * @param tau Output: conformal time
 * @return the error status
 */

int background_tau_of_z(
                        struct background *pba,
                        double z,
                        double * tau
                        ) {

  /** Summary: */

  /** - define local variables */

  /* necessary for calling array_interpolate(), but never used */
  int last_index;

  /** - check that \f$ z \f$ is in the pre-computed range */
  class_test(z < pba->z_table[pba->bt_size-1],
             pba->error_message,
             "out of range: z=%e < z_min=%e\n",z,pba->z_table[pba->bt_size-1]);

  class_test(z > pba->z_table[0],
             pba->error_message,
             "out of range: z=%e > z_max=%e\n",z,pba->z_table[0]);

  /** - interpolate from pre-computed table with array_interpolate() */
  class_call(array_interpolate_spline(
                                      pba->z_table,
                                      pba->bt_size,
                                      pba->tau_table,
                                      pba->d2tau_dz2_table,
                                      1,
                                      z,
                                      &last_index,
                                      tau,
                                      1,
                                      pba->error_message),
             pba->error_message,
             pba->error_message);

  return _SUCCESS_;
}
/**
 * Redshift at given conformal time.
 *
 * Returns z(tau) by interpolation from pre-computed table.
 *
 * @param pba Input: pointer to background structure
 * @param tau Input: conformal time
 * @param z   Output: redshift
 * @return the error status
 */

int background_z_of_tau(
                        struct background *pba,
                        double tau,
                        double * z
                        ) {

  /** Summary: */

  /** - define local variables */

  /* necessary for calling array_interpolate(), but never used */
  int last_index;

  /** - check that \f$ tau \f$ is in the pre-computed range */
  class_test(tau < pba->tau_table[0],
             pba->error_message,
             "out of range: tau=%e < tau_min=%e\n",tau,pba->tau_table[0]);

  class_test(tau > pba->tau_table[pba->bt_size-1],
             pba->error_message,
             "out of range: tau=%e > tau_max=%e\n",tau,pba->tau_table[pba->bt_size-1]);

  /** - interpolate from pre-computed table with array_interpolate() */
  class_call(array_interpolate_spline(
                                      pba->tau_table,
                                      pba->bt_size,
                                      pba->z_table,
                                      pba->d2z_dtau2_table,
                                      1,
                                      tau,
                                      &last_index,
                                      z,
                                      1,
                                      pba->error_message),
             pba->error_message,
             pba->error_message);

  return _SUCCESS_;
}

/**
 * Function evaluating all background quantities which can be computed
 * analytically as a function of a and of {B} quantities (see
 * discussion at the beginning of this file).
 *
 * @param pba           Input: pointer to background structure
 * @param a             Input: scale factor (in fact, with our normalisation conventions, this is (a/a_0) )
 * @param pvecback_B    Input: vector containing all {B} quantities
 * @param return_format Input: format of output vector
 * @param pvecback      Output: vector of background quantities (assumed to be already allocated)
 * @return the error status
 */

int background_functions(
                         struct background * pba,
                         double a,
                         double * pvecback_B, /* vector with argument pvecback[index_bi] */
                         enum vecback_format return_format,
                         double * pvecback /* vector with argument pvecback[index_bg] (must be already allocated with a size compatible with return_format) */
                         ) {

  /** Summary: */

  /** - define local variables */

  /* total density */
  double rho_tot;
  /* critical density */
  double rho_crit;
  /* total pressure */
  double p_tot;
  /* total relativistic density */
  double rho_r;
  /* total non-relativistic density */
  double rho_m;
  /* total dark energy density */
  double rho_de;
  /* background ncdm quantities */
  double rho_ncdm,p_ncdm,pseudo_p_ncdm;
  /* index for n_ncdm species */
  int n_ncdm;
  /* fluid's time-dependent equation of state parameter */
  double w_fld, dw_over_da, integral_fld;
  /* scalar field quantities */
  double phi, phi_prime;
  /* Since we only know a_prime_over_a after we have rho_tot,
     it is not possible to simply sum up p_tot_prime directly.
     Instead we sum up dp_dloga = p_prime/a_prime_over_a. The formula is
     p_prime = a_prime_over_a * dp_dloga = a_prime_over_a * Sum [ (w_prime/a_prime_over_a -3(1+w)w)rho].
     Note: The scalar field contribution must be added in the end, as an exception!*/
  double dp_dloga;

  /** - initialize local variables */
  rho_tot = 0.;
  p_tot = 0.;
  dp_dloga = 0.;
  rho_r=0.;
  rho_m=0.;
  rho_de = 0.;

  class_test(a <= 0.,
             pba->error_message,
             "a = %e instead of strictly positive",a);

  /** - pass value of \f$ a\f$ to output */
  pvecback[pba->index_bg_a] = a;

  /** - compute each component's density and pressure */

  /* photons */
  pvecback[pba->index_bg_rho_g] = pba->Omega0_g * pow(pba->H0,2) / pow(a,4);
  rho_tot += pvecback[pba->index_bg_rho_g];
  p_tot += (1./3.) * pvecback[pba->index_bg_rho_g];
  dp_dloga += -(4./3.) * pvecback[pba->index_bg_rho_g];
  rho_r += pvecback[pba->index_bg_rho_g];

  /* baryons */
  pvecback[pba->index_bg_rho_b] = pba->Omega0_b * pow(pba->H0,2) / pow(a,3);
  rho_tot += pvecback[pba->index_bg_rho_b];
  p_tot += 0;
  rho_m += pvecback[pba->index_bg_rho_b];

  /* cdm */
  if (pba->has_cdm == _TRUE_) {
    pvecback[pba->index_bg_rho_cdm] = pba->Omega0_cdm * pow(pba->H0,2) / pow(a,3);
    rho_tot += pvecback[pba->index_bg_rho_cdm];
    p_tot += 0.;
    rho_m += pvecback[pba->index_bg_rho_cdm];
  }

  /* idm */
  if (pba->has_idm == _TRUE_) {
    pvecback[pba->index_bg_rho_idm] = pba->Omega0_idm * pow(pba->H0,2) / pow(a,3);
    rho_tot += pvecback[pba->index_bg_rho_idm];
    p_tot += 0.;
    rho_m += pvecback[pba->index_bg_rho_idm];
  }

  /* dcdm */
  if (pba->has_dcdm == _TRUE_) {
    /* Pass value of rho_dcdm to output */
    pvecback[pba->index_bg_rho_dcdm] = pvecback_B[pba->index_bi_rho_dcdm];
    rho_tot += pvecback[pba->index_bg_rho_dcdm];
    p_tot += 0.;
    rho_m += pvecback[pba->index_bg_rho_dcdm];
  }

  /* dr */
  if (pba->has_dr == _TRUE_) {
    /* Pass value of rho_dr to output */
    pvecback[pba->index_bg_rho_dr] = pvecback_B[pba->index_bi_rho_dr];
    rho_tot += pvecback[pba->index_bg_rho_dr];
    p_tot += (1./3.)*pvecback[pba->index_bg_rho_dr];
    dp_dloga += -(4./3.) * pvecback[pba->index_bg_rho_dr];
    rho_r += pvecback[pba->index_bg_rho_dr];
  }

  /* Scalar field */
  if (pba->has_scf == _TRUE_) {
    phi = pvecback_B[pba->index_bi_phi_scf];
    phi_prime = pvecback_B[pba->index_bi_phi_prime_scf];
    pvecback[pba->index_bg_phi_scf] = phi; // value of the scalar field phi
    pvecback[pba->index_bg_phi_prime_scf] = phi_prime; // value of the scalar field phi derivative wrt conformal time
    pvecback[pba->index_bg_V_scf] = V_scf(pba,phi); //V_scf(pba,phi); //write here potential as function of phi
    pvecback[pba->index_bg_dV_scf] = dV_scf(pba,phi); // dV_scf(pba,phi); //potential' as function of phi
    pvecback[pba->index_bg_ddV_scf] = ddV_scf(pba,phi); // ddV_scf(pba,phi); //potential'' as function of phi
    pvecback[pba->index_bg_rho_scf] = (phi_prime*phi_prime/(2*a*a) + V_scf(pba,phi))/3.; // energy of the scalar field. The field units are set automatically by setting the initial conditions
    pvecback[pba->index_bg_p_scf] =(phi_prime*phi_prime/(2*a*a) - V_scf(pba,phi))/3.; // pressure of the scalar field
    rho_tot += pvecback[pba->index_bg_rho_scf];
    p_tot += pvecback[pba->index_bg_p_scf];
    dp_dloga += 0.0; /** <-- This depends on a_prime_over_a, so we cannot add it now! */
    //divide relativistic & nonrelativistic (not very meaningful for oscillatory models)
    rho_r += 3.*pvecback[pba->index_bg_p_scf]; //field pressure contributes radiation
    rho_m += pvecback[pba->index_bg_rho_scf] - 3.* pvecback[pba->index_bg_p_scf]; //the rest contributes matter
    //printf(" a= %e, Omega_scf = %f, \n ",a, pvecback[pba->index_bg_rho_scf]/rho_tot );
  }

  /* ncdm */
  if (pba->has_ncdm == _TRUE_) {

    /* Loop over species: */
    for (n_ncdm=0; n_ncdm<pba->N_ncdm; n_ncdm++) {

      /* function returning background ncdm[n_ncdm] quantities (only
         those for which non-NULL pointers are passed) */
      class_call(background_ncdm_momenta(
                                         pba->q_ncdm_bg[n_ncdm],
                                         pba->w_ncdm_bg[n_ncdm],
                                         pba->q_size_ncdm_bg[n_ncdm],
                                         pba->M_ncdm[n_ncdm],
                                         pba->factor_ncdm[n_ncdm],
                                         1./a-1.,
                                         NULL,
                                         &rho_ncdm,
                                         &p_ncdm,
                                         NULL,
                                         &pseudo_p_ncdm),
                 pba->error_message,
                 pba->error_message);

      pvecback[pba->index_bg_rho_ncdm1+n_ncdm] = rho_ncdm;
      rho_tot += rho_ncdm;
      pvecback[pba->index_bg_p_ncdm1+n_ncdm] = p_ncdm;
      p_tot += p_ncdm;
      pvecback[pba->index_bg_pseudo_p_ncdm1+n_ncdm] = pseudo_p_ncdm;
      /** See e.g. Eq. A6 in 1811.00904. */
      dp_dloga += (pseudo_p_ncdm - 5*p_ncdm);

      /* (3 p_ncdm1) is the "relativistic" contribution to rho_ncdm1 */
      rho_r += 3.* p_ncdm;

      /* (rho_ncdm1 - 3 p_ncdm1) is the "non-relativistic" contribution
         to rho_ncdm1 */
      rho_m += rho_ncdm - 3.* p_ncdm;
    }
  }

  /* Lambda */
  if (pba->has_lambda == _TRUE_) {
    pvecback[pba->index_bg_rho_lambda] = pba->Omega0_lambda * pow(pba->H0,2);
    rho_tot += pvecback[pba->index_bg_rho_lambda];
    p_tot -= pvecback[pba->index_bg_rho_lambda];
    rho_de += pvecback[pba->index_bg_rho_lambda];
  }

  /* fluid with w(a) and constant cs2 */
  if (pba->has_fld == _TRUE_) {

    /* get rho_fld from vector of integrated variables */
    pvecback[pba->index_bg_rho_fld] = pvecback_B[pba->index_bi_rho_fld];

    /* get w_fld from dedicated function */
    class_call(background_w_fld(pba,a,&w_fld,&dw_over_da,&integral_fld), pba->error_message, pba->error_message);
    pvecback[pba->index_bg_w_fld] = w_fld;

    // Obsolete: at the beginning, we had here the analytic integral solution corresponding to the case w=w0+w1(1-a/a0):
    // pvecback[pba->index_bg_rho_fld] = pba->Omega0_fld * pow(pba->H0,2) / pow(a,3.*(1.+pba->w0_fld+pba->wa_fld)) * exp(3.*pba->wa_fld*(a-1.));
    // But now everthing is integrated numerically for a given w_fld(a) defined in the function background_w_fld.

    rho_tot += pvecback[pba->index_bg_rho_fld];
    p_tot += w_fld * pvecback[pba->index_bg_rho_fld];
    dp_dloga += (a*dw_over_da-3*(1+w_fld)*w_fld)*pvecback[pba->index_bg_rho_fld];
  }

  /* relativistic neutrinos (and all relativistic relics) */
  if (pba->has_ur == _TRUE_) {
    pvecback[pba->index_bg_rho_ur] = pba->Omega0_ur * pow(pba->H0,2) / pow(a,4);
    rho_tot += pvecback[pba->index_bg_rho_ur];
    p_tot += (1./3.) * pvecback[pba->index_bg_rho_ur];
    dp_dloga += -(4./3.) * pvecback[pba->index_bg_rho_ur];
    rho_r += pvecback[pba->index_bg_rho_ur];
  }

  /* interacting dark radiation */
  if (pba->has_idr == _TRUE_) {
    pvecback[pba->index_bg_rho_idr] = pba->Omega0_idr * pow(pba->H0,2) / pow(a,4);
    rho_tot += pvecback[pba->index_bg_rho_idr];
    p_tot += (1./3.) * pvecback[pba->index_bg_rho_idr];
    rho_r += pvecback[pba->index_bg_rho_idr];
  }

  /** - compute expansion rate H from Friedmann equation: this is the
      only place where the Friedmann equation is assumed. Remember
      that densities are all expressed in units of \f$ [3c^2/8\pi G] \f$, ie
      \f$ \rho_{class} = [8 \pi G \rho_{physical} / 3 c^2]\f$
      NOTE: different computation if scalar field (_smg) is present */
  if (pba->has_smg == _TRUE_) {
    class_call(background_gravity_functions_smg(pba,
              a,
              pvecback_B,
              pvecback,
              &rho_tot,
              &p_tot,
              &rho_de),
      pba->error_message,
      pba->error_message);
  }
  else {
    // not only _smg!!
    if (pba->hubble_evolution == _TRUE_)
      pvecback[pba->index_bg_H] = exp(pvecback_B[pba->index_bi_logH]); //sqrt(rho_tot-pba->K/a/a);
    else
      pvecback[pba->index_bg_H] = sqrt(rho_tot - pba->K/a/a);

    /** - compute derivative of H with respect to conformal time: friction added */
    pvecback[pba->index_bg_H_prime] = - (3./2.) * (rho_tot + p_tot) * a + pba->K/a;
    // not only _smg!!
    if (pba->hubble_evolution == _TRUE_)
      pvecback[pba->index_bg_H_prime] += - a* pba->hubble_friction*(pvecback[pba->index_bg_H]*pvecback[pba->index_bg_H] - (rho_tot-pba->K/a/a) );
  }

  /* Total energy density*/
  pvecback[pba->index_bg_rho_tot] = rho_tot;

  /* Total pressure */
  pvecback[pba->index_bg_p_tot] = p_tot;

  /* Derivative of total pressure w.r.t. conformal time */
  pvecback[pba->index_bg_p_tot_prime] = a*pvecback[pba->index_bg_H]*dp_dloga;
  if (pba->has_scf == _TRUE_) {
    /** The contribution of scf was not added to dp_dloga, add p_scf_prime here: */
    pvecback[pba->index_bg_p_prime_scf] = pvecback[pba->index_bg_phi_prime_scf]*
      (-pvecback[pba->index_bg_phi_prime_scf]*pvecback[pba->index_bg_H]/a-2./3.*pvecback[pba->index_bg_dV_scf]);
    pvecback[pba->index_bg_p_tot_prime] += pvecback[pba->index_bg_p_prime_scf];
  }

  /** - compute critical density */
  rho_crit = rho_tot-pba->K/a/a;
  // TODO_EB: here the condition in hi_class was (rho_crit <= 0.) && (pba->has_smg == _FALSE_). Why?
  class_test(rho_crit <= 0.,
             pba->error_message,
             "rho_crit = %e instead of strictly positive",rho_crit);

  /** - compute relativistic density to total density ratio */
  pvecback[pba->index_bg_Omega_r] = rho_r / rho_crit;

  /** - compute dark energy density to total density ratio (_smg) */
  pvecback[pba->index_bg_Omega_de] = rho_de / rho_tot;

  /** - compute other quantities in the exhaustive, redundant format */
  if (return_format == long_info) {

    /** - store critical density */
    pvecback[pba->index_bg_rho_crit] = rho_crit;

    /** - compute Omega_m */
    pvecback[pba->index_bg_Omega_m] = rho_m / rho_crit;

    /** - cosmological time */
    pvecback[pba->index_bg_time] = pvecback_B[pba->index_bi_time];

    /** - comoving sound horizon */
    pvecback[pba->index_bg_rs] = pvecback_B[pba->index_bi_rs];

    /** - growth factor */
    pvecback[pba->index_bg_D] = pvecback_B[pba->index_bi_D];

    /** - velocity growth factor */
    pvecback[pba->index_bg_f] = pvecback_B[pba->index_bi_D_prime]/( pvecback_B[pba->index_bi_D]*a*pvecback[pba->index_bg_H]);

    /**- Varying fundamental constants */
    if (pba->has_varconst == _TRUE_) {
      class_call(background_varconst_of_z(pba,
                                          1./a-1.,
                                          &(pvecback[pba->index_bg_varc_alpha]),
                                          &(pvecback[pba->index_bg_varc_me])
                                          ),
                 pba->error_message,
                 pba->error_message);
    }

    /* one can put other variables here */
    /*  */
    /*  */

  }

  return _SUCCESS_;

}

/**
 * Single place where the fluid equation of state is
 * defined. Parameters of the function are passed through the
 * background structure. Generalisation to arbitrary functions should
 * be simple.
 *
 * @param pba            Input: pointer to background structure
 * @param a              Input: current value of scale factor (in fact, with our conventions, of (a/a_0))
 * @param w_fld          Output: equation of state parameter w_fld(a)
 * @param dw_over_da_fld Output: function dw_fld/da
 * @param integral_fld   Output: function \f$ \int_{a}^{a_0} da 3(1+w_{fld})/a \f$
 * @return the error status
 */

int background_w_fld(
                     struct background * pba,
                     double a,
                     double * w_fld,
                     double * dw_over_da_fld,
                     double * integral_fld
                     ) {

  double Omega_ede = 0.;
  double dOmega_ede_over_da = 0.;
  double d2Omega_ede_over_da2 = 0.;
  double a_eq, Omega_r, Omega_m;

  /** - first, define the function w(a) */
  switch (pba->fluid_equation_of_state) {
  case CLP:
    *w_fld = pba->w0_fld + pba->wa_fld * (1. - a);
    break;
  case EDE:
    // Omega_ede(a) taken from eq. (10) in 1706.00730
    Omega_ede = (pba->Omega0_fld - pba->Omega_EDE*(1.-pow(a,-3.*pba->w0_fld)))
      /(pba->Omega0_fld+(1.-pba->Omega0_fld)*pow(a,3.*pba->w0_fld))
      + pba->Omega_EDE*(1.-pow(a,-3.*pba->w0_fld));

    // d Omega_ede / d a taken analytically from the above
    dOmega_ede_over_da = - pba->Omega_EDE* 3.*pba->w0_fld*pow(a,-3.*pba->w0_fld-1.)/(pba->Omega0_fld+(1.-pba->Omega0_fld)*pow(a,3.*pba->w0_fld))
      - (pba->Omega0_fld - pba->Omega_EDE*(1.-pow(a,-3.*pba->w0_fld)))*(1.-pba->Omega0_fld)*3.*pba->w0_fld*pow(a,3.*pba->w0_fld-1.)/pow(pba->Omega0_fld+(1.-pba->Omega0_fld)*pow(a,3.*pba->w0_fld),2)
      + pba->Omega_EDE*3.*pba->w0_fld*pow(a,-3.*pba->w0_fld-1.);

    // find a_equality (needed because EDE tracks first radiation, then matter)
    Omega_r = pba->Omega0_g * (1. + 3.044 * 7./8.*pow(4./11.,4./3.)); // assumes LambdaCDM + eventually massive neutrinos so light that they are relativistic at equality; needs to be generalised later on.
    Omega_m = pba->Omega0_b;
    if (pba->has_cdm == _TRUE_) Omega_m += pba->Omega0_cdm;
    if (pba->has_idm == _TRUE_) Omega_m += pba->Omega0_idm;
    if (pba->has_dcdm == _TRUE_)
      class_stop(pba->error_message,"Early Dark Energy not compatible with decaying Dark Matter because we omitted to code the calculation of a_eq in that case, but it would not be difficult to add it if necessary, should be a matter of 5 minutes");
    a_eq = Omega_r/Omega_m; // assumes a flat universe with a=1 today

    // w_ede(a) taken from eq. (11) in 1706.00730
    *w_fld = - dOmega_ede_over_da*a/Omega_ede/3./(1.-Omega_ede)+a_eq/3./(a+a_eq);
    break;
  }


  /** - then, give the corresponding analytic derivative dw/da (used
      by perturbation equations; we could compute it numerically,
      but with a loss of precision; as long as there is a simple
      analytic expression of the derivative of the previous
      function, let's use it! */
  switch (pba->fluid_equation_of_state) {
  case CLP:
    *dw_over_da_fld = - pba->wa_fld;
    break;
  case EDE:
    d2Omega_ede_over_da2 = 0.;
    *dw_over_da_fld = - d2Omega_ede_over_da2*a/3./(1.-Omega_ede)/Omega_ede
      - dOmega_ede_over_da/3./(1.-Omega_ede)/Omega_ede
      + dOmega_ede_over_da*dOmega_ede_over_da*a/3./(1.-Omega_ede)/(1.-Omega_ede)/Omega_ede
      + a_eq/3./(a+a_eq)/(a+a_eq);
    break;
  }

  /** - finally, give the analytic solution of the following integral:
      \f$ \int_{a}^{a0} da 3(1+w_{fld})/a \f$. This is used in only
      one place, in the initial conditions for the background, and
      with a=a_ini. If your w(a) does not lead to a simple analytic
      solution of this integral, no worry: instead of writing
      something here, the best would then be to leave it equal to
      zero, and then in background_initial_conditions() you should
      implement a numerical calculation of this integral only for
      a=a_ini, using for instance Romberg integration. It should be
      fast, simple, and accurate enough. */
  switch (pba->fluid_equation_of_state) {
  case CLP:
    *integral_fld = 3.*((1.+pba->w0_fld+pba->wa_fld)*log(1./a) + pba->wa_fld*(a-1.));
    break;
  case EDE:
    class_stop(pba->error_message,"EDE implementation not finished: to finish it, read the comments in background.c just before this line\n");
    break;
  }

  /** note: of course you can generalise these formulas to anything,
      defining new parameters pba->w..._fld. Just remember that so
      far, HyRec explicitely assumes that w(a)= w0 + wa (1-a/a0); but
      Recfast does not assume anything */

  return _SUCCESS_;
}

/**
 * Single place where the variation of fundamental constants is
 * defined. Parameters of the function are passed through the
 * background structure. Generalisation to arbitrary functions should
 * be simple.
 *
 * @param pba            Input: pointer to background structure
 * @param z              Input: current value of redhsift
 * @param alpha          Output: fine structure constant relative to its current value
 * @param me             Output: effective electron mass relative to its current value
 * @return the error status
 */

int background_varconst_of_z(
                             struct background* pba,
                             double z,
                             double* alpha,
                             double* me
                             ){

  switch(pba->varconst_dep){

  case varconst_none:
    *alpha = 1.;
    *me = 1.;
    break;

  case varconst_instant:
    if (z>pba->varconst_transition_redshift){
      *alpha = pba->varconst_alpha;
      *me = pba->varconst_me;
    }
    else{
      *alpha = 1.;
      *me = 1.;
    }
    break;

    /* Implement here your arbitrary model of varying fundamental constants! */
  }
  return _SUCCESS_;
}

/**
 * Initialize the background structure, and in particular the
 * background interpolation table.
 *
 * @param ppr Input: pointer to precision structure
 * @param pba Input/Output: pointer to initialized background structure
 * @return the error status
 */

int background_init(
                    struct precision * ppr,
                    struct background * pba
                    ) {

  /** Summary: */

  /** - write class version */
  if (pba->background_verbose > 0) {
    // _smg
    printf("Running hi_class version %s (CLASS version %s)\n",_HI_CLASS_VERSION_, _VERSION_);
    printf("Computing background\n");
  }

  /** - if shooting failed during input, catch the error here */
  class_test(pba->shooting_failed == _TRUE_,
             pba->error_message,
             "Shooting failed, try optimising input_get_guess(). Error message:\n\n%s",
             pba->shooting_error);

  /** - assign values to all indices in vectors of background quantities */
  class_call(background_indices(pba),
             pba->error_message,
             pba->error_message);

  /** - check that input parameters make sense and write additional information about them */
  class_call(background_checks(ppr,pba),
             pba->error_message,
             pba->error_message);

  /** - integrate the background over log(a), allocate and fill the background table */
  class_call(background_solve(ppr,pba),
             pba->error_message,
             pba->error_message);

  /** - find and store a few derived parameters at radiation-matter equality */
  class_call(background_find_equality(ppr,pba),
             pba->error_message,
             pba->error_message);

  /* - write a summary of the budget of the universe */
  class_call(background_output_budget(pba),
             pba->error_message,
             pba->error_message);

  return _SUCCESS_;

}

/**
 * Free all memory space allocated by background_init() and by input_read_parameters().
 *
 *
 * @param pba Input: pointer to background structure (to be freed)
 * @return the error status
 */

int background_free(
                    struct background *pba
                    ) {

  class_call(background_free_noinput(pba),
             pba->error_message,
             pba->error_message);

  class_call(background_free_input(pba),
             pba->error_message,
             pba->error_message);

  return _SUCCESS_;
}

/**
 * Free only the memory space NOT allocated through
 * input_read_parameters(), but through background_init()
 *
 * @param pba Input: pointer to background structure (to be freed)
 * @return the error status
 */

int background_free_noinput(
                            struct background *pba
                            ) {

  free(pba->tau_table);
  free(pba->z_table);
  free(pba->loga_table);
  free(pba->d2tau_dz2_table);
  free(pba->d2z_dtau2_table);
  free(pba->background_table);
  free(pba->d2background_dloga2_table);

  if(pba->gravity_model_smg == stable_params && (pba->expansion_model_smg == wext || pba->expansion_model_smg == rho_de) && pba->background_table_late != NULL)
		free(pba->background_table_late);
	if(pba->gravity_model_smg == stable_params && (pba->expansion_model_smg == wext || pba->expansion_model_smg == rho_de) && pba->d2background_dloga2_table_late != NULL)
		free(pba->d2background_dloga2_table_late);
  if(pba->gravity_model_smg == stable_params && pba->expansion_model_smg == wext && pba->loga_fw_table_rho_smg != NULL)
		free(pba->loga_fw_table_rho_smg);

  return _SUCCESS_;
}
/**
 * Free pointers inside background structure which were
 * allocated in input_read_parameters()
 *
 * @param pba Input: pointer to background structure
 * @return the error status
 */

int background_free_input(
                          struct background *pba
                          ) {

  int k;

  if (pba->Omega0_ncdm_tot != 0.) {
    for (k=0; k<pba->N_ncdm; k++) {
      free(pba->q_ncdm[k]);
      free(pba->w_ncdm[k]);
      free(pba->q_ncdm_bg[k]);
      free(pba->w_ncdm_bg[k]);
      free(pba->dlnf0_dlnq_ncdm[k]);
    }
    free(pba->ncdm_quadrature_strategy);
    free(pba->ncdm_input_q_size);
    free(pba->ncdm_qmax);
    free(pba->q_ncdm);
    free(pba->w_ncdm);
    free(pba->q_ncdm_bg);
    free(pba->w_ncdm_bg);
    free(pba->dlnf0_dlnq_ncdm);
    free(pba->q_size_ncdm);
    free(pba->q_size_ncdm_bg);
    free(pba->M_ncdm);
    free(pba->T_ncdm);
    free(pba->ksi_ncdm);
    free(pba->deg_ncdm);
    free(pba->Omega0_ncdm);
    free(pba->m_ncdm_in_eV);
    free(pba->factor_ncdm);
    if (pba->got_files!=NULL)
      free(pba->got_files);
    if (pba->ncdm_psd_files!=NULL)
      free(pba->ncdm_psd_files);
    if (pba->ncdm_psd_parameters!=NULL)
      free(pba->ncdm_psd_parameters);
  }

  if (pba->Omega0_scf != 0.) {
    if (pba->scf_parameters != NULL)
      free(pba->scf_parameters);
  }
  if (pba->Omega0_smg != 0.) {
    background_free_smg(pba);
  }

  return _SUCCESS_;
}

/**
 * Assign value to each relevant index in vectors of background quantities.
 *
 * @param pba Input: pointer to background structure
 * @return the error status
 */

int background_indices(
                       struct background *pba
                       ) {

  /** Summary: */

  /** - define local variables */

  /* a running index for the vector of background quantities */
  int index_bg;
  /* a running index for the vector of background quantities to be integrated */
  int index_bi;
  /* a running index for the vector of background quantities to be integrated backward*/
  int index_bibw;

  /** - initialize all flags: which species are present? */

  pba->has_cdm = _FALSE_;
  pba->has_idm = _FALSE_;
  pba->has_ncdm = _FALSE_;
  pba->has_dcdm = _FALSE_;
  pba->has_dr = _FALSE_;
  pba->has_scf = _FALSE_;
  pba->has_lambda = _FALSE_;
  pba->has_fld = _FALSE_;
  pba->has_ur = _FALSE_;
  pba->has_idr = _FALSE_;
  pba->has_curvature = _FALSE_;
  pba->has_varconst  = _FALSE_;
  pba->has_smg = _FALSE_; /*Scalar field*/

  if (pba->Omega0_cdm != 0.)
    pba->has_cdm = _TRUE_;

  if (pba->Omega0_idm != 0.)
    pba->has_idm = _TRUE_;

  if (pba->Omega0_ncdm_tot != 0.)
    pba->has_ncdm = _TRUE_;

  if (pba->Omega0_dcdmdr != 0.) {
    pba->has_dcdm = _TRUE_;
    if (pba->Gamma_dcdm != 0.)
      pba->has_dr = _TRUE_;
  }

  if (pba->Omega0_scf != 0.)
    pba->has_scf = _TRUE_;

  if (pba->Omega0_lambda != 0.)
    pba->has_lambda = _TRUE_;

  if (pba->Omega0_fld != 0.)
    pba->has_fld = _TRUE_;

  if (pba->Omega0_ur != 0.)
    pba->has_ur = _TRUE_;

  if (pba->Omega0_idr != 0.)
    pba->has_idr = _TRUE_;

  if (pba->sgnK != 0)
    pba->has_curvature = _TRUE_;

  if (pba->varconst_dep != varconst_none)
    pba->has_varconst = _TRUE_;

  if (pba->Omega0_smg != 0.)
    pba->has_smg = _TRUE_;

  /** - initialize all indices */

  index_bg=0;

  /* index for scale factor */
  class_define_index(pba->index_bg_a,_TRUE_,index_bg,1);

  /* - indices for H and its conformal-time-derivative */
  class_define_index(pba->index_bg_H,_TRUE_,index_bg,1);
  class_define_index(pba->index_bg_H_prime,_TRUE_,index_bg,1);

  /* - end of indices in the short vector of background values */
  pba->bg_size_short = index_bg;

  /* - index for rho_g (photon density) */
  class_define_index(pba->index_bg_rho_g,_TRUE_,index_bg,1);

  /* - index for rho_b (baryon density) */
  class_define_index(pba->index_bg_rho_b,_TRUE_,index_bg,1);

  /* - index for rho_cdm */
  class_define_index(pba->index_bg_rho_cdm,pba->has_cdm,index_bg,1);

  /* - index for rho_idm  */
  class_define_index(pba->index_bg_rho_idm,pba->has_idm,index_bg,1);

  /* - indices for ncdm. We only define the indices for ncdm1
     (density, pressure, pseudo-pressure), the other ncdm indices
     are contiguous */
  class_define_index(pba->index_bg_rho_ncdm1,pba->has_ncdm,index_bg,pba->N_ncdm);
  class_define_index(pba->index_bg_p_ncdm1,pba->has_ncdm,index_bg,pba->N_ncdm);
  class_define_index(pba->index_bg_pseudo_p_ncdm1,pba->has_ncdm,index_bg,pba->N_ncdm);

  /* - index for dcdm */
  class_define_index(pba->index_bg_rho_dcdm,pba->has_dcdm,index_bg,1);

  /* - index for dr */
  class_define_index(pba->index_bg_rho_dr,pba->has_dr,index_bg,1);

  /* - indices for scalar field */
  class_define_index(pba->index_bg_phi_scf,pba->has_scf,index_bg,1);
  class_define_index(pba->index_bg_phi_prime_scf,pba->has_scf,index_bg,1);
  class_define_index(pba->index_bg_V_scf,pba->has_scf,index_bg,1);
  class_define_index(pba->index_bg_dV_scf,pba->has_scf,index_bg,1);
  class_define_index(pba->index_bg_ddV_scf,pba->has_scf,index_bg,1);
  class_define_index(pba->index_bg_rho_scf,pba->has_scf,index_bg,1);
  class_define_index(pba->index_bg_p_scf,pba->has_scf,index_bg,1);
  class_define_index(pba->index_bg_p_prime_scf,pba->has_scf,index_bg,1);

  /* - index for Lambda */
  class_define_index(pba->index_bg_rho_lambda,pba->has_lambda,index_bg,1);

  /* - index for fluid */
  class_define_index(pba->index_bg_rho_fld,pba->has_fld,index_bg,1);
  class_define_index(pba->index_bg_w_fld,pba->has_fld,index_bg,1);

  /* - index for ultra-relativistic neutrinos/species */
  class_define_index(pba->index_bg_rho_ur,pba->has_ur,index_bg,1);

  /* - index for total density */
  class_define_index(pba->index_bg_rho_tot,_TRUE_,index_bg,1);

  /* - index for total pressure */
  class_define_index(pba->index_bg_p_tot,_TRUE_,index_bg,1);

  /* - index for derivative of total pressure */
  class_define_index(pba->index_bg_p_tot_prime,_TRUE_,index_bg,1);

  /* - index for Omega_r (relativistic density fraction) */
  class_define_index(pba->index_bg_Omega_r,_TRUE_,index_bg,1);

  /* - index for Omega_de (dark energy density fraction) (_smg) */
  class_define_index(pba->index_bg_Omega_de,_TRUE_,index_bg,1);

  /* - index interacting for dark radiation */
  class_define_index(pba->index_bg_rho_idr,pba->has_idr,index_bg,1);


  /* - indices for scalar field (modified gravity) */
  if (pba->has_smg == _TRUE_) {
    class_call(
      background_define_indices_bg_smg(pba, &index_bg),
      pba->error_message,
      pba->error_message
    );
  }

  /* - put here additional ingredients that you want to appear in the
     normal vector */
  /*    */
  /*    */

  /* - end of indices in the normal vector of background values */
  pba->bg_size_normal = index_bg;

  /* - indices in the long version : */

  /* -> critical density */
  class_define_index(pba->index_bg_rho_crit,_TRUE_,index_bg,1);

  /* - index for Omega_m (non-relativistic density fraction) */
  class_define_index(pba->index_bg_Omega_m,_TRUE_,index_bg,1);

  /* -> conformal distance */
  class_define_index(pba->index_bg_conf_distance,_TRUE_,index_bg,1);

  /* -> angular diameter distance */
  class_define_index(pba->index_bg_ang_distance,_TRUE_,index_bg,1);

  /* -> luminosity distance */
  class_define_index(pba->index_bg_lum_distance,_TRUE_,index_bg,1);

  /* -> proper time (for age of the Universe) */
  class_define_index(pba->index_bg_time,_TRUE_,index_bg,1);

  /* -> conformal sound horizon */
  class_define_index(pba->index_bg_rs,_TRUE_,index_bg,1);

  /* -> density growth factor in dust universe */
  class_define_index(pba->index_bg_D,_TRUE_,index_bg,1);

  /* -> velocity growth factor in dust universe */
  class_define_index(pba->index_bg_f,_TRUE_,index_bg,1);

  /* -> varying fundamental constant -- alpha (fine structure) */
  class_define_index(pba->index_bg_varc_alpha,pba->has_varconst,index_bg,1);

  /* -> varying fundamental constant -- me (effective electron mass) */
  class_define_index(pba->index_bg_varc_me,pba->has_varconst,index_bg,1);

  /* -> put here additional quantities describing background */
  /*    */
  /*    */

  /* -> end of indices in the long vector of background values */
  pba->bg_size = index_bg;

  /* - now, indices in vector of variables to integrate.
     First {B} variables, then {C} variables. */

  index_bi=0;

  /* -> index for conformal time in vector of variables to integrate */
  class_define_index(pba->index_bi_tau,_TRUE_,index_bi,1);

  /* -> energy density in DCDM */
  class_define_index(pba->index_bi_rho_dcdm,pba->has_dcdm,index_bi,1);

  /* -> energy density in DR */
  class_define_index(pba->index_bi_rho_dr,pba->has_dr,index_bi,1);

  /* -> energy density in fluid */
  class_define_index(pba->index_bi_rho_fld,pba->has_fld,index_bi,1);

  /* -> scalar field and its derivative wrt conformal time (Zuma) */
  class_define_index(pba->index_bi_phi_scf,pba->has_scf,index_bi,1);
  class_define_index(pba->index_bi_phi_prime_scf,pba->has_scf,index_bi,1);

  /* index for Hubble rate (_smg) */
  class_define_index(pba->index_bi_logH,pba->hubble_evolution,index_bi,1);

  index_bibw=0;

  /* - indices for scalar field (modified gravity _smg) */
  if (pba->has_smg == _TRUE_) {
    class_call(
      background_define_indices_bi_smg(pba, &index_bi),
      pba->error_message,
      pba->error_message
    );

    if(pba->gravity_model_smg == stable_params){
      class_call(  
        background_define_indices_bibw_smg(pba, &index_bibw),
        pba->error_message,
        pba->error_message
      );
      /* End of {B} variables to be integrated backward*/
      pba->bi_bw_B_size = index_bibw;  
    }
  }

  /* End of {B} variables */
  pba->bi_B_size = index_bi;

  /* now continue with {C} variables */

  /* -> proper time (for age of the Universe) */
  class_define_index(pba->index_bi_time,_TRUE_,index_bi,1);

  /* -> sound horizon */
  class_define_index(pba->index_bi_rs,_TRUE_,index_bi,1);

  /* -> Second order equation for growth factor */
  class_define_index(pba->index_bi_D,_TRUE_,index_bi,1);
  class_define_index(pba->index_bi_D_prime,_TRUE_,index_bi,1);


  /* -> end of indices in the vector of variables to integrate */
  pba->bi_size = index_bi;

  return _SUCCESS_;

}

/**
 * This is the routine where the distribution function f0(q) of each
 * ncdm species is specified (it is the only place to modify if you
 * need a partlar f0(q))
 *
 * @param pbadist Input:  structure containing all parameters defining f0(q)
 * @param q       Input:  momentum
 * @param f0      Output: phase-space distribution
 */

int background_ncdm_distribution(
                                 void * pbadist,
                                 double q,
                                 double * f0
                                 ) {
  struct background * pba;
  struct background_parameters_for_distributions * pbadist_local;
  int n_ncdm,lastidx;
  double ksi;
  double qlast,dqlast,f0last,df0last;
  double *param;
  /* Variables corresponding to entries in param: */
  //double square_s12,square_s23,square_s13;
  //double mixing_matrix[3][3];
  //int i;

  /** - extract from the input structure pbadist all the relevant information */
  pbadist_local = pbadist;          /* restore actual format of pbadist */
  pba = pbadist_local->pba;         /* extract the background structure from it */
  param = pba->ncdm_psd_parameters; /* extract the optional parameter list from it */
  n_ncdm = pbadist_local->n_ncdm;   /* extract index of ncdm species under consideration */
  ksi = pba->ksi_ncdm[n_ncdm];      /* extract chemical potential */

  /** - shall we interpolate in file, or shall we use analytical formula below? */

  /** - a) deal first with the case of interpolating in files */
  if (pba->got_files[n_ncdm]==_TRUE_) {

    lastidx = pbadist_local->tablesize-1;
    if (q<pbadist_local->q[0]) {
      //Handle q->0 case:
      *f0 = pbadist_local->f0[0];
    }
    else if (q>pbadist_local->q[lastidx]) {
      //Handle q>qmax case (ensure continuous and derivable function with Boltzmann tail):
      qlast=pbadist_local->q[lastidx];
      f0last=pbadist_local->f0[lastidx];
      dqlast=qlast - pbadist_local->q[lastidx-1];
      df0last=f0last - pbadist_local->f0[lastidx-1];

      *f0 = f0last*exp(-(qlast-q)*df0last/f0last/dqlast);
    }
    else{
      //Do interpolation:
      class_call(array_interpolate_spline(
                                          pbadist_local->q,
                                          pbadist_local->tablesize,
                                          pbadist_local->f0,
                                          pbadist_local->d2f0,
                                          1,
                                          q,
                                          &pbadist_local->last_index,
                                          f0,
                                          1,
                                          pba->error_message),
                 pba->error_message,     pba->error_message);
    }
  }

  /** - b) deal now with case of reading analytical function */
  else{
    /**
       Next enter your analytic expression(s) for the p.s.d.'s. If
       you need different p.s.d.'s for different species, put each
       p.s.d inside a condition, like for instance: if (n_ncdm==2)
       {*f0=...}.  Remember that n_ncdm = 0 refers to the first
       species.
    */

    /**************************************************/
    /*    FERMI-DIRAC INCLUDING CHEMICAL POTENTIALS   */
    /**************************************************/

    *f0 = 1.0/pow(2*_PI_,3)*(1./(exp(q-ksi)+1.) +1./(exp(q+ksi)+1.));

    /**************************************************/

    /** This form is only appropriate for approximate studies, since in
        reality the chemical potentials are associated with flavor
        eigenstates, not mass eigenstates. It is easy to take this into
        account by introducing the mixing angles. In the later part
        (not read by the code) we illustrate how to do this. */

    if (_FALSE_) {

      /* We must use the list of extra parameters read in input, stored in the
         ncdm_psd_parameter list, extracted above from the structure
         and now called param[..] */

      /* check that this list has been read */
      class_test(param == NULL,
                 pba->error_message,
                 "Analytic expression wants to use 'ncdm_psd_parameters', but they have not been entered!");

      /* extract values from the list (in this example, mixing angles) */
      double square_s12=param[0];
      double square_s23=param[1];
      double square_s13=param[2];

      /* infer mixing matrix */
      double mixing_matrix[3][3];
      int i;

      mixing_matrix[0][0]=pow(fabs(sqrt((1-square_s12)*(1-square_s13))),2);
      mixing_matrix[0][1]=pow(fabs(sqrt(square_s12*(1-square_s13))),2);
      mixing_matrix[0][2]=fabs(square_s13);
      mixing_matrix[1][0]=pow(fabs(sqrt((1-square_s12)*square_s13*square_s23)+sqrt(square_s12*(1-square_s23))),2);
      mixing_matrix[1][1]=pow(fabs(sqrt(square_s12*square_s23*square_s13)-sqrt((1-square_s12)*(1-square_s23))),2);
      mixing_matrix[1][2]=pow(fabs(sqrt(square_s23*(1-square_s13))),2);
      mixing_matrix[2][0]=pow(fabs(sqrt(square_s12*square_s23)-sqrt((1-square_s12)*square_s13*(1-square_s23))),2);
      mixing_matrix[2][1]=pow(sqrt((1-square_s12)*square_s23)+sqrt(square_s12*square_s13*(1-square_s23)),2);
      mixing_matrix[2][2]=pow(fabs(sqrt((1-square_s13)*(1-square_s23))),2);

      /* loop over flavor eigenstates and compute psd of mass eigenstates */
      *f0=0.0;
      for (i=0;i<3;i++) {

        *f0 += mixing_matrix[i][n_ncdm]*1.0/pow(2*_PI_,3)*(1./(exp(q-pba->ksi_ncdm[i])+1.) +1./(exp(q+pba->ksi_ncdm[i])+1.));

      }
    } /* end of region not used, but shown as an example */
  }

  return _SUCCESS_;
}

/**
 * This function is only used for the purpose of finding optimal
 * quadrature weights. The logic is: if we can accurately convolve
 * f0(q) with this function, then we can convolve it accurately with
 * any other relevant function.
 *
 * @param pbadist Input:  structure containing all background parameters
 * @param q       Input:  momentum
 * @param test    Output: value of the test function test(q)
 */

int background_ncdm_test_function(
                                  void * pbadist,
                                  double q,
                                  double * test
                                  ) {

  double c = 2.0/(3.0*_zeta3_);
  double d = 120.0/(7.0*pow(_PI_,4));
  double e = 2.0/(45.0*_zeta5_);

  /** Using a + bq creates problems for otherwise acceptable distributions
      which diverges as \f$ 1/r \f$ or \f$ 1/r^2 \f$ for \f$ r\to 0 \f$*/
  *test = pow(2.0*_PI_,3)/6.0*(c*q*q-d*q*q*q-e*q*q*q*q);

  return _SUCCESS_;
}

/**
 * This function finds optimal quadrature weights for each ncdm
 * species
 *
 * @param ppr Input: precision structure
 * @param pba Input/Output: background structure
 */

int background_ncdm_init(
                         struct precision *ppr,
                         struct background *pba
                         ) {

  int index_q, k,tolexp,row,status,filenum;
  double f0m2,f0m1,f0,f0p1,f0p2,dq,q,df0dq,tmp1,tmp2;
  struct background_parameters_for_distributions pbadist;
  FILE *psdfile;

  pbadist.pba = pba;

  /* Allocate pointer arrays: */
  class_alloc(pba->q_ncdm, sizeof(double*)*pba->N_ncdm,pba->error_message);
  class_alloc(pba->w_ncdm, sizeof(double*)*pba->N_ncdm,pba->error_message);
  class_alloc(pba->q_ncdm_bg, sizeof(double*)*pba->N_ncdm,pba->error_message);
  class_alloc(pba->w_ncdm_bg, sizeof(double*)*pba->N_ncdm,pba->error_message);
  class_alloc(pba->dlnf0_dlnq_ncdm, sizeof(double*)*pba->N_ncdm,pba->error_message);

  /* Allocate pointers: */
  class_alloc(pba->q_size_ncdm,sizeof(int)*pba->N_ncdm,pba->error_message);
  class_alloc(pba->q_size_ncdm_bg,sizeof(int)*pba->N_ncdm,pba->error_message);
  class_alloc(pba->factor_ncdm,sizeof(double)*pba->N_ncdm,pba->error_message);

  for (k=0, filenum=0; k<pba->N_ncdm; k++) {
    pbadist.n_ncdm = k;
    pbadist.q = NULL;
    pbadist.tablesize = 0;
    /*Do we need to read in a file to interpolate the distribution function? */
    if ((pba->got_files!=NULL)&&(pba->got_files[k]==_TRUE_)) {
      psdfile = fopen(pba->ncdm_psd_files+filenum*_ARGUMENT_LENGTH_MAX_,"r");
      class_test(psdfile == NULL,pba->error_message,
                 "Could not open file %s!",pba->ncdm_psd_files+filenum*_ARGUMENT_LENGTH_MAX_);
      // Find size of table:
      for (row=0,status=2; status==2; row++) {
        status = fscanf(psdfile,"%lf %lf",&tmp1,&tmp2);
      }
      rewind(psdfile);
      pbadist.tablesize = row-1;

      /*Allocate room for interpolation table: */
      class_alloc(pbadist.q,sizeof(double)*pbadist.tablesize,pba->error_message);
      class_alloc(pbadist.f0,sizeof(double)*pbadist.tablesize,pba->error_message);
      class_alloc(pbadist.d2f0,sizeof(double)*pbadist.tablesize,pba->error_message);
      for (row=0; row<pbadist.tablesize; row++) {
        status = fscanf(psdfile,"%lf %lf",
                        &pbadist.q[row],&pbadist.f0[row]);
        //        printf("(q,f0) = (%g,%g)\n",pbadist.q[row],pbadist.f0[row]);
      }
      fclose(psdfile);
      /* Call spline interpolation: */
      class_call(array_spline_table_lines(pbadist.q,
                                          pbadist.tablesize,
                                          pbadist.f0,
                                          1,
                                          pbadist.d2f0,
                                          _SPLINE_EST_DERIV_,
                                          pba->error_message),
                 pba->error_message,
                 pba->error_message);
      filenum++;
    }

    /* Handle perturbation qsampling: */
    if (pba->ncdm_quadrature_strategy[k]==qm_auto) {
      /** Automatic q-sampling for this species */
      class_alloc(pba->q_ncdm[k],_QUADRATURE_MAX_*sizeof(double),pba->error_message);
      class_alloc(pba->w_ncdm[k],_QUADRATURE_MAX_*sizeof(double),pba->error_message);

      class_call(get_qsampling(pba->q_ncdm[k],
                               pba->w_ncdm[k],
                               &(pba->q_size_ncdm[k]),
                               _QUADRATURE_MAX_,
                               ppr->tol_ncdm,
                               pbadist.q,
                               pbadist.tablesize,
                               background_ncdm_test_function,
                               background_ncdm_distribution,
                               &pbadist,
                               pba->error_message),
                 pba->error_message,
                 pba->error_message);
      pba->q_ncdm[k]=realloc(pba->q_ncdm[k],pba->q_size_ncdm[k]*sizeof(double));
      pba->w_ncdm[k]=realloc(pba->w_ncdm[k],pba->q_size_ncdm[k]*sizeof(double));


      if (pba->background_verbose > 0) {
        printf("ncdm species i=%d sampled with %d points for purpose of perturbation integration\n",
               k+1,
               pba->q_size_ncdm[k]);
      }

      /* Handle background q_sampling: */
      class_alloc(pba->q_ncdm_bg[k],_QUADRATURE_MAX_BG_*sizeof(double),pba->error_message);
      class_alloc(pba->w_ncdm_bg[k],_QUADRATURE_MAX_BG_*sizeof(double),pba->error_message);

      class_call(get_qsampling(pba->q_ncdm_bg[k],
                               pba->w_ncdm_bg[k],
                               &(pba->q_size_ncdm_bg[k]),
                               _QUADRATURE_MAX_BG_,
                               ppr->tol_ncdm_bg,
                               pbadist.q,
                               pbadist.tablesize,
                               background_ncdm_test_function,
                               background_ncdm_distribution,
                               &pbadist,
                               pba->error_message),
                 pba->error_message,
                 pba->error_message);

      pba->q_ncdm_bg[k]=realloc(pba->q_ncdm_bg[k],pba->q_size_ncdm_bg[k]*sizeof(double));
      pba->w_ncdm_bg[k]=realloc(pba->w_ncdm_bg[k],pba->q_size_ncdm_bg[k]*sizeof(double));

      /** - in verbose mode, inform user of number of sampled momenta
          for background quantities */
      if (pba->background_verbose > 0) {
        printf("ncdm species i=%d sampled with %d points for purpose of background integration\n",
               k+1,
               pba->q_size_ncdm_bg[k]);
      }
    }
    else{
      /** Manual q-sampling for this species. Same sampling used for both perturbation and background sampling, since this will usually be a high precision setting anyway */
      pba->q_size_ncdm_bg[k] = pba->ncdm_input_q_size[k];
      pba->q_size_ncdm[k] = pba->ncdm_input_q_size[k];
      class_alloc(pba->q_ncdm_bg[k],pba->q_size_ncdm_bg[k]*sizeof(double),pba->error_message);
      class_alloc(pba->w_ncdm_bg[k],pba->q_size_ncdm_bg[k]*sizeof(double),pba->error_message);
      class_alloc(pba->q_ncdm[k],pba->q_size_ncdm[k]*sizeof(double),pba->error_message);
      class_alloc(pba->w_ncdm[k],pba->q_size_ncdm[k]*sizeof(double),pba->error_message);
      class_call(get_qsampling_manual(pba->q_ncdm[k],
                                      pba->w_ncdm[k],
                                      pba->q_size_ncdm[k],
                                      pba->ncdm_qmax[k],
                                      pba->ncdm_quadrature_strategy[k],
                                      pbadist.q,
                                      pbadist.tablesize,
                                      background_ncdm_distribution,
                                      &pbadist,
                                      pba->error_message),
                 pba->error_message,
                 pba->error_message);
      for (index_q=0; index_q<pba->q_size_ncdm[k]; index_q++) {
        pba->q_ncdm_bg[k][index_q] = pba->q_ncdm[k][index_q];
        pba->w_ncdm_bg[k][index_q] = pba->w_ncdm[k][index_q];
      }
      /** - in verbose mode, inform user of number of sampled momenta
          for background quantities */
      if (pba->background_verbose > 0) {
        printf("ncdm species i=%d sampled with %d points for purpose of background andperturbation integration using the manual method\n",
               k+1,
               pba->q_size_ncdm[k]);
      }
    }

    class_alloc(pba->dlnf0_dlnq_ncdm[k],
                pba->q_size_ncdm[k]*sizeof(double),
                pba->error_message);


    for (index_q=0; index_q<pba->q_size_ncdm[k]; index_q++) {
      q = pba->q_ncdm[k][index_q];
      class_call(background_ncdm_distribution(&pbadist,q,&f0),
                 pba->error_message,pba->error_message);

      //Loop to find appropriate dq:
      for (tolexp=_PSD_DERIVATIVE_EXP_MIN_; tolexp<_PSD_DERIVATIVE_EXP_MAX_; tolexp++) {

        if (index_q == 0) {
          dq = MIN((0.5-ppr->smallest_allowed_variation)*q,2*exp(tolexp)*(pba->q_ncdm[k][index_q+1]-q));
        }
        else if (index_q == pba->q_size_ncdm[k]-1) {
          dq = exp(tolexp)*2.0*(pba->q_ncdm[k][index_q]-pba->q_ncdm[k][index_q-1]);
        }
        else{
          dq = exp(tolexp)*(pba->q_ncdm[k][index_q+1]-pba->q_ncdm[k][index_q-1]);
        }

        class_call(background_ncdm_distribution(&pbadist,q-2*dq,&f0m2),
                   pba->error_message,pba->error_message);
        class_call(background_ncdm_distribution(&pbadist,q+2*dq,&f0p2),
                   pba->error_message,pba->error_message);

        if (fabs((f0p2-f0m2)/f0)>sqrt(ppr->smallest_allowed_variation)) break;
      }

      class_call(background_ncdm_distribution(&pbadist,q-dq,&f0m1),
                 pba->error_message,pba->error_message);
      class_call(background_ncdm_distribution(&pbadist,q+dq,&f0p1),
                 pba->error_message,pba->error_message);
      //5 point estimate of the derivative:
      df0dq = (+f0m2-8*f0m1+8*f0p1-f0p2)/12.0/dq;
      //printf("df0dq[%g] = %g. dlf=%g ?= %g. f0 =%g.\n",q,df0dq,q/f0*df0dq,
      //Avoid underflow in extreme tail:
      if (fabs(f0)==0.)
        pba->dlnf0_dlnq_ncdm[k][index_q] = -q; /* valid for whatever f0 with exponential tail in exp(-q) */
      else
        pba->dlnf0_dlnq_ncdm[k][index_q] = q/f0*df0dq;
    }

    pba->factor_ncdm[k]=pba->deg_ncdm[k]*4*_PI_*pow(pba->T_cmb*pba->T_ncdm[k]*_k_B_,4)*8*_PI_*_G_
      /3./pow(_h_P_/2./_PI_,3)/pow(_c_,7)*_Mpc_over_m_*_Mpc_over_m_;

    /* If allocated, deallocate interpolation table:  */
    if ((pba->got_files!=NULL)&&(pba->got_files[k]==_TRUE_)) {
      free(pbadist.q);
      free(pbadist.f0);
      free(pbadist.d2f0);
    }
  }


  return _SUCCESS_;
}

/**
 * For a given ncdm species: given the quadrature weights, the mass
 * and the redshift, find background quantities by a quick weighted
 * sum over.  Input parameters passed as NULL pointers are not
 * evaluated for speed-up
 *
 * @param qvec     Input: sampled momenta
 * @param wvec     Input: quadrature weights
 * @param qsize    Input: number of momenta/weights
 * @param M        Input: mass
 * @param factor   Input: normalization factor for the p.s.d.
 * @param z        Input: redshift
 * @param n        Output: number density
 * @param rho      Output: energy density
 * @param p        Output: pressure
 * @param drho_dM  Output: derivative used in next function
 * @param pseudo_p Output: pseudo-pressure used in perturbation module for fluid approx
 *
 */

int background_ncdm_momenta(
                            /* Only calculate for non-NULL pointers: */
                            double * qvec,
                            double * wvec,
                            int qsize,
                            double M,
                            double factor,
                            double z,
                            double * n,
                            double * rho, // density
                            double * p,   // pressure
                            double * drho_dM,  // d rho / d M used in next function
                            double * pseudo_p  // pseudo-p used in ncdm fluid approx
                            ) {

  int index_q;
  double epsilon;
  double q2;
  double factor2;
  /** Summary: */

  /** - rescale normalization at given redshift */
  factor2 = factor*pow(1+z,4);

  /** - initialize quantities */
  if (n!=NULL) *n = 0.;
  if (rho!=NULL) *rho = 0.;
  if (p!=NULL) *p = 0.;
  if (drho_dM!=NULL) *drho_dM = 0.;
  if (pseudo_p!=NULL) *pseudo_p = 0.;

  /** - loop over momenta */
  for (index_q=0; index_q<qsize; index_q++) {

    /* squared momentum */
    q2 = qvec[index_q]*qvec[index_q];

    /* energy */
    epsilon = sqrt(q2+M*M/(1.+z)/(1.+z));

    /* integrand of the various quantities */
    if (n!=NULL) *n += q2*wvec[index_q];
    if (rho!=NULL) *rho += q2*epsilon*wvec[index_q];
    if (p!=NULL) *p += q2*q2/3./epsilon*wvec[index_q];
    if (drho_dM!=NULL) *drho_dM += q2*M/(1.+z)/(1.+z)/epsilon*wvec[index_q];
    if (pseudo_p!=NULL) *pseudo_p += pow(q2/epsilon,3)/3.0*wvec[index_q];
  }

  /** - adjust normalization */
  if (n!=NULL) *n *= factor2/(1.+z);
  if (rho!=NULL) *rho *= factor2;
  if (p!=NULL) *p *= factor2;
  if (drho_dM!=NULL) *drho_dM *= factor2;
  if (pseudo_p!=NULL) *pseudo_p *=factor2;

  return _SUCCESS_;
}

/**
 * When the user passed the density fraction Omega_ncdm or
 * omega_ncdm in input but not the mass, infer the mass with Newton iteration method.
 *
 * @param ppr    Input: precision structure
 * @param pba    Input/Output: background structure
 * @param n_ncdm Input: index of ncdm species
 */

int background_ncdm_M_from_Omega(
                                 struct precision *ppr,
                                 struct background *pba,
                                 int n_ncdm
                                 ) {
  double rho0,rho,n,M,deltaM,drhodM;
  int iter,maxiter=50;

  rho0 = pba->H0*pba->H0*pba->Omega0_ncdm[n_ncdm]; /*Remember that rho is defined such that H^2=sum(rho_i) */
  M = 0.0;

  background_ncdm_momenta(pba->q_ncdm_bg[n_ncdm],
                          pba->w_ncdm_bg[n_ncdm],
                          pba->q_size_ncdm_bg[n_ncdm],
                          M,
                          pba->factor_ncdm[n_ncdm],
                          0.,
                          &n,
                          &rho,
                          NULL,
                          NULL,
                          NULL);

  /* Is the value of Omega less than a massless species?*/
  class_test(rho0<rho,pba->error_message,
             "The value of Omega for the %dth species, %g, is less than for a massless species! It should be atleast %g. Check your input.",
             n_ncdm,pba->Omega0_ncdm[n_ncdm],pba->Omega0_ncdm[n_ncdm]*rho/rho0);

  /* In the strict NR limit we have rho = n*(M) today, giving a zeroth order guess: */
  M = rho0/n; /* This is our guess for M. */
  for (iter=1; iter<=maxiter; iter++) {

    /* Newton iteration. First get relevant quantities at M: */
    background_ncdm_momenta(pba->q_ncdm_bg[n_ncdm],
                            pba->w_ncdm_bg[n_ncdm],
                            pba->q_size_ncdm_bg[n_ncdm],
                            M,
                            pba->factor_ncdm[n_ncdm],
                            0.,
                            NULL,
                            &rho,
                            NULL,
                            &drhodM,
                            NULL);

    deltaM = (rho0-rho)/drhodM; /* By definition of the derivative */
    if ((M+deltaM)<0.0) deltaM = -M/2.0; /* Avoid overshooting to negative M value. */
    M += deltaM; /* Update value of M.. */
    if (fabs(deltaM/M)<ppr->tol_M_ncdm) {
      /* Accuracy reached.. */
      pba->M_ncdm[n_ncdm] = M;
      break;
    }
  }
  class_test(iter>=maxiter,pba->error_message,
             "Newton iteration could not converge on a mass for some reason.");
  return _SUCCESS_;
}

/**
 * Perform some check on the input background quantities, and send to
 * standard output some information about them
 *
 * @param ppr Input: pointer to precision structure
 * @param pba Input: pointer to initialized background structure
 * @return the error status
 */

int background_checks(
                      struct precision* ppr,
                      struct background* pba
                      ) {

  /** - define local variables */
  int n_ncdm;
  double rho_ncdm_rel,rho_nu_rel;
  double N_dark;
  double w_fld, dw_over_da, integral_fld;
  int filenum=0;

  /** - control that we have photons and baryons in the problem */
  class_test((pba->Omega0_g<=0) || (pba->Omega0_b<=0),
             pba->error_message,
             "CLASS is conceived to work in a universe containing at least two species: photons and baryons. You could work in the limit where Omega_g or Omega_b are very small, but not zero");

  /** - control that cosmological parameter values make sense, otherwise inform user */

  /* H0 in Mpc^{-1} */
  /* Many users asked for this test to be supressed. It is commented out. */
  /*class_test((pba->H0 < _H0_SMALL_)||(pba->H0 > _H0_BIG_),
    pba->error_message,
    "H0=%g out of bounds (%g<H0<%g) \n",pba->H0,_H0_SMALL_,_H0_BIG_);*/

  /* consistency between h and H0 */
  class_test(fabs(pba->h * 1.e5 / _c_  / pba->H0 -1.)>ppr->smallest_allowed_variation,
             pba->error_message,
             "inconsistency between Hubble and reduced Hubble parameters: you have H0=%f/Mpc=%fkm/s/Mpc, but h=%f",pba->H0,pba->H0/1.e5* _c_,pba->h);

  /* T_cmb in K */
  /* Many users asked for this test to be supressed. It is commented out. */
  /*class_test((pba->T_cmb < _TCMB_SMALL_)||(pba->T_cmb > _TCMB_BIG_),
    pba->error_message,
    "T_cmb=%g out of bounds (%g<T_cmb<%g)",pba->T_cmb,_TCMB_SMALL_,_TCMB_BIG_);*/

  /* Omega_k */
  /* Many users asked for this test to be supressed. It is commented out. */
  /*class_test((pba->Omega0_k < _OMEGAK_SMALL_)||(pba->Omega0_k > _OMEGAK_BIG_),
    pba->error_message,
    "Omegak = %g out of bounds (%g<Omegak<%g) \n",pba->Omega0_k,_OMEGAK_SMALL_,_OMEGAK_BIG_);*/

  /* fluid equation of state */
  if (pba->has_fld == _TRUE_) {

    class_call(background_w_fld(pba,0.,&w_fld,&dw_over_da,&integral_fld), pba->error_message, pba->error_message);

    class_test(w_fld >= 1./3.,
               pba->error_message,
               "Your choice for w(a--->0)=%g is suspicious, since it is bigger than 1/3 there cannot be radiation domination at early times\n",
               w_fld);
  }

  /* Varying fundamental constants */
  if (pba->has_varconst == _TRUE_) {
    class_test(pba->varconst_alpha <= 0,
               pba->error_message,
               "incorrect fine structure constant before transition");
    class_test(pba->varconst_me <= 0,
               pba->error_message,
               "incorrect effective electron mass before transition");
    class_test(pba->varconst_transition_redshift < 0,
               pba->error_message,
               "incorrect transition redshift");
  }

  /** - in verbose mode, send to standard output some additional information on non-obvious background parameters */
  if (pba->background_verbose > 0) {

    if (pba->has_ncdm == _TRUE_) {

      /* loop over ncdm species */
      for (n_ncdm=0;n_ncdm<pba->N_ncdm; n_ncdm++) {

        /* inform if p-s-d read in files */
        if (pba->got_files[n_ncdm] == _TRUE_) {
          printf(" -> ncdm species i=%d read from file %s\n",n_ncdm+1,pba->ncdm_psd_files+filenum*_ARGUMENT_LENGTH_MAX_);
          filenum++;
        }

        /* inform the user also about the value of the ncdm
           masses in eV and about */
        printf(" -> non-cold dark matter species with i=%d has m_i = %e eV (so m_i / omega_i =%e eV)\n",
               n_ncdm+1,
               pba->m_ncdm_in_eV[n_ncdm],
               pba->m_ncdm_in_eV[n_ncdm]*pba->deg_ncdm[n_ncdm]/pba->Omega0_ncdm[n_ncdm]/pba->h/pba->h);

        /* call this function to get rho_ncdm */
        background_ncdm_momenta(pba->q_ncdm_bg[n_ncdm],
                                pba->w_ncdm_bg[n_ncdm],
                                pba->q_size_ncdm_bg[n_ncdm],
                                0.,
                                pba->factor_ncdm[n_ncdm],
                                0.,
                                NULL,
                                &rho_ncdm_rel,
                                NULL,
                                NULL,
                                NULL);

        /* inform user of the contribution of each species to
           radiation density (in relativistic limit): should be
           between 1.01 and 1.02 for each active neutrino species;
           evaluated as rho_ncdm/rho_nu_rel where rho_nu_rel is the
           density of one neutrino in the instantaneous decoupling
           limit, i.e. assuming T_nu=(4/11)^1/3 T_gamma (this comes
           from the definition of N_eff) */
        rho_nu_rel = 56.0/45.0*pow(_PI_,6)*pow(4.0/11.0,4.0/3.0)*_G_/pow(_h_P_,3)/pow(_c_,7)*
          pow(_Mpc_over_m_,2)*pow(pba->T_cmb*_k_B_,4);

        printf(" -> ncdm species i=%d sampled with %d (resp. %d) points for purpose of background (resp. perturbation) integration. In the relativistic limit it gives Delta N_eff = %g\n",
               n_ncdm+1,
               pba->q_size_ncdm_bg[n_ncdm],
               pba->q_size_ncdm[n_ncdm],
               rho_ncdm_rel/rho_nu_rel);
      }
    }

    /* contribution of interacting dark radiation _idr to N_eff */
    if (pba->has_idr == _TRUE_) {
      N_dark = pba->Omega0_idr/7.*8./pow(4./11.,4./3.)/pba->Omega0_g;
      printf(" -> dark radiation Delta Neff %e\n",N_dark);
    }
  }

  return _SUCCESS_;
}

/**
 *  This function integrates the background over time, allocates and
 *  fills the background table
 *
 * @param ppr Input: precision structure
 * @param pba Input/Output: background structure
 */

int background_solve(
                     struct precision *ppr,
                     struct background *pba
                     ) {

  /** Summary: */

  /** - define local variables */

  /* parameters and workspace for the background_derivs function */
  struct background_parameters_and_workspace bpaw;
  /* vector of quantities to be integrated */
  double * pvecback_integration;
  /* vector of quantities to be integrated backward */
  double * pvecback_bw_integration;
  /* scalar rho_smg to be integrated backward (before any other A, B or C quantity is computed) */
  double * pback_rho_smg_bw_integration;
  /* vector of all background quantities */
  double * pvecback;
  /* comoving radius coordinate in Mpc (equal to conformal distance in flat case) */
  double comoving_radius=0.;
  /* conformal distance in Mpc (equal to comoving radius in flat case) */
  double conformal_distance;

  /* evolvers */
  extern int evolver_rk();
  extern int evolver_ndf15();
  int (*generic_evolver)() = evolver_ndf15;

  /* initial and final loga values */
  double loga_ini, loga_final;
  /* growth factor today */
  double D_today;
  /* smg pressure */
  double p_smg;
  /* Omega_de today */
  double Omega_const_smg;
  /* indices for the different arrays */
  int index_loga, index_scf;
  /* what parameters are used in the output? */
  int * used_in_output;

  /* index of ncdm species */
  int n_ncdm;

  /** - setup background workspace */
  bpaw.pba = pba;
  class_alloc(pvecback,pba->bg_size*sizeof(double),pba->error_message);
  bpaw.pvecback = pvecback;

  /** - allocate vector of quantities to be integrated */
  class_alloc(pvecback_integration,pba->bi_size*sizeof(double),pba->error_message);
  /** - allocate vector of quantities to be integrated backward */
  class_alloc(pvecback_bw_integration,pba->bi_bw_B_size*sizeof(double),pba->error_message);
  /** - allocate scalar rho_smg to be integrated backward */
  class_alloc(pback_rho_smg_bw_integration,1*sizeof(double),pba->error_message);

  /* Integrator for rho_smg with arbitrary EOS, this way we are still consistent with shooting. This
     computation must happen before calling background_initial_conditions because it uses rho_tot at a_ini to evaluate
     the initial Hubble parameter and derived quantities.
     Later, in background_initial_conditions_smg and background_solve_smg store this in background table and spline 
     over lna_table for later interpolation in background_derivs. */

  if (pba->has_smg == _TRUE_) {
    if (pba->gravity_model_smg == stable_params) {
      if (pba->expansion_model_smg == wext){
        /** - set initial conditions at a/a0=1 for rho_smg */
        class_call(background_ic_rho_smg(pba,pback_rho_smg_bw_integration),
                  pba->error_message,
                  pba->error_message);
        /** - perform the integration */
        class_call(background_solve_rho_smg(ppr,pba,pback_rho_smg_bw_integration),
                  pba->error_message,
                  pba->error_message);
        free(pback_rho_smg_bw_integration);
      }
      else if (pba->expansion_model_smg == rho_de) {
        /** - rescale smg energy density and second derivative using rho_de today */
        Omega_const_smg = pba->parameters_smg[0];
        for (index_loga=0; index_loga<pba->stable_wext_size_smg; index_loga++) {
          pba->stable_rho_smg[index_loga]*= Omega_const_smg * pow(pba->H0,2);
          pba->ddstable_rho_smg[index_loga]*= Omega_const_smg * pow(pba->H0,2);
        }
        /** - store ln(a) value of GR->MG transition used for background_table_late. Alhtough we do not perform any integration here, we use the same variable defined for the wext parametrization */
        pba->loga_final_bw_integration = log((1. - ppr->eps_bw_integration_rho_smg)/(1+pba->z_gr_smg));
      }      
    }
  }

  /** - impose initial conditions with background_initial_conditions() */
  class_call(background_initial_conditions(ppr,pba,pvecback,pvecback_integration,pvecback_bw_integration,&(loga_ini)),
             pba->error_message,
             pba->error_message);

  /** - Determine output vector */
  loga_final = 0.; // with our conventions, loga is in fact log(a/a_0); we integrate until today, when log(a/a_0) = 0
  pba->bt_size = ppr->background_Nloga;
  if (pba->gravity_model_smg == stable_params) pba->bt_size = ppr->background_Nloga + ppr->background_Nloga_smg;

  /** - allocate background tables */
  class_alloc(pba->tau_table,pba->bt_size * sizeof(double),pba->error_message);
  class_alloc(pba->z_table,pba->bt_size * sizeof(double),pba->error_message);
  class_alloc(pba->loga_table,pba->bt_size * sizeof(double),pba->error_message);

  class_alloc(pba->d2tau_dz2_table,pba->bt_size * sizeof(double),pba->error_message);
  class_alloc(pba->d2z_dtau2_table,pba->bt_size * sizeof(double),pba->error_message);

  class_alloc(pba->background_table,pba->bt_size * pba->bg_size * sizeof(double),pba->error_message);
  class_alloc(pba->d2background_dloga2_table,pba->bt_size * pba->bg_size * sizeof(double),pba->error_message);

  /** - When using wext or rho_de background parametrisation together with stable parametrisation we must update
	 values of relevant functions around GR->MG transition redshift. Else, beacuse of discontinuities, derivatives
	 around z_gr_smg will be too large, and the ODE solver for perturbations will hit the smallest possible time step
	 and halt before reaching the solution. background_table_late is an auxiliary table that does exactly that.
	 */
	if(pba->gravity_model_smg == stable_params && (pba->expansion_model_smg == wext || pba->expansion_model_smg == rho_de)){
		/** - allocate background tables for earlier GR->MG transition */
		class_alloc(pba->background_table_late,pba->bt_size * pba->bg_size * sizeof(double),pba->error_message);
  	class_alloc(pba->d2background_dloga2_table_late,pba->bt_size * pba->bg_size * sizeof(double),pba->error_message);
	}

  class_alloc(used_in_output, pba->bt_size*sizeof(int), pba->error_message);

  /** - define values of loga at which results will be stored */
  if (pba->has_smg == _TRUE_ && pba->gravity_model_smg == stable_params) {
    /** denser time sampling between [loga_split,loga_final] for improved accuracy required by some smg models */
    for (index_loga=0; index_loga<pba->bt_size; index_loga++) {
      if (index_loga < ppr->background_Nloga) {
        pba->loga_table[index_loga] = loga_ini + index_loga*(ppr->loga_split-loga_ini)/(ppr->background_Nloga-1);
      } else {
        pba->loga_table[index_loga] = ppr->loga_split + (index_loga - ppr->background_Nloga + 1)*(loga_final - ppr->loga_split)/(ppr->background_Nloga_smg);
      }
      used_in_output[index_loga] = 1;
    }
  } else {
    /** standard uniform sampling in loga */
    for (index_loga=0; index_loga<pba->bt_size; index_loga++) {
      pba->loga_table[index_loga] = loga_ini + index_loga*(loga_final-loga_ini)/(pba->bt_size-1);
      used_in_output[index_loga] = 1;
    }
  }

  /** - choose the right evolver */
  switch (ppr->background_evolver) {

  case rk:
    generic_evolver = evolver_rk;
    if (pba->background_verbose > 1) {
      printf("%s\n", "Chose rk as generic_evolver");
    }
    break;

  case ndf15:
    generic_evolver = evolver_ndf15;
    if (pba->background_verbose > 1) {
      printf("%s\n", "Chose ndf15 as generic_evolver");
    }
    break;
  }

  /** - perform the integration */
  class_call_except(generic_evolver(background_derivs,
                             loga_ini,
                             loga_final,
                             pvecback_integration,
                             used_in_output,
                             pba->bi_size,
                             &bpaw,
                             ppr->tol_background_integration,
                             ppr->smallest_allowed_variation,
                             background_timescale, //'evaluate_timescale', required by evolver_rk but not by ndf15
                             ppr->background_integration_stepsize,
                             pba->loga_table,
                             pba->bt_size,
                             background_sources,
                             NULL, //'print_variables' in evolver_rk could be set, but, not required
                             pba->error_message),
             pba->error_message,
<<<<<<< HEAD
             pba->error_message);  
  
=======
             pba->error_message,
             background_free_noinput(pba);
             free(pvecback);
             free(pvecback_integration);
             free(used_in_output);
             );

>>>>>>> ad9b792c
  /** - recover some quantities today */
  /* -> age in Gyears */
  pba->age = pvecback_integration[pba->index_bi_time]/_Gyr_over_Mpc_;
  /* -> conformal age in Mpc */
  pba->conformal_age = pvecback_integration[pba->index_bi_tau];
  /* -> contribution of decaying dark matter and dark radiation to the critical density today: */
  if (pba->has_dcdm == _TRUE_) {
    pba->Omega0_dcdm = pvecback_integration[pba->index_bi_rho_dcdm]/pba->H0/pba->H0;
  }
  if (pba->has_dr == _TRUE_) {
    pba->Omega0_dr = pvecback_integration[pba->index_bi_rho_dr]/pba->H0/pba->H0;
  }
  /* -> scale-invariant growth rate today */
  D_today = pvecback_integration[pba->index_bi_D];

  /** - In a loop over lines, fill rest of background table for
      quantities that depend on numbers like "conformal_age" or
      "D_today" that were calculated just before */
  for (index_loga=0; index_loga < pba->bt_size; index_loga++) {

    pba->background_table[index_loga*pba->bg_size+pba->index_bg_D]*= 1./D_today;

    conformal_distance = pba->conformal_age - pba->tau_table[index_loga];
    pba->background_table[index_loga*pba->bg_size+pba->index_bg_conf_distance] = conformal_distance;

    if (pba->sgnK == 0) { comoving_radius = conformal_distance; }
    else if (pba->sgnK == 1) { comoving_radius = sin(sqrt(pba->K)*conformal_distance)/sqrt(pba->K); }
    else if (pba->sgnK == -1) { comoving_radius = sinh(sqrt(-pba->K)*conformal_distance)/sqrt(-pba->K); }

    pba->background_table[index_loga*pba->bg_size+pba->index_bg_ang_distance] = comoving_radius/(1.+pba->z_table[index_loga]);
    pba->background_table[index_loga*pba->bg_size+pba->index_bg_lum_distance] = comoving_radius*(1.+pba->z_table[index_loga]);
  }

  /** - fill tables of second derivatives (in view of spline interpolation) */
  class_call(array_spline_table_lines(pba->z_table,
                                      pba->bt_size,
                                      pba->tau_table,
                                      1,
                                      pba->d2tau_dz2_table,
                                      _SPLINE_EST_DERIV_,
                                      pba->error_message),
             pba->error_message,
             pba->error_message);

  class_call(array_spline_table_lines(pba->tau_table,
                                      pba->bt_size,
                                      pba->z_table,
                                      1,
                                      pba->d2z_dtau2_table,
                                      _SPLINE_EST_DERIV_,
                                      pba->error_message),
             pba->error_message,
             pba->error_message);

  class_call(array_spline_table_lines(pba->loga_table,
                                      pba->bt_size,
                                      pba->background_table,
                                      pba->bg_size,
                                      pba->d2background_dloga2_table,
                                      _SPLINE_EST_DERIV_,
                                      pba->error_message),
             pba->error_message,
             pba->error_message);

  if (pba->has_smg == _TRUE_) {
    if(pba->gravity_model_smg == stable_params && (pba->expansion_model_smg == wext || pba->expansion_model_smg == rho_de)){
        class_call(array_spline_table_lines(pba->loga_table,
                                      pba->bt_size,
                                      pba->background_table_late,
                                      pba->bg_size,
                                      pba->d2background_dloga2_table_late,
                                      _SPLINE_EST_DERIV_,
                                      pba->error_message),
             pba->error_message,
             pba->error_message);
    }
    
    class_call_except(background_solve_smg(ppr, pba, pvecback, pvecback_integration, pvecback_bw_integration),
              pba->error_message,
              pba->error_message,
              free(used_in_output););
    
  }
  
  /** - compute remaining "related parameters" */

  /**  - so-called "effective neutrino number", computed at earliest
       time in interpolation table. This should be seen as a
       definition: Neff is the equivalent number of
       instantaneously-decoupled neutrinos accounting for the
       radiation density, beyond photons */

  pba->Neff = (pba->background_table[pba->index_bg_Omega_r]
               *pba->background_table[pba->index_bg_rho_crit]
               -pba->background_table[pba->index_bg_rho_g])
    /(7./8.*pow(4./11.,4./3.)*pba->background_table[pba->index_bg_rho_g]);

  /** - send information to standard output */
  if (pba->background_verbose > 0) {
    printf(" -> age = %f Gyr\n",pba->age);
    printf(" -> conformal age = %f Mpc\n",pba->conformal_age);
    printf(" -> N_eff = %g (summed over all species that are non-relativistic at early times) \n",pba->Neff);
  }

  if (pba->background_verbose > 2) {
    if ((pba->has_dcdm == _TRUE_)&&(pba->has_dr == _TRUE_)) {
      printf("    Decaying Cold Dark Matter details: (DCDM --> DR)\n");
      printf("     -> Omega0_dcdm = %f\n",pba->Omega0_dcdm);
      printf("     -> Omega0_dr = %f\n",pba->Omega0_dr);
      printf("     -> Omega0_dr+Omega0_dcdm = %f, input value = %f\n",
             pba->Omega0_dr+pba->Omega0_dcdm,pba->Omega0_dcdmdr);
      printf("     -> Omega_ini_dcdm/Omega_b = %f\n",pba->Omega_ini_dcdm/pba->Omega0_b);
    }
    if (pba->has_scf == _TRUE_) {
      printf("    Scalar field details:\n");
      printf("     -> Omega_scf = %g, wished %g\n",
             pba->background_table[(pba->bt_size-1)*pba->bg_size+pba->index_bg_rho_scf]/pba->background_table[(pba->bt_size-1)*pba->bg_size+pba->index_bg_rho_crit], pba->Omega0_scf);
      if (pba->has_lambda == _TRUE_) {
        printf("     -> Omega_Lambda = %g, wished %g\n",
               pba->background_table[(pba->bt_size-1)*pba->bg_size+pba->index_bg_rho_lambda]/pba->background_table[(pba->bt_size-1)*pba->bg_size+pba->index_bg_rho_crit], pba->Omega0_lambda);
      }
      printf("     -> parameters: [lambda, alpha, A, B] = \n");
      printf("                    [");
      for (index_scf=0; index_scf<pba->scf_parameters_size-1; index_scf++) {
        printf("%.3f, ",pba->scf_parameters[index_scf]);
      }
      printf("%.3f]\n",pba->scf_parameters[pba->scf_parameters_size-1]);
    }
    if (pba->has_smg == _TRUE_) {
      class_call(
        background_print_stdout_smg(pba, pvecback, pvecback_integration),
        pba->error_message,
        pba->error_message
      );
    }
  }

  /**  - store information in the background structure */
  pba->Omega0_m = pba->background_table[(pba->bt_size-1)*pba->bg_size+pba->index_bg_Omega_m];
  pba->Omega0_r = pba->background_table[(pba->bt_size-1)*pba->bg_size+pba->index_bg_Omega_r];
  pba->Omega0_de = 1. - (pba->Omega0_m + pba->Omega0_r + pba->Omega0_k);

  /* Compute the density fraction of non-free-streaming matter (in the minimal LambdaCDM model, this would be just Omega_b + Omega_cdm). This definition takes into account interating, decaying and warm dark matter, but it would need to be refined if some part of the matter component was modelled by the fluid (fld) or the scalar field (scf). */
  pba->Omega0_nfsm =  pba->Omega0_b;
  if (pba->has_cdm == _TRUE_)
    pba->Omega0_nfsm += pba->Omega0_cdm;
  if (pba->has_idm == _TRUE_)
    pba->Omega0_nfsm += pba->Omega0_idm;
  if (pba->has_dcdm == _TRUE_)
    pba->Omega0_nfsm += pba->Omega0_dcdm;
  for (n_ncdm=0;n_ncdm<pba->N_ncdm; n_ncdm++) {
    /* here we define non-free-streaming matter as: any non-relatistic species with a dimensionless ratio m/T bigger than a threshold ppr->M_nfsm_threshold; if this threshold is of the order of 10^4, this corresponds to the condition "becoming non-relativistic during radiation domination". Beware: this definition won't work in the case in which the user passes a customised p.s.d. for ncdm, such that M_ncdm is not defined.  */
    if (pba->M_ncdm[n_ncdm] > ppr->M_nfsm_threshold) {
      pba->Omega0_nfsm += pba->Omega0_ncdm[n_ncdm];
    }
  }

  free(pvecback);
  free(pvecback_integration);
  free(pvecback_bw_integration);
  free(used_in_output);

  return _SUCCESS_;

}

/**
 * Assign initial values to background integrated variables.
 *
 * @param ppr                  Input: pointer to precision structure
 * @param pba                  Input: pointer to background structure
 * @param pvecback             Input: vector of background quantities used as workspace
 * @param pvecback_integration Output: vector of background quantities to be integrated, returned with proper initial values
 * @param pvecback_bw_integration Output: vector of background quantities to be backward integrated, returned with proper initial values at a=1
 * @param loga_ini             Output: value of loga (in fact with our conventions log(a/a_0)) at initial time
 * @return the error status
 */

int background_initial_conditions(
                                  struct precision *ppr,
                                  struct background *pba,
                                  double * pvecback, /* vector with argument pvecback[index_bg] (must be already allocated, normal format is sufficient) */
                                  double * pvecback_integration, /* vector with argument pvecback_integration[index_bi] (must be already allocated with size pba->bi_size) */
                                  double * pvecback_bw_integration, /* vector with argument pvecback_bw_integration[index_bibw] (must be already allocated with size pba->bi_bw_B_size) */
                                  double * loga_ini
                                  ) {

  /** Summary: */

  /** - define local variables */

  /* scale factor */
  double a;

  double rho_ncdm, p_ncdm, rho_ncdm_rel_tot=0.;
  double f,Omega_rad, rho_rad;
  int counter,is_early_enough,n_ncdm;
  double scf_lambda;
  double rho_fld_today;
  double w_fld,dw_over_da_fld,integral_fld;
  double H_old, rho_crit_old, rho_tot_old, Omega_m_old, Omega_r_old;

  /** - fix initial value of \f$ a \f$ */
  a = ppr->a_ini_over_a_today_default;

  /**  If we have ncdm species, perhaps we need to start earlier
       than the standard value for the species to be relativistic.
       This could happen for some WDM models.
  */

  if (pba->has_ncdm == _TRUE_) {

    for (counter=0; counter < _MAX_IT_; counter++) {

      is_early_enough = _TRUE_;
      rho_ncdm_rel_tot = 0.;

      for (n_ncdm=0; n_ncdm<pba->N_ncdm; n_ncdm++) {

        class_call(background_ncdm_momenta(pba->q_ncdm_bg[n_ncdm],
                                           pba->w_ncdm_bg[n_ncdm],
                                           pba->q_size_ncdm_bg[n_ncdm],
                                           pba->M_ncdm[n_ncdm],
                                           pba->factor_ncdm[n_ncdm],
                                           1./a-1.0,
                                           NULL,
                                           &rho_ncdm,
                                           &p_ncdm,
                                           NULL,
                                           NULL),
                   pba->error_message,
                   pba->error_message);
        rho_ncdm_rel_tot += 3.*p_ncdm;
        if (fabs(p_ncdm/rho_ncdm-1./3.)>ppr->tol_ncdm_initial_w) {
          is_early_enough = _FALSE_;
        }
      }
      if (is_early_enough == _TRUE_) {
        break;
      }
      else {
        a *= _SCALE_BACK_;
      }
    }
    class_test(counter == _MAX_IT_,
               pba->error_message,
               "Search for initial scale factor a such that all ncdm species are relativistic failed.");
  }

  /* Set initial values of {B} variables: */
  Omega_rad = pba->Omega0_g;
  if (pba->has_ur == _TRUE_) {
    Omega_rad += pba->Omega0_ur;
  }
  if (pba->has_idr == _TRUE_) {
    Omega_rad += pba->Omega0_idr;
  }
  rho_rad = Omega_rad*pow(pba->H0,2)/pow(a,4);
  if (pba->has_ncdm == _TRUE_) {
    /** - We must add the relativistic contribution from NCDM species */
    rho_rad += rho_ncdm_rel_tot;
  }
  if (pba->has_dcdm == _TRUE_) {
    /* Remember that the critical density today in CLASS conventions is H0^2 */
    pvecback_integration[pba->index_bi_rho_dcdm] =
      pba->Omega_ini_dcdm*pba->H0*pba->H0*pow(a,-3);
    if (pba->background_verbose > 3)
      printf("Density is %g. Omega_ini=%g\n",pvecback_integration[pba->index_bi_rho_dcdm],pba->Omega_ini_dcdm);
  }

  if (pba->has_dr == _TRUE_) {
    if (pba->has_dcdm == _TRUE_) {
      /**  - f is the critical density fraction of DR. The exact solution is:
       *
       * `f = -Omega_rad+pow(pow(Omega_rad,3./2.)+0.5*pow(a,6)*pvecback_integration[pba->index_bi_rho_dcdm]*pba->Gamma_dcdm/pow(pba->H0,3),2./3.);`
       *
       * but it is not numerically stable for very small f which is always the case.
       * Instead we use the Taylor expansion of this equation, which is equivalent to
       * ignoring f(a) in the Hubble rate.
       */
      f = 1./3.*pow(a,6)*pvecback_integration[pba->index_bi_rho_dcdm]*pba->Gamma_dcdm/pow(pba->H0,3)/sqrt(Omega_rad);
      pvecback_integration[pba->index_bi_rho_dr] = f*pba->H0*pba->H0/pow(a,4);
    }
    else{
      /** There is also a space reserved for a future case where dr is not sourced by dcdm */
      pvecback_integration[pba->index_bi_rho_dr] = 0.0;
    }
  }

  if (pba->has_fld == _TRUE_) {

    /* rho_fld today */
    rho_fld_today = pba->Omega0_fld * pow(pba->H0,2);

    /* integrate rho_fld(a) from a_ini to a_0, to get rho_fld(a_ini) given rho_fld(a0) */
    class_call(background_w_fld(pba,a,&w_fld,&dw_over_da_fld,&integral_fld), pba->error_message, pba->error_message);

    /* Note: for complicated w_fld(a) functions with no simple
       analytic integral, this is the place were you should compute
       numerically the simple 1d integral [int_{a_ini}^{a_0} 3
       [(1+w_fld)/a] da] (e.g. with the Romberg method?) instead of
       calling background_w_fld */

    /* rho_fld at initial time */
    pvecback_integration[pba->index_bi_rho_fld] = rho_fld_today * exp(integral_fld);

  }

  /** - Fix initial value of \f$ \phi, \phi' \f$
   * set directly in the radiation attractor => fixes the units in terms of rho_ur
   *
   * TODO:
   * - There seems to be some small oscillation when it starts.
   * - Check equations and signs. Sign of phi_prime?
   * - is rho_ur all there is early on?
   */
  if (pba->has_scf == _TRUE_) {
    scf_lambda = pba->scf_parameters[0];
    if (pba->attractor_ic_scf == _TRUE_) {
      pvecback_integration[pba->index_bi_phi_scf] = -1/scf_lambda*
        log(rho_rad*4./(3*pow(scf_lambda,2)-12))*pba->phi_ini_scf;
      if (3.*pow(scf_lambda,2)-12. < 0) {
        /** - --> If there is no attractor solution for scf_lambda, assign some value. Otherwise would give a nan.*/
        pvecback_integration[pba->index_bi_phi_scf] = 1./scf_lambda;//seems to do the work
        if (pba->background_verbose > 0) {
          printf(" No attractor IC for lambda = %.3e ! \n ",scf_lambda);
        }
      }
      pvecback_integration[pba->index_bi_phi_prime_scf] = 2.*a*sqrt(V_scf(pba,pvecback_integration[pba->index_bi_phi_scf]))*pba->phi_prime_ini_scf;
    }
    else {
      printf("Not using attractor initial conditions\n");
      /** - --> If no attractor initial conditions are assigned, gets the provided ones. */
      pvecback_integration[pba->index_bi_phi_scf] = pba->phi_ini_scf;
      pvecback_integration[pba->index_bi_phi_prime_scf] = pba->phi_prime_ini_scf;
    }
    class_test(!isfinite(pvecback_integration[pba->index_bi_phi_scf]) ||
               !isfinite(pvecback_integration[pba->index_bi_phi_scf]),
               pba->error_message,
               "initial phi = %e phi_prime = %e -> check initial conditions",
               pvecback_integration[pba->index_bi_phi_scf],
               pvecback_integration[pba->index_bi_phi_scf]);
  }

  if (pba->has_smg == _TRUE_) {
    class_call(
      background_initial_conditions_smg(pba, a, pvecback, pvecback_integration, pvecback_bw_integration, &rho_rad),
      pba->error_message,
      pba->error_message
    );
  }

  /* Infer pvecback from pvecback_integration */
  class_call(background_functions(pba, a, pvecback_integration, long_info, pvecback),
             pba->error_message,
             pba->error_message);

  if (pba->has_smg == _TRUE_) {
    if (pba->gravity_model_smg == stable_params && (pba->expansion_model_smg == wext || pba->expansion_model_smg == rho_de)) {
      H_old = pvecback[pba->index_bg_H]; // store H value w/o smg contribution
      rho_crit_old = pvecback[pba->index_bg_rho_crit];
      rho_tot_old = pvecback[pba->index_bg_rho_tot];
      Omega_m_old = pvecback[pba->index_bg_Omega_m];
      Omega_r_old = pvecback[pba->index_bg_Omega_r];
      // double Omega_de_old = pvecback[pba->index_bg_Omega_de];
      class_call(interpolate_rho_smg_p_smg(pba, log(a), log(1/(1.+pba->z_gr_smg)), pvecback),
                 pba->error_message,
                 pba->error_message
      );
      // Update quantities depending on rho_smg and p_smg
      pvecback[pba->index_bg_H] = sqrt(pvecback[pba->index_bg_rho_tot_wo_smg] + pvecback[pba->index_bg_rho_smg] - pba->K/a/a);
      pvecback[pba->index_bg_H_prime] = -1.5*a*(pvecback[pba->index_bg_rho_tot_wo_smg] + pvecback[pba->index_bg_rho_smg]
                                                + pvecback[pba->index_bg_p_tot_wo_smg] + pvecback[pba->index_bg_p_smg]) + pba->K/a;
      pvecback[pba->index_bg_rho_tot] = pvecback[pba->index_bg_rho_tot_wo_smg] + pvecback[pba->index_bg_rho_smg];
      pvecback[pba->index_bg_p_tot] = pvecback[pba->index_bg_p_tot_wo_smg] + pvecback[pba->index_bg_p_smg];
      pvecback[pba->index_bg_w_smg] = pvecback[pba->index_bg_p_smg]/pvecback[pba->index_bg_rho_smg]; // probably never used anywhere in the code when gravity_model == stable_params
      // pvecback[pba->index_bg_p_tot_prime] *= pvecback[pba->index_bg_H]/H_old; // correction for smg contribution. Never used anywhere in hiclass, because here only matter contributions without smg are considered in dp_dlna.
      pvecback[pba->index_bg_rho_crit] = pvecback[pba->index_bg_rho_tot]-pba->K/a/a;
      pvecback[pba->index_bg_Omega_m] = Omega_m_old*rho_crit_old/pvecback[pba->index_bg_rho_crit];
      pvecback[pba->index_bg_Omega_r] = Omega_r_old*rho_crit_old/pvecback[pba->index_bg_rho_crit];
      // pvecback[pba->index_bg_Omega_de] = Omega_de_old*rho_tot_old/pvecback[pba->index_bg_rho_tot];
      pvecback[pba->index_bg_Omega_de] = pvecback[pba->index_bg_rho_smg]/pvecback[pba->index_bg_rho_tot];
    }
  }

  /* Final step is to set the initial Hubble rate, if it is to be evolved with the H' equation (not only _smg!!) */
  if (pba->hubble_evolution == _TRUE_){
   if (pba->has_smg == _TRUE_) {
     pvecback_integration[pba->index_bi_logH] = log(pvecback[pba->index_bg_H]);
   }
   else {
     pvecback[pba->index_bg_H] = sqrt(pvecback[pba->index_bg_rho_crit]);
     pvecback_integration[pba->index_bi_logH] = log(sqrt(pvecback[pba->index_bg_rho_crit]));
   }
  }

  /* Declare the smg initial conditions as set */
  if (pba->has_smg) {
   pba->initial_conditions_set_smg = _TRUE_;
  }

  /* Just checking that our initial time indeed is deep enough in the radiation
     dominated regime (_smg) */
  // TODO_EB: rethink this test (r+(de?)). There was a class_test_except with free(pvecback);free(pvecback_integration);background_free(pba)
  class_test(fabs(pvecback[pba->index_bg_Omega_r]+pvecback[pba->index_bg_Omega_de]-1.) > ppr->tol_initial_Omega_r,
             pba->error_message,
             "Omega_r = %e, Omega_de = %e, not close enough to 1. Decrease a_ini_over_a_today_default in order to start from radiation domination.",
             pvecback[pba->index_bg_Omega_r],pvecback[pba->index_bg_Omega_de]);

  /** - compute initial proper time, assuming radiation-dominated
      universe since Big Bang and therefore \f$ t=1/(2H) \f$ (good
      approximation for most purposes) */

  class_test(pvecback[pba->index_bg_H] <= 0.,
             pba->error_message,
             "H = %e instead of strictly positive",pvecback[pba->index_bg_H]);

  pvecback_integration[pba->index_bi_time] = 1./(2.* pvecback[pba->index_bg_H]);

  /** - compute initial conformal time, assuming radiation-dominated
      universe since Big Bang and therefore \f$ \tau=1/(aH) \f$
      (good approximation for most purposes) */
  pvecback_integration[pba->index_bi_tau] = 1./(a * pvecback[pba->index_bg_H]);

  /** - compute initial sound horizon, assuming \f$ c_s=1/\sqrt{3} \f$ initially */
  pvecback_integration[pba->index_bi_rs] = pvecback_integration[pba->index_bi_tau]/sqrt(3.);

  /** - set initial value of D and D' in RD. D and D' need only be set up to an overall constant, since they will later be re-normalized. From Ma&Bertschinger, one can derive D ~ (ktau)^2 at early times, from which one finds D'/D = 2 aH (assuming aH=1/tau during RD) */
  pvecback_integration[pba->index_bi_D] = 1.;
  pvecback_integration[pba->index_bi_D_prime] = 2.*a*pvecback[pba->index_bg_H];

  /** - return the value finally chosen for the initial log(a) */
  *loga_ini = log(a);

  return _SUCCESS_;

}

/**
 * Find the time of radiation/matter equality and store characteristic
 * quantitites at that time in the background structure..
 *
 * @param ppr                  Input: pointer to precision structure
 * @param pba                  Input/Output: pointer to background structure
 * @return the error status
 */

int background_find_equality(
                             struct precision *ppr,
                             struct background *pba
                             ) {

  double Omega_m_over_Omega_r=0.;
  int index_tau_minus = 0;
  int index_tau_plus = pba->bt_size-1;
  int index_tau_mid = 0;
  double tau_minus,tau_plus,tau_mid=0.;
  double * pvecback;

  /* first bracket the right tau value between two consecutive indices in the table */

  while ((index_tau_plus - index_tau_minus) > 1) {

    index_tau_mid = (int)(0.5*(index_tau_plus+index_tau_minus));

    Omega_m_over_Omega_r = pba->background_table[index_tau_mid*pba->bg_size+pba->index_bg_Omega_m]
      /pba->background_table[index_tau_mid*pba->bg_size+pba->index_bg_Omega_r];

    if (Omega_m_over_Omega_r > 1)
      index_tau_plus = index_tau_mid;
    else
      index_tau_minus = index_tau_mid;

  }

  /* then get a better estimate within this range */

  tau_minus = pba->tau_table[index_tau_minus];
  tau_plus =  pba->tau_table[index_tau_plus];

  class_alloc(pvecback,pba->bg_size*sizeof(double),pba->error_message);

  while ((tau_plus - tau_minus) > ppr->tol_tau_eq) {

    tau_mid = 0.5*(tau_plus+tau_minus);

    class_call(background_at_tau(pba,tau_mid,long_info,inter_closeby,&index_tau_minus,pvecback),
               pba->error_message,
               pba->error_message);

    Omega_m_over_Omega_r = pvecback[pba->index_bg_Omega_m]/pvecback[pba->index_bg_Omega_r];

    if (Omega_m_over_Omega_r > 1)
      tau_plus = tau_mid;
    else
      tau_minus = tau_mid;

  }

  pba->a_eq = pvecback[pba->index_bg_a];
  pba->H_eq = pvecback[pba->index_bg_H];
  pba->z_eq = 1./pba->a_eq -1.;
  pba->tau_eq = tau_mid;

  if (pba->background_verbose > 0) {
    printf(" -> radiation/matter equality at z = %f\n",pba->z_eq);
    printf("    corresponding to conformal time = %f Mpc\n",pba->tau_eq);
  }

  free(pvecback);

  return _SUCCESS_;

}


/**
 * Subroutine for formatting background output
 *
 * @param pba                  Input: pointer to background structure
 * @param titles               Ouput: name of columns when printing the background table
 * @return the error status
 */

int background_output_titles(
                             struct background * pba,
                             char titles[_MAXTITLESTRINGLENGTH_]
                             ) {

  /** - Length of the column title should be less than _OUTPUTPRECISION_+6
      to be indented correctly, but it can be as long as . */
  int n;
  char tmp[40];

  class_store_columntitle(titles,"z",_TRUE_);
  class_store_columntitle(titles,"proper time [Gyr]",_TRUE_);
  class_store_columntitle(titles,"conf. time [Mpc]",_TRUE_);
  class_store_columntitle(titles,"H [1/Mpc]",_TRUE_);
  class_store_columntitle(titles,"comov. dist.",_TRUE_);
  class_store_columntitle(titles,"ang.diam.dist.",_TRUE_);
  class_store_columntitle(titles,"lum. dist.",_TRUE_);
  class_store_columntitle(titles,"comov.snd.hrz.",_TRUE_);
  class_store_columntitle(titles,"(.)rho_g",_TRUE_);
  class_store_columntitle(titles,"(.)rho_b",_TRUE_);
  class_store_columntitle(titles,"(.)rho_cdm",pba->has_cdm);
  class_store_columntitle(titles,"(.)rho_idm",pba->has_idm);
  if (pba->has_ncdm == _TRUE_) {
    for (n=0; n<pba->N_ncdm; n++) {
      sprintf(tmp,"(.)rho_ncdm[%d]",n);
      class_store_columntitle(titles,tmp,_TRUE_);
      sprintf(tmp,"(.)p_ncdm[%d]",n);
      class_store_columntitle(titles,tmp,_TRUE_);
    }
  }
  class_store_columntitle(titles,"(.)rho_lambda",pba->has_lambda);
  class_store_columntitle(titles,"(.)rho_fld",pba->has_fld);
  class_store_columntitle(titles,"(.)w_fld",pba->has_fld);
  class_store_columntitle(titles,"(.)rho_ur",pba->has_ur);
  class_store_columntitle(titles,"(.)rho_idr",pba->has_idr);
  class_store_columntitle(titles,"(.)rho_crit",_TRUE_);
  class_store_columntitle(titles,"(.)rho_dcdm",pba->has_dcdm);
  class_store_columntitle(titles,"(.)rho_dr",pba->has_dr);

  class_store_columntitle(titles,"(.)rho_scf",pba->has_scf);
  class_store_columntitle(titles,"(.)p_scf",pba->has_scf);
  class_store_columntitle(titles,"(.)p_prime_scf",pba->has_scf);
  class_store_columntitle(titles,"phi_scf",pba->has_scf);
  class_store_columntitle(titles,"phi'_scf",pba->has_scf);
  class_store_columntitle(titles,"V_scf",pba->has_scf);
  class_store_columntitle(titles,"V'_scf",pba->has_scf);
  class_store_columntitle(titles,"V''_scf",pba->has_scf);

  class_store_columntitle(titles,"(.)rho_tot",_TRUE_);
  class_store_columntitle(titles,"(.)p_tot",_TRUE_);
  class_store_columntitle(titles,"(.)p_tot_prime",_TRUE_);

  class_store_columntitle(titles,"gr.fac. D",_TRUE_);
  class_store_columntitle(titles,"gr.fac. f",_TRUE_);

  class_store_columntitle(titles,"rel. alpha",pba->has_varconst);
  class_store_columntitle(titles,"rel. m_e",pba->has_varconst);

  if (pba->has_smg == _TRUE_) {
    class_call(
      background_store_columntitles_smg(pba, titles),
      pba->error_message,
      pba->error_message
    );
  }

  return _SUCCESS_;
}

/**
 * Subroutine for writing the background output
 *
 * @param pba                  Input: pointer to background structure
 * @param number_of_titles     Input: number of background quantities to print at each time step
 * @param data                 Ouput: 1d array storing all the background table
 * @return the error status
 */

int background_output_data(
                           struct background *pba,
                           int number_of_titles,
                           double *data
                           ) {

  int index_tau, storeidx, n;
  double *dataptr, *pvecback;

  /** Stores quantities */
  for (index_tau=0; index_tau<pba->bt_size; index_tau++) {
    dataptr = data + index_tau*number_of_titles;
    pvecback = pba->background_table + index_tau*pba->bg_size;
    storeidx = 0;

    class_store_double(dataptr,1./pvecback[pba->index_bg_a]-1.,_TRUE_,storeidx);
    class_store_double(dataptr,pvecback[pba->index_bg_time]/_Gyr_over_Mpc_,_TRUE_,storeidx);
    class_store_double(dataptr,pba->conformal_age-pvecback[pba->index_bg_conf_distance],_TRUE_,storeidx);
    class_store_double(dataptr,pvecback[pba->index_bg_H],_TRUE_,storeidx);
    class_store_double(dataptr,pvecback[pba->index_bg_conf_distance],_TRUE_,storeidx);
    class_store_double(dataptr,pvecback[pba->index_bg_ang_distance],_TRUE_,storeidx);
    class_store_double(dataptr,pvecback[pba->index_bg_lum_distance],_TRUE_,storeidx);
    class_store_double(dataptr,pvecback[pba->index_bg_rs],_TRUE_,storeidx);
    class_store_double(dataptr,pvecback[pba->index_bg_rho_g],_TRUE_,storeidx);
    class_store_double(dataptr,pvecback[pba->index_bg_rho_b],_TRUE_,storeidx);
    class_store_double(dataptr,pvecback[pba->index_bg_rho_cdm],pba->has_cdm,storeidx);
    class_store_double(dataptr,pvecback[pba->index_bg_rho_idm],pba->has_idm,storeidx);
    if (pba->has_ncdm == _TRUE_) {
      for (n=0; n<pba->N_ncdm; n++) {
        class_store_double(dataptr,pvecback[pba->index_bg_rho_ncdm1+n],_TRUE_,storeidx);
        class_store_double(dataptr,pvecback[pba->index_bg_p_ncdm1+n],_TRUE_,storeidx);
      }
    }
    class_store_double(dataptr,pvecback[pba->index_bg_rho_lambda],pba->has_lambda,storeidx);
    class_store_double(dataptr,pvecback[pba->index_bg_rho_fld],pba->has_fld,storeidx);
    class_store_double(dataptr,pvecback[pba->index_bg_w_fld],pba->has_fld,storeidx);
    class_store_double(dataptr,pvecback[pba->index_bg_rho_ur],pba->has_ur,storeidx);
    class_store_double(dataptr,pvecback[pba->index_bg_rho_idr],pba->has_idr,storeidx);
    class_store_double(dataptr,pvecback[pba->index_bg_rho_crit],_TRUE_,storeidx);
    class_store_double(dataptr,pvecback[pba->index_bg_rho_dcdm],pba->has_dcdm,storeidx);
    class_store_double(dataptr,pvecback[pba->index_bg_rho_dr],pba->has_dr,storeidx);

    class_store_double(dataptr,pvecback[pba->index_bg_rho_scf],pba->has_scf,storeidx);
    class_store_double(dataptr,pvecback[pba->index_bg_p_scf],pba->has_scf,storeidx);
    class_store_double(dataptr,pvecback[pba->index_bg_p_prime_scf],pba->has_scf,storeidx);
    class_store_double(dataptr,pvecback[pba->index_bg_phi_scf],pba->has_scf,storeidx);
    class_store_double(dataptr,pvecback[pba->index_bg_phi_prime_scf],pba->has_scf,storeidx);
    class_store_double(dataptr,pvecback[pba->index_bg_V_scf],pba->has_scf,storeidx);
    class_store_double(dataptr,pvecback[pba->index_bg_dV_scf],pba->has_scf,storeidx);
    class_store_double(dataptr,pvecback[pba->index_bg_ddV_scf],pba->has_scf,storeidx);

    class_store_double(dataptr,pvecback[pba->index_bg_rho_tot],_TRUE_,storeidx);
    class_store_double(dataptr,pvecback[pba->index_bg_p_tot],_TRUE_,storeidx);
    class_store_double(dataptr,pvecback[pba->index_bg_p_tot_prime],_TRUE_,storeidx);

    class_store_double(dataptr,pvecback[pba->index_bg_D],_TRUE_,storeidx);
    class_store_double(dataptr,pvecback[pba->index_bg_f],_TRUE_,storeidx);

    class_store_double(dataptr,pvecback[pba->index_bg_varc_alpha],pba->has_varconst,storeidx);
    class_store_double(dataptr,pvecback[pba->index_bg_varc_me],pba->has_varconst,storeidx);

    if (pba->has_smg == _TRUE_) {
      class_call(
        background_output_data_smg(pba, pvecback, dataptr, &storeidx),
        pba->error_message,
        pba->error_message
      );
    }
  }

  return _SUCCESS_;
}


/**
 * Subroutine evaluating the derivative with respect to loga
 * of quantities which are integrated (tau, t, etc).
 *
 * This is one of the few functions in the code which is passed to
 * the generic_integrator() routine.  Since generic_integrator()
 * should work with functions passed from various modules, the format
 * of the arguments is a bit special:
 *
 * - fixed input parameters and workspaces are passed through a generic
 * pointer. Here, this is just a pointer to the background structure
 * and to a background vector, but generic_integrator() doesn't know
 * its fine structure.
 *
 * - the error management is a bit special: errors are not written as
 * usual to pba->error_message, but to a generic error_message passed
 * in the list of arguments.
 *
 * @param loga                     Input: current value of log(a)
 * @param y                        Input: vector of variable
 * @param dy                       Output: its derivative (already allocated)
 * @param parameters_and_workspace Input: pointer to fixed parameters (e.g. indices)
 * @param error_message            Output: error message
 */

int background_derivs(
                      double loga,
                      double* y, /* vector with argument y[index_bi] (must be already allocated with size pba->bi_size) */
                      double* dy, /* vector with argument dy[index_bi]
                                     (must be already allocated with
                                     size pba->bi_size) */
                      void * parameters_and_workspace,
                      ErrorMsg error_message
                      ) {

  /** Summary: */

  /** - define local variables */

  struct background_parameters_and_workspace * pbpaw;
  struct background * pba;
  double * pvecback, a, H, rho_M;

  pbpaw = parameters_and_workspace;
  pba =  pbpaw->pba;
  pvecback = pbpaw->pvecback;

  /** - scale factor a (in fact, given our normalisation conventions, this stands for a/a_0) */
  a = exp(loga);

  /** - calculate functions of \f$ a \f$ with background_functions() */
  class_call(background_functions(pba, a, y, normal_info, pvecback),
             pba->error_message,
             error_message);

  if (pba->has_smg == _TRUE_) {
      if (pba->gravity_model_smg == stable_params && (pba->expansion_model_smg == wext || pba->expansion_model_smg == rho_de)) {
        class_call(interpolate_rho_smg_p_smg(pba, log(a), log(1/(1.+pba->z_gr_smg)), pvecback),
                  pba->error_message,
                  pba->error_message
        );
        // Update quantities depending on rho_smg and p_smg
        pvecback[pba->index_bg_H] = sqrt(pvecback[pba->index_bg_rho_tot_wo_smg] + pvecback[pba->index_bg_rho_smg] - pba->K/a/a);
        pvecback[pba->index_bg_H_prime] = -1.5*a*(pvecback[pba->index_bg_rho_tot_wo_smg] + pvecback[pba->index_bg_rho_smg]
                                                  + pvecback[pba->index_bg_p_tot_wo_smg] + pvecback[pba->index_bg_p_smg]) + pba->K/a;
        pvecback[pba->index_bg_rho_tot] = pvecback[pba->index_bg_rho_tot_wo_smg] + pvecback[pba->index_bg_rho_smg];
        pvecback[pba->index_bg_p_tot] = pvecback[pba->index_bg_p_tot_wo_smg] + pvecback[pba->index_bg_p_smg];
        pvecback[pba->index_bg_w_smg] = pvecback[pba->index_bg_p_smg]/pvecback[pba->index_bg_rho_smg]; // probably never used anywhere in the code when gravity_model == stable_params
      }
  }

  /** - Short hand notation for Hubble */
  H = pvecback[pba->index_bg_H];

  /** - calculate derivative of cosmological time \f$ dt/dloga = 1/H \f$ */
  dy[pba->index_bi_time] = 1./H;

  /** - calculate derivative of conformal time \f$ d\tau/dloga = 1/aH \f$ */
  dy[pba->index_bi_tau] = 1./a/H;

  /** - calculate /f$ dlogH/dloga = (...) + stabilization /f$ (not only _smg) */
  if (pba->hubble_evolution == _TRUE_) {
    dy[pba->index_bi_logH] = pvecback[pba->index_bg_H_prime]/a/H/H;
  }

  class_test(pvecback[pba->index_bg_rho_g] <= 0.,
             error_message,
             "rho_g = %e instead of strictly positive",pvecback[pba->index_bg_rho_g]);

  /** - calculate detivative of sound horizon \f$ drs/dloga = drs/dtau * dtau/dloga = c_s/aH \f$*/
  dy[pba->index_bi_rs] = 1./a/H/sqrt(3.*(1.+3.*pvecback[pba->index_bg_rho_b]/4./pvecback[pba->index_bg_rho_g]))*sqrt(1.-pba->K*y[pba->index_bi_rs]*y[pba->index_bi_rs]); // TBC: curvature correction

  /** - solve second order growth equation \f$ [D''(\tau)=-aHD'(\tau)+3/2 a^2 \rho_M D(\tau) \f$
      written as \f$ dD/dloga = D' / (aH) \f$ and \f$ dD'/dloga = -D' + (3/2) (a/H) \rho_M D \f$ */
  rho_M = pvecback[pba->index_bg_rho_b];
  if (pba->has_cdm == _TRUE_) {
    rho_M += pvecback[pba->index_bg_rho_cdm];
  }
  if (pba->has_idm == _TRUE_){
    rho_M += pvecback[pba->index_bg_rho_idm];
  }

  dy[pba->index_bi_D] = y[pba->index_bi_D_prime]/a/H;
  dy[pba->index_bi_D_prime] = -y[pba->index_bi_D_prime] + 1.5*a*rho_M*y[pba->index_bi_D]/H;

  if (pba->has_dcdm == _TRUE_) {
    /** - compute dcdm density \f$ d\rho/dloga = -3 \rho - \Gamma/H \rho \f$*/
    dy[pba->index_bi_rho_dcdm] = -3.*y[pba->index_bi_rho_dcdm] - pba->Gamma_dcdm/H*y[pba->index_bi_rho_dcdm];
  }

  if ((pba->has_dcdm == _TRUE_) && (pba->has_dr == _TRUE_)) {
    /** - Compute dr density \f$ d\rho/dloga = -4\rho - \Gamma/H \rho \f$ */
    dy[pba->index_bi_rho_dr] = -4.*y[pba->index_bi_rho_dr]+pba->Gamma_dcdm/H*y[pba->index_bi_rho_dcdm];
  }

  if (pba->has_fld == _TRUE_) {
    /** - Compute fld density \f$ d\rho/dloga = -3 (1+w_{fld}(a)) \rho \f$ */
    dy[pba->index_bi_rho_fld] = -3.*(1.+pvecback[pba->index_bg_w_fld])*y[pba->index_bi_rho_fld];
  }

  if (pba->has_scf == _TRUE_) {
    /** - Scalar field equation: \f$ \phi'' + 2 a H \phi' + a^2 dV = 0 \f$  (note H is wrt cosmological time)
        written as \f$ d\phi/dlna = phi' / (aH) \f$ and \f$ d\phi'/dlna = -2*phi' - (a/H) dV \f$ */
    dy[pba->index_bi_phi_scf] = y[pba->index_bi_phi_prime_scf]/a/H;
    dy[pba->index_bi_phi_prime_scf] = - 2*y[pba->index_bi_phi_prime_scf] - a*dV_scf(pba,y[pba->index_bi_phi_scf])/H ;
  }

  if (pba->has_smg == _TRUE_) {
    class_call(
      background_derivs_smg(pba, a, pvecback, y, dy),
      pba->error_message,
      pba->error_message
    );
  }

  return _SUCCESS_;

}

/**
 * At some step during the integraton of the background equations,
 * this function extracts the qantities that we want to keep memory
 * of, and stores them in a row of the background table (as well as
 * extra tables: z_table, tau_table).
 *
 * This is one of the few functions in the code which is passed to the generic_integrator() routine.
 * Since generic_integrator() should work with functions passed from various modules, the format of the arguments
 * is a bit special:
 * - fixed parameters and workspaces are passed through a generic pointer.
 *   generic_integrator() doesn't know the content of this pointer.
 * - the error management is a bit special: errors are not written as usual to pba->error_message, but to a generic
 *   error_message passed in the list of arguments.
 *
 * @param loga                     Input: current value of log(a)
 * @param y                        Input: current vector of integrated quantities (with index_bi)
 * @param dy                       Input: current derivative of y w.r.t log(a)
 * @param index_loga               Input: index of the log(a) value within the background_table
 * @param parameters_and_workspace Input/output: fixed parameters (e.g. indices), workspace, background structure where the output is written...
 * @param error_message            Output: error message
 */

int background_sources(
                       double loga,
                       double * y,
                       double * dy,
                       int index_loga,
                       void * parameters_and_workspace,
                       ErrorMsg error_message
                       ) {

  struct background_parameters_and_workspace * pbpaw;
  struct background * pba;
  double a;
  double * bg_table_row;
  // double * bg_table_early_row; // used for wext expansion parametrisation
  double * bg_table_late_row; // used for wext and rho_de expansion parametrisation
  double H_old, rho_crit_old, rho_tot_old, Omega_m_old, Omega_r_old, f_old;

  pbpaw = parameters_and_workspace;
  pba =  pbpaw->pba;

  /** - localize the row inside background_table where the current values must be stored */
  bg_table_row = pba->background_table + index_loga*pba->bg_size;
  if (pba->gravity_model_smg == stable_params && (pba->expansion_model_smg == wext || pba->expansion_model_smg == rho_de)) {
    bg_table_late_row = pba->background_table_late + index_loga*pba->bg_size;
  }

  /** - scale factor a (in fact, given our normalisation conventions, this stands for a/a_0) */
  a = exp(loga);

  /** - corresponding redhsift 1/a-1 */
  pba->z_table[index_loga] = MAX(0.,1./a-1.);

  /** - corresponding conformal time */
  pba->tau_table[index_loga] = y[pba->index_bi_tau];

  /** -> compute all other quantities depending only on a + {B} variables and get them stored
      in one row of background_table
      The value of {B} variables in pData are also copied to pvecback.*/
  class_call(background_functions(pba, a, y, long_info, bg_table_row),
             pba->error_message,
             pba->error_message);

  if (pba->has_smg == _TRUE_) {
    if (pba->gravity_model_smg == stable_params && (pba->expansion_model_smg == wext || pba->expansion_model_smg == rho_de)) {
        H_old = bg_table_row[pba->index_bg_H]; // store H value w/o smg contribution
        rho_crit_old = bg_table_row[pba->index_bg_rho_crit];
        rho_tot_old = bg_table_row[pba->index_bg_rho_tot];
        Omega_m_old = bg_table_row[pba->index_bg_Omega_m];
        Omega_r_old = bg_table_row[pba->index_bg_Omega_r];
        // double Omega_de_old = bg_table_row[pba->index_bg_Omega_de];
        f_old = bg_table_row[pba->index_bg_f];
        // Update quantities in background_table depending on rho_smg and p_smg
        class_call(interpolate_rho_smg_p_smg(pba, log(a), log(1/(1.+pba->z_gr_smg)), bg_table_row),
                  pba->error_message,
                  pba->error_message
        );
        bg_table_row[pba->index_bg_H] = sqrt(bg_table_row[pba->index_bg_rho_tot_wo_smg] + bg_table_row[pba->index_bg_rho_smg] - pba->K/a/a);
        bg_table_row[pba->index_bg_H_prime] = -1.5*a*(bg_table_row[pba->index_bg_rho_tot_wo_smg] + bg_table_row[pba->index_bg_rho_smg]
                                                  + bg_table_row[pba->index_bg_p_tot_wo_smg] + bg_table_row[pba->index_bg_p_smg]) + pba->K/a;
        bg_table_row[pba->index_bg_rho_tot] = bg_table_row[pba->index_bg_rho_tot_wo_smg] + bg_table_row[pba->index_bg_rho_smg];
        bg_table_row[pba->index_bg_p_tot] = bg_table_row[pba->index_bg_p_tot_wo_smg] + bg_table_row[pba->index_bg_p_smg];
        bg_table_row[pba->index_bg_w_smg] = bg_table_row[pba->index_bg_p_smg]/bg_table_row[pba->index_bg_rho_smg]; // probably never used anywhere in the code when gravity_model == stable_params
        // bg_table_row[pba->index_bg_p_tot_prime] *= bg_table_row[pba->index_bg_H]/H_old; // correction for smg contribution. Never used anywhere in hiclass, because here only matter contributions without smg are considered in dp_dlna.
        bg_table_row[pba->index_bg_rho_crit] = bg_table_row[pba->index_bg_rho_tot]-pba->K/a/a;
        bg_table_row[pba->index_bg_Omega_m] = Omega_m_old*rho_crit_old/bg_table_row[pba->index_bg_rho_crit];
        bg_table_row[pba->index_bg_Omega_r] = Omega_r_old*rho_crit_old/bg_table_row[pba->index_bg_rho_crit];
        // bg_table_row[pba->index_bg_Omega_de] = Omega_de_old*rho_tot_old/bg_table_row[pba->index_bg_rho_tot];
        bg_table_row[pba->index_bg_Omega_de] = bg_table_row[pba->index_bg_rho_smg]/bg_table_row[pba->index_bg_rho_tot];
        bg_table_row[pba->index_bg_f] = f_old*H_old/bg_table_row[pba->index_bg_H];
        // Update relevant quantities in background_table_late depending on rho_smg and p_smg. For late vector transition happens earlier.
        class_call(interpolate_rho_smg_p_smg(pba, 
                                            log(a), 
                                            pba->loga_final_bw_integration, // log(0.9/(1.+pba->z_gr_smg)), 
                                            bg_table_late_row),
                  pba->error_message,
                  pba->error_message
        );
        bg_table_late_row[pba->index_bg_a] = a;
        bg_table_late_row[pba->index_bg_H] = sqrt(bg_table_row[pba->index_bg_rho_tot_wo_smg] + bg_table_late_row[pba->index_bg_rho_smg] - pba->K/a/a);
        bg_table_late_row[pba->index_bg_H_prime] = -1.5*a*(bg_table_row[pba->index_bg_rho_tot_wo_smg] + bg_table_late_row[pba->index_bg_rho_smg]
                                                  + bg_table_row[pba->index_bg_p_tot_wo_smg] + bg_table_late_row[pba->index_bg_p_smg]) + pba->K/a;
        bg_table_late_row[pba->index_bg_rho_tot_wo_smg] = bg_table_row[pba->index_bg_rho_tot_wo_smg];
        bg_table_late_row[pba->index_bg_p_tot_wo_smg] = bg_table_row[pba->index_bg_p_tot_wo_smg];
        bg_table_late_row[pba->index_bg_rho_tot] = bg_table_row[pba->index_bg_rho_tot_wo_smg] + bg_table_late_row[pba->index_bg_rho_smg];
        bg_table_late_row[pba->index_bg_p_tot] = bg_table_row[pba->index_bg_p_tot_wo_smg] + bg_table_late_row[pba->index_bg_p_smg];
    }
  }

  return _SUCCESS_;

}

/**
 * Evalute the typical timescale for the integration of he background
 * over loga=log(a/a_0). This is only required for rkck, but not for
 * the ndf15 evolver.
 *
 * The evolver will take steps equal to this value times
 * ppr->background_integration_stepsize.  Since our variable of
 * integration is loga, and the time steps are (delta a)/a, the
 * reference timescale is precisely one, i.e., the code will take some
 * steps such that (delta a)/a = ppr->background_integration_stepsize.
 *
 * The argument list is predetermined by the format of
 * generic_evolver; however in this particular case, they are never
 * used.
 *
 * This is one of the few functions in the code which is passed to the generic_integrator() routine.
 * Since generic_integrator() should work with functions passed from various modules, the format of the arguments
 * is a bit special:
 * - fixed parameters and workspaces are passed through a generic pointer (void *).
 *   generic_integrator() doesn't know the content of this pointer.
 * - the error management is a bit special: errors are not written as usual to pba->error_message, but to a generic
 *   error_message passed in the list of arguments.
 *
 * @param loga                     Input: current value of log(a/a_0)
 * @param parameters_and_workspace Input: fixed parameters (e.g. indices), workspace, approximation used, etc.
 * @param timescale                Output: perturbation variation timescale
 * @param error_message            Output: error message
 */

int background_timescale(
                         double loga,
                         void * parameters_and_workspace,
                         double * timescale,
                         ErrorMsg error_message
                         ) {

  *timescale = 1.;
  return _SUCCESS_;
}

/**
 * Function outputting the fractions Omega of the total critical density
 * today, and also the reduced fractions omega=Omega*h*h
 *
 * It also prints the total budgets of non-relativistic, relativistic,
 * and other contents, and of the total
 *
 * @param pba                      Input: Pointer to background structure
 * @return the error status
 */

int background_output_budget(
                             struct background* pba
                             ) {

  double budget_matter, budget_radiation, budget_other,budget_neutrino;
  int index_ncdm;

  budget_matter = 0;
  budget_radiation = 0;
  budget_other = 0;
  budget_neutrino = 0;

  //The name for the class_print_species macro can be at most 30 characters total
  if (pba->background_verbose > 1) {

    printf(" ---------------------------- Budget equation ----------------------- \n");

    printf(" ---> Nonrelativistic Species \n");
    class_print_species("Bayrons",b);
    budget_matter+=pba->Omega0_b;
    if (pba->has_cdm == _TRUE_) {
      class_print_species("Cold Dark Matter",cdm);
      budget_matter+=pba->Omega0_cdm;
    }
    if (pba->has_idm == _TRUE_){
      class_print_species("Interacting DM - idr,b,g",idm);
      budget_matter+=pba->Omega0_idm;
    }
    if (pba->has_dcdm == _TRUE_) {
      class_print_species("Decaying Cold Dark Matter",dcdm);
      budget_matter+=pba->Omega0_dcdm;
    }

    if (pba->N_ncdm > 0) {
      printf(" ---> Non-Cold Dark Matter Species (incl. massive neutrinos)\n");
    }
    if (pba->N_ncdm > 0) {
      for (index_ncdm=0;index_ncdm<pba->N_ncdm;++index_ncdm) {
        printf("-> %-26s%-4d Omega = %-15g , omega = %-15g\n","Non-Cold Species Nr.",index_ncdm+1,pba->Omega0_ncdm[index_ncdm],pba->Omega0_ncdm[index_ncdm]*pba->h*pba->h);
        budget_neutrino+=pba->Omega0_ncdm[index_ncdm];
        budget_matter+=pba->Omega0_ncdm[index_ncdm];
      }
    }

    printf(" ---> Relativistic Species \n");
    class_print_species("Photons",g);
    budget_radiation+=pba->Omega0_g;
    if (pba->has_ur == _TRUE_) {
      class_print_species("Ultra-relativistic relics",ur);
      budget_radiation+=pba->Omega0_ur;
    }
    if (pba->has_dr == _TRUE_) {
      class_print_species("Dark Radiation (from decay)",dr);
      budget_radiation+=pba->Omega0_dr;
    }
    if (pba->has_idr == _TRUE_) {
      class_print_species("Interacting Dark Radiation",idr);
      budget_radiation+=pba->Omega0_idr;
    }

    if ((pba->has_lambda == _TRUE_) || (pba->has_fld == _TRUE_) || (pba->has_scf == _TRUE_) || (pba->has_curvature == _TRUE_) || (pba->has_smg == _TRUE_)) {
      printf(" ---> Other Content \n");
    }
    if (pba->has_lambda == _TRUE_) {
      class_print_species("Cosmological Constant",lambda);
      budget_other+=pba->Omega0_lambda;
    }
    if (pba->has_fld == _TRUE_) {
      class_print_species("Dark Energy Fluid",fld);
      budget_other+=pba->Omega0_fld;
    }
    if (pba->has_scf == _TRUE_) {
      class_print_species("Scalar Field",scf);
      budget_other+=pba->Omega0_scf;
    }
    if (pba->has_curvature == _TRUE_) {
      class_print_species("Spatial Curvature",k);
      budget_other+=pba->Omega0_k;
    }
    if (pba->has_smg == _TRUE_) {
      class_print_species("Scalar Modified Gravity",smg);
      budget_other+=pba->Omega0_smg;
    }

    printf(" ---> Total budgets \n");
    printf(" Radiation                        Omega = %-15g , omega = %-15g \n",budget_radiation,budget_radiation*pba->h*pba->h);
    printf(" Non-relativistic                 Omega = %-15g , omega = %-15g \n",budget_matter,budget_matter*pba->h*pba->h);
    if (pba->N_ncdm > 0) {
      printf(" - Non-Free-Streaming Matter      Omega = %-15g , omega = %-15g \n",pba->Omega0_nfsm,pba->Omega0_nfsm*pba->h*pba->h);
      printf(" - Non-Cold Dark Matter           Omega = %-15g , omega = %-15g \n",budget_neutrino,budget_neutrino*pba->h*pba->h);
    }
    if ((pba->has_lambda == _TRUE_) || (pba->has_fld == _TRUE_) || (pba->has_scf == _TRUE_) || (pba->has_curvature == _TRUE_)) {
      printf(" Other Content                    Omega = %-15g , omega = %-15g \n",budget_other,budget_other*pba->h*pba->h);
    }
    printf(" TOTAL                            Omega = %-15g , omega = %-15g \n",budget_radiation+budget_matter+budget_other,(budget_radiation+budget_matter+budget_other)*pba->h*pba->h);
    printf(" -------------------------------------------------------------------- \n");
  }

  return _SUCCESS_;
}

/**
 * Scalar field potential and its derivatives with respect to the field _scf
 * For Albrecht & Skordis model: 9908085
 * - \f$ V = V_{p_{scf}}*V_{e_{scf}} \f$
 * - \f$ V_e =  \exp(-\lambda \phi) \f$ (exponential)
 * - \f$ V_p = (\phi - B)^\alpha + A \f$ (polynomial bump)
 *
 * TODO:
 * - Add some functionality to include different models/potentials (tuning would be difficult, though)
 * - Generalize to Kessence/Horndeski/PPF and/or couplings
 * - A default module to numerically compute the derivatives when no analytic functions are given should be added.
 * - Numerical derivatives may further serve as a consistency check.
 *
 */

/**
 *
 * The units of phi, tau in the derivatives and the potential V are the following:
 * - phi is given in units of the reduced Planck mass \f$ m_{pl} = (8 \pi G)^{(-1/2)}\f$
 * - tau in the derivative is given in units of Mpc.
 * - the potential \f$ V(\phi) \f$ is given in units of \f$ m_{pl}^2/Mpc^2 \f$.
 * With this convention, we have
 * \f$ \rho^{class} = (8 \pi G)/3 \rho^{physical} = 1/(3 m_{pl}^2) \rho^{physical} = 1/3 * [ 1/(2a^2) (\phi')^2 + V(\phi) ] \f$
 and \f$ \rho^{class} \f$ has the proper dimension \f$ Mpc^-2 \f$.
*/

double V_e_scf(struct background *pba,
               double phi
               ) {
  double scf_lambda = pba->scf_parameters[0];
  //  double scf_alpha  = pba->scf_parameters[1];
  //  double scf_A      = pba->scf_parameters[2];
  //  double scf_B      = pba->scf_parameters[3];

  return  exp(-scf_lambda*phi);
}

double dV_e_scf(struct background *pba,
                double phi
                ) {
  double scf_lambda = pba->scf_parameters[0];
  //  double scf_alpha  = pba->scf_parameters[1];
  //  double scf_A      = pba->scf_parameters[2];
  //  double scf_B      = pba->scf_parameters[3];

  return -scf_lambda*V_scf(pba,phi);
}

double ddV_e_scf(struct background *pba,
                 double phi
                 ) {
  double scf_lambda = pba->scf_parameters[0];
  //  double scf_alpha  = pba->scf_parameters[1];
  //  double scf_A      = pba->scf_parameters[2];
  //  double scf_B      = pba->scf_parameters[3];

  return pow(-scf_lambda,2)*V_scf(pba,phi);
}


/** parameters and functions for the polynomial coefficient
 * \f$ V_p = (\phi - B)^\alpha + A \f$(polynomial bump)
 *
 * double scf_alpha = 2;
 *
 * double scf_B = 34.8;
 *
 * double scf_A = 0.01; (values for their Figure 2)
 */

double V_p_scf(
               struct background *pba,
               double phi) {
  //  double scf_lambda = pba->scf_parameters[0];
  double scf_alpha  = pba->scf_parameters[1];
  double scf_A      = pba->scf_parameters[2];
  double scf_B      = pba->scf_parameters[3];

  return  pow(phi - scf_B,  scf_alpha) +  scf_A;
}

double dV_p_scf(
                struct background *pba,
                double phi) {

  //  double scf_lambda = pba->scf_parameters[0];
  double scf_alpha  = pba->scf_parameters[1];
  //  double scf_A      = pba->scf_parameters[2];
  double scf_B      = pba->scf_parameters[3];

  return   scf_alpha*pow(phi -  scf_B,  scf_alpha - 1);
}

double ddV_p_scf(
                 struct background *pba,
                 double phi) {
  //  double scf_lambda = pba->scf_parameters[0];
  double scf_alpha  = pba->scf_parameters[1];
  //  double scf_A      = pba->scf_parameters[2];
  double scf_B      = pba->scf_parameters[3];

  return  scf_alpha*(scf_alpha - 1.)*pow(phi -  scf_B,  scf_alpha - 2);
}

/** Fianlly we can obtain the overall potential \f$ V = V_p*V_e \f$
 */

double V_scf(
             struct background *pba,
             double phi) {
  return  V_e_scf(pba,phi)*V_p_scf(pba,phi);
}

double dV_scf(
              struct background *pba,
              double phi) {
  return dV_e_scf(pba,phi)*V_p_scf(pba,phi) + V_e_scf(pba,phi)*dV_p_scf(pba,phi);
}

double ddV_scf(
               struct background *pba,
               double phi) {
  return ddV_e_scf(pba,phi)*V_p_scf(pba,phi) + 2*dV_e_scf(pba,phi)*dV_p_scf(pba,phi) + V_e_scf(pba,phi)*ddV_p_scf(pba,phi);
}<|MERGE_RESOLUTION|>--- conflicted
+++ resolved
@@ -2128,10 +2128,6 @@
                              NULL, //'print_variables' in evolver_rk could be set, but, not required
                              pba->error_message),
              pba->error_message,
-<<<<<<< HEAD
-             pba->error_message);  
-  
-=======
              pba->error_message,
              background_free_noinput(pba);
              free(pvecback);
@@ -2139,7 +2135,6 @@
              free(used_in_output);
              );
 
->>>>>>> ad9b792c
   /** - recover some quantities today */
   /* -> age in Gyears */
   pba->age = pvecback_integration[pba->index_bi_time]/_Gyr_over_Mpc_;
