/** @file background.c Documented background module
 *
 * * Julien Lesgourgues, 17.04.2011
 * * routines related to ncdm written by T. Tram in 2011
 *
 * Deals with the cosmological background evolution.
 * This module has two purposes:
 *
 * - at the beginning, to initialize the background, i.e. to integrate
 *    the background equations, and store all background quantities
 *    as a function of conformal time inside an interpolation table.
 *
 * - to provide routines which allow other modules to evaluate any
 *    background quantity for a given value of the conformal time (by
 *    interpolating within the interpolation table), or to find the
 *    correspondence between redshift and conformal time.
 *
 *
 * The overall logic in this module is the following:
 *
 * 1. most background parameters that we will call {A}
 * (e.g. rho_gamma, ..) can be expressed as simple analytical
 * functions of a few variables that we will call {B} (in simplest
 * models, of the scale factor 'a'; in extended cosmologies, of 'a'
 * plus e.g. (phi, phidot) for quintessence, or some temperature for
 * exotic particles, etc...).
 *
 * 2. in turn, quantities {B} can be found as a function of conformal
 * time by integrating the background equations.
 *
 * 3. some other quantities that we will call {C} (like e.g. the
 * sound horizon or proper time) also require an integration with
 * respect to time, that cannot be inferred analytically from
 * parameters {B}.
 *
 * So, we define the following routines:
 *
 * - background_functions() returns all background
 *    quantities {A} as a function of quantities {B}.
 *
 * - background_solve() integrates the quantities {B} and {C} with
 *    respect to conformal time; this integration requires many calls
 *    to background_functions().
 *
 * - the result is stored in the form of a big table in the background
 *    structure. There is one column for conformal time 'tau'; one or
 *    more for quantities {B}; then several columns for quantities {A}
 *    and {C}.
 *
 * Later in the code, if we know the variables {B} and need some
 * quantity {A}, the quickest and most precise way is to call directly
 * background_functions() (for instance, in simple models, if we want
 * H at a given value of the scale factor). If we know 'tau' and want
 * any other quantity, we can call background_at_tau(), which
 * interpolates in the table and returns all values. Finally it can be
 * useful to get 'tau' for a given redshift 'z': this can be done with
 * background_tau_of_z(). So if we are somewhere in the code, knowing
 * z and willing to get background quantities, we should call first
 * background_tau_of_z() and then background_at_tau().
 *
 *
 * In order to save time, background_at_tau() can be called in three
 * modes: short_info, normal_info, long_info (returning only essential
 * quantities, or useful quantities, or rarely useful
 * quantities). Each line in the interpolation table is a vector whose
 * first few elements correspond to the short_info format; a larger
 * fraction contribute to the normal format; and the full vector
 * corresponds to the long format. The guideline is that short_info
 * returns only geometric quantities like a, H, H'; normal format
 * returns quantities strictly needed at each step in the integration
 * of perturbations; long_info returns quantities needed only
 * occasionally.
 *
 * In summary, the following functions can be called from other modules:
 *
 * -# background_init() at the beginning
 * -# background_at_tau(), background_tau_of_z() at any later time
 * -# background_free() at the end, when no more calls to the previous functions are needed
 */

#include "background.h"

/**
 * Background quantities at given conformal time tau.
 *
 * Evaluates all background quantities at a given value of
 * conformal time by reading the pre-computed table and interpolating.
 *
 * @param pba           Input: pointer to background structure (containing pre-computed table)
 * @param tau           Input: value of conformal time
 * @param return_format Input: format of output vector (short, normal, long)
 * @param intermode     Input: interpolation mode (normal or closeby)
 * @param last_index    Input/Output: index of the previous/current point in the interpolation array (input only for closeby mode, output for both)
 * @param pvecback      Output: vector (assumed to be already allocated)
 * @return the error status
 */

int background_at_tau(
                      struct background *pba,
                      double tau,
                      short return_format,
                      short intermode,
                      int * last_index,
                      double * pvecback /* vector with argument pvecback[index_bg] (must be already allocated with a size compatible with return_format) */
                      ) {

  /** Summary: */

  /** - define local variables */

  /* size of output vector, controlled by input parameter return_format */
  int pvecback_size;

  /** - check that tau is in the pre-computed range */

  class_test(tau < pba->tau_table[0],
             pba->error_message,
             "out of range: tau=%e < tau_min=%e, you should decrease the precision parameter a_ini_over_a_today_default\n",tau,pba->tau_table[0]);

  class_test(tau > pba->tau_table[pba->bt_size-1],
             pba->error_message,
             "out of range: tau=%e > tau_max=%e\n",tau,pba->tau_table[pba->bt_size-1]);

  /** - deduce length of returned vector from format mode */

  if (return_format == pba->normal_info) {
    pvecback_size=pba->bg_size_normal;
  }
  else {
    if (return_format == pba->short_info) {
      pvecback_size=pba->bg_size_short;
    }
    else {
      pvecback_size=pba->bg_size;
    }
  }

  /** - interpolate from pre-computed table with array_interpolate()
      or array_interpolate_growing_closeby() (depending on
      interpolation mode) */

  if (intermode == pba->inter_normal) {
    class_call(array_interpolate_spline(
                                        pba->tau_table,
                                        pba->bt_size,
                                        pba->background_table,
                                        pba->d2background_dtau2_table,
                                        pba->bg_size,
                                        tau,
                                        last_index,
                                        pvecback,
                                        pvecback_size,
                                        pba->error_message),
               pba->error_message,
               pba->error_message);
  }
  if (intermode == pba->inter_closeby) {
    class_call(array_interpolate_spline_growing_closeby(
                                                        pba->tau_table,
                                                        pba->bt_size,
                                                        pba->background_table,
                                                        pba->d2background_dtau2_table,
                                                        pba->bg_size,
                                                        tau,
                                                        last_index,
                                                        pvecback,
                                                        pvecback_size,
                                                        pba->error_message),
               pba->error_message,
               pba->error_message);
  }

  return _SUCCESS_;
}

/**
 * Conformal time at given redshift.
 *
 * Returns tau(z) by interpolation from pre-computed table.
 *
 * @param pba Input: pointer to background structure
 * @param z   Input: redshift
 * @param tau Output: conformal time
 * @return the error status
 */

int background_tau_of_z(
                        struct background *pba,
                        double z,
                        double * tau
                        ) {

  /** Summary: */

  /** - define local variables */

  /* necessary for calling array_interpolate(), but never used */
  int last_index;

  /** - check that \f$ z \f$ is in the pre-computed range */
  class_test(z < pba->z_table[pba->bt_size-1],
             pba->error_message,
             "out of range: z=%e < z_min=%e\n",z,pba->z_table[pba->bt_size-1]);

  class_test(z > pba->z_table[0],
             pba->error_message,
             "out of range: a=%e > a_max=%e\n",z,pba->z_table[0]);

  /** - interpolate from pre-computed table with array_interpolate() */
  class_call(array_interpolate_spline(
                                      pba->z_table,
                                      pba->bt_size,
                                      pba->tau_table,
                                      pba->d2tau_dz2_table,
                                      1,
                                      z,
                                      &last_index,
                                      tau,
                                      1,
                                      pba->error_message),
             pba->error_message,
             pba->error_message);

  return _SUCCESS_;
}

/**
 * Background quantities at given \f$ a \f$.
 *
 * Function evaluating all background quantities which can be computed
 * analytically as a function of {B} parameters such as the scale factor 'a'
 * (see discussion at the beginning of this file). In extended
 * cosmological models, the pvecback_B vector contains other input parameters than
 * just 'a', e.g. (phi, phidot) for quintessence, some temperature of
 * exotic relics, etc...
 *
 * @param pba           Input: pointer to background structure
 * @param pvecback_B    Input: vector containing all {B} type quantities (scale factor, ...)
 * @param return_format Input: format of output vector
 * @param pvecback      Output: vector of background quantities (assumed to be already allocated)
 * @return the error status
 */

int background_functions(
                         struct background *pba,
                         double * pvecback_B, /* Vector containing all {B} quantities. */
                         short return_format,
                         double * pvecback /* vector with argument pvecback[index_bg] (must be already allocated with a size compatible with return_format) */
                         ) {

  /** Summary: */

  /** - define local variables */

  /* total density */
  double rho_tot;
  /* critical density */
  double rho_crit;
  /* total pressure */
  double p_tot;
  /* total relativistic density */
  double rho_r;
  /* total non-relativistic density */
  double rho_m;
  /* total dark energy density */
  double rho_de;
  /* scale factor relative to scale factor today */
  double a_rel;
  /* background ncdm quantities */
  double rho_ncdm,p_ncdm,pseudo_p_ncdm;
  /* index for n_ncdm species */
  int n_ncdm;
  /* fluid's time-dependent equation of state parameter */
  double w_fld, dw_over_da, integral_fld;
  /* scale factor */
  double a;
  /* scalar field quantities */
  double phi, phi_prime;
  /* Since we only know a_prime_over_a after we have rho_tot,
     it is not possible to simply sum up p_tot_prime directly.
     Instead we sum up dp_dloga = p_prime/a_prime_over_a. The formula is
     p_prime = a_prime_over_a * dp_dloga = a_prime_over_a * Sum [ (w_prime/a_prime_over_a -3(1+w)w)rho].
     Note: The scalar field contribution must be added in the end, as an exception!*/
  double dp_dloga;

  /** - initialize local variables */
  a = pvecback_B[pba->index_bi_a];
  rho_tot = 0.;
  p_tot = 0.;
  dp_dloga = 0.;
  rho_r=0.;
  rho_m=0.;
  rho_de = 0.;
  a_rel = a / pba->a_today;

  class_test_except(a_rel <= 0.,
             pba->error_message,
             free(pvecback);free(pvecback_B);background_free_input(pba),
             "a = %e instead of strictly positive",a_rel);

  /** - pass value of \f$ a\f$ to output */
  pvecback[pba->index_bg_a] = a;

  /** - compute each component's density and pressure */

  /* photons */
  pvecback[pba->index_bg_rho_g] = pba->Omega0_g * pow(pba->H0,2) / pow(a_rel,4);
  rho_tot += pvecback[pba->index_bg_rho_g];
  p_tot += (1./3.) * pvecback[pba->index_bg_rho_g];
  dp_dloga += -(4./3.) * pvecback[pba->index_bg_rho_g];
  rho_r += pvecback[pba->index_bg_rho_g];

  /* baryons */
  pvecback[pba->index_bg_rho_b] = pba->Omega0_b * pow(pba->H0,2) / pow(a_rel,3);
  rho_tot += pvecback[pba->index_bg_rho_b];
  p_tot += 0;
  rho_m += pvecback[pba->index_bg_rho_b];

  /* cdm */
  if (pba->has_cdm == _TRUE_) {
    pvecback[pba->index_bg_rho_cdm] = pba->Omega0_cdm * pow(pba->H0,2) / pow(a_rel,3);
    rho_tot += pvecback[pba->index_bg_rho_cdm];
    p_tot += 0.;
    rho_m += pvecback[pba->index_bg_rho_cdm];
  }

  /* dcdm */
  if (pba->has_dcdm == _TRUE_) {
    /* Pass value of rho_dcdm to output */
    pvecback[pba->index_bg_rho_dcdm] = pvecback_B[pba->index_bi_rho_dcdm];
    rho_tot += pvecback[pba->index_bg_rho_dcdm];
    p_tot += 0.;
    rho_m += pvecback[pba->index_bg_rho_dcdm];
  }

  /* dr */
  if (pba->has_dr == _TRUE_) {
    /* Pass value of rho_dr to output */
    pvecback[pba->index_bg_rho_dr] = pvecback_B[pba->index_bi_rho_dr];
    rho_tot += pvecback[pba->index_bg_rho_dr];
    p_tot += (1./3.)*pvecback[pba->index_bg_rho_dr];
    dp_dloga += -(4./3.) * pvecback[pba->index_bg_rho_dr];
    rho_r += pvecback[pba->index_bg_rho_dr];
  }

  /* Scalar field */
  if (pba->has_scf == _TRUE_) {
    phi = pvecback_B[pba->index_bi_phi_scf];
    phi_prime = pvecback_B[pba->index_bi_phi_prime_scf];
    pvecback[pba->index_bg_phi_scf] = phi; // value of the scalar field phi
    pvecback[pba->index_bg_phi_prime_scf] = phi_prime; // value of the scalar field phi derivative wrt conformal time
    pvecback[pba->index_bg_V_scf] = V_scf(pba,phi); //V_scf(pba,phi); //write here potential as function of phi
    pvecback[pba->index_bg_dV_scf] = dV_scf(pba,phi); // dV_scf(pba,phi); //potential' as function of phi
    pvecback[pba->index_bg_ddV_scf] = ddV_scf(pba,phi); // ddV_scf(pba,phi); //potential'' as function of phi
    pvecback[pba->index_bg_rho_scf] = (phi_prime*phi_prime/(2*a*a) + V_scf(pba,phi))/3.; // energy of the scalar field. The field units are set automatically by setting the initial conditions
    pvecback[pba->index_bg_p_scf] =(phi_prime*phi_prime/(2*a*a) - V_scf(pba,phi))/3.; // pressure of the scalar field
    rho_tot += pvecback[pba->index_bg_rho_scf];
    p_tot += pvecback[pba->index_bg_p_scf];
    dp_dloga += 0.0; /** <-- This depends on a_prime_over_a, so we cannot add it now! */
    //divide relativistic & nonrelativistic (not very meaningful for oscillatory models)
    rho_r += 3.*pvecback[pba->index_bg_p_scf]; //field pressure contributes radiation
    rho_m += pvecback[pba->index_bg_rho_scf] - 3.* pvecback[pba->index_bg_p_scf]; //the rest contributes matter
    //printf(" a= %e, Omega_scf = %f, \n ",a_rel, pvecback[pba->index_bg_rho_scf]/rho_tot );
  }

  /* ncdm */
  if (pba->has_ncdm == _TRUE_) {

    /* Loop over species: */
    for(n_ncdm=0; n_ncdm<pba->N_ncdm; n_ncdm++){

      /* function returning background ncdm[n_ncdm] quantities (only
         those for which non-NULL pointers are passed) */
      class_call(background_ncdm_momenta(
                                         pba->q_ncdm_bg[n_ncdm],
                                         pba->w_ncdm_bg[n_ncdm],
                                         pba->q_size_ncdm_bg[n_ncdm],
                                         pba->M_ncdm[n_ncdm],
                                         pba->factor_ncdm[n_ncdm],
                                         1./a_rel-1.,
                                         NULL,
                                         &rho_ncdm,
                                         &p_ncdm,
                                         NULL,
                                         &pseudo_p_ncdm),
                 pba->error_message,
                 pba->error_message);

      pvecback[pba->index_bg_rho_ncdm1+n_ncdm] = rho_ncdm;
      rho_tot += rho_ncdm;
      pvecback[pba->index_bg_p_ncdm1+n_ncdm] = p_ncdm;
      p_tot += p_ncdm;
      pvecback[pba->index_bg_pseudo_p_ncdm1+n_ncdm] = pseudo_p_ncdm;
      /** See e.g. Eq. A6 in 1811.00904. */
      dp_dloga += (pseudo_p_ncdm - 5*p_ncdm);

      /* (3 p_ncdm1) is the "relativistic" contribution to rho_ncdm1 */
      rho_r += 3.* p_ncdm;

      /* (rho_ncdm1 - 3 p_ncdm1) is the "non-relativistic" contribution
         to rho_ncdm1 */
      rho_m += rho_ncdm - 3.* p_ncdm;
    }
  }

  /* Lambda */
  if (pba->has_lambda == _TRUE_) {
    pvecback[pba->index_bg_rho_lambda] = pba->Omega0_lambda * pow(pba->H0,2);
    rho_tot += pvecback[pba->index_bg_rho_lambda];
    p_tot -= pvecback[pba->index_bg_rho_lambda];
    rho_de += pvecback[pba->index_bg_rho_lambda];
  }

  /* fluid with w(a) and constant cs2 */
  if (pba->has_fld == _TRUE_) {

    /* get rho_fld from vector of integrated variables */
    pvecback[pba->index_bg_rho_fld] = pvecback_B[pba->index_bi_rho_fld];

    /* get w_fld from dedicated function */
    class_call(background_w_fld(pba,a,&w_fld,&dw_over_da,&integral_fld), pba->error_message, pba->error_message);
    pvecback[pba->index_bg_w_fld] = w_fld;

    // Obsolete: at the beginning, we had here the analytic integral solution corresponding to the case w=w0+w1(1-a/a0):
    // pvecback[pba->index_bg_rho_fld] = pba->Omega0_fld * pow(pba->H0,2) / pow(a_rel,3.*(1.+pba->w0_fld+pba->wa_fld)) * exp(3.*pba->wa_fld*(a_rel-1.));
    // But now everthing is integrated numerically for a given w_fld(a) defined in the function background_w_fld.

    rho_tot += pvecback[pba->index_bg_rho_fld];
    p_tot += w_fld * pvecback[pba->index_bg_rho_fld];
    dp_dloga += (a*dw_over_da-3*(1+w_fld)*w_fld)*pvecback[pba->index_bg_rho_fld];
  }

  /* relativistic neutrinos (and all relativistic relics) */
  if (pba->has_ur == _TRUE_) {
    pvecback[pba->index_bg_rho_ur] = pba->Omega0_ur * pow(pba->H0,2) / pow(a_rel,4);
    rho_tot += pvecback[pba->index_bg_rho_ur];
    p_tot += (1./3.) * pvecback[pba->index_bg_rho_ur];
    dp_dloga += -(4./3.) * pvecback[pba->index_bg_rho_ur];
    rho_r += pvecback[pba->index_bg_rho_ur];
  }

  /* interacting dark matter */
  if (pba->has_idm_dr == _TRUE_) {
    pvecback[pba->index_bg_rho_idm_dr] = pba->Omega0_idm_dr * pow(pba->H0,2) / pow(a_rel,3);
    rho_tot += pvecback[pba->index_bg_rho_idm_dr];
    p_tot += 0.;
    rho_m += pvecback[pba->index_bg_rho_idm_dr];
  }

  /* interacting dark radiation */
  if (pba->has_idr == _TRUE_) {
    pvecback[pba->index_bg_rho_idr] = pba->Omega0_idr * pow(pba->H0,2) / pow(a_rel,4);
    rho_tot += pvecback[pba->index_bg_rho_idr];
    p_tot += (1./3.) * pvecback[pba->index_bg_rho_idr];
    rho_r += pvecback[pba->index_bg_rho_idr];
  }

  /** - compute expansion rate H from Friedmann equation: this is the
      only place where the Friedmann equation is assumed. Remember
      that densities are all expressed in units of \f$ [3c^2/8\pi G] \f$, ie
      \f$ \rho_{class} = [8 \pi G \rho_{physical} / 3 c^2]\f$
      NOTE: different computation if scalar field is present */
  if (pba->has_smg == _FALSE_){

    if (pba->hubble_evolution == _TRUE_)
      pvecback[pba->index_bg_H] = pvecback_B[pba->index_bi_H]; //sqrt(rho_tot-pba->K/a/a);
    else
      pvecback[pba->index_bg_H] = sqrt(rho_tot - pba->K/a/a);

    /** - compute derivative of H with respect to conformal time: friction added */
    pvecback[pba->index_bg_H_prime] = - (3./2.) * (rho_tot + p_tot) * a + pba->K/a - a* pba->hubble_friction*(pvecback[pba->index_bg_H]*pvecback[pba->index_bg_H] - (rho_tot-pba->K/a/a) );
  }
  /* Scalar field */
  /** if (has_smg) do all the mess to compute the Hubble rate, etc... */
  else{

//       /** - save rho_tot and p_tot without smg (it is important that smg is the last thing to be computed) */
      pvecback[pba->index_bg_rho_tot_wo_smg] = rho_tot;
      pvecback[pba->index_bg_p_tot_wo_smg] = p_tot;
      //NOTE: add the field energy and pressure after the debug has been added

    class_call(background_gravity_functions(pba,
					    pvecback_B,
					    return_format,
					    pvecback),
	       pba->error_message,
               pba->error_message);

    rho_tot += pvecback[pba->index_bg_rho_smg];
    p_tot += pvecback[pba->index_bg_p_smg];
    //divide relativistic & nonrelativistic (not very meaningful for oscillatory models)

    //TODO: need to define menaingfully -> separate early universe (IC, BBN...) from late (Halofit...)
    //BUG: causes problem with halofit!, if not, causes bug with Brans-Dicke
    rho_de += pvecback[pba->index_bg_rho_smg];

    /** - compute w_smg */
    if (pba->rho_evolution_smg == _FALSE_) {
      pvecback[pba->index_bg_w_smg] = pvecback[pba->index_bg_p_smg] / pvecback[pba->index_bg_rho_smg];
    }

}

  /* Total energy density*/
  pvecback[pba->index_bg_rho_tot] = rho_tot;

  /* Total pressure */
  pvecback[pba->index_bg_p_tot] = p_tot;

  /* Derivative of total pressure w.r.t. conformal time */
  pvecback[pba->index_bg_p_tot_prime] = a*pvecback[pba->index_bg_H]*dp_dloga;
  if (pba->has_scf == _TRUE_){
    /** The contribution of scf was not added to dp_dloga, add p_scf_prime here: */
    pvecback[pba->index_bg_p_prime_scf] = pvecback[pba->index_bg_phi_prime_scf]*
      (-pvecback[pba->index_bg_phi_prime_scf]*pvecback[pba->index_bg_H]/a-2./3.*pvecback[pba->index_bg_dV_scf]);
    pvecback[pba->index_bg_p_tot_prime] += pvecback[pba->index_bg_p_prime_scf];
  }

  /** - compute critical density */
  rho_crit = rho_tot-pba->K/a/a;
  class_test(rho_crit <= 0.,
             pba->error_message,
             "rho_crit = %e instead of strictly positive",rho_crit);

  /** - compute relativistic density to total density ratio */
  pvecback[pba->index_bg_Omega_r] = rho_r / rho_crit;

  /** - compute dark energy density to total density ratio */
  pvecback[pba->index_bg_Omega_de] = rho_de / rho_tot;

  /** - compute other quantities in the exhaustive, redundant format */
  if (return_format == pba->long_info) {

    /** - compute critical density */
    pvecback[pba->index_bg_rho_crit] = rho_tot-pba->K/a/a;
    class_test(pvecback[pba->index_bg_rho_crit] <= 0. && (pba->has_smg == _FALSE_),
               pba->error_message,
               "rho_crit = %e instead of strictly positive",pvecback[pba->index_bg_rho_crit]);

    /** - compute Omega_m */
    pvecback[pba->index_bg_Omega_m] = rho_m / rho_crit;

    /* one can put other variables here */
    /*  */
    /*  */

  }

  return _SUCCESS_;

}

/**
 * Single place where the fluid equation of state is
 * defined. Parameters of the function are passed through the
 * background structure. Generalisation to arbitrary functions should
 * be simple.
 *
 * @param pba            Input: pointer to background structure
 * @param a              Input: current value of scale factor
 * @param w_fld          Output: equation of state parameter w_fld(a)
 * @param dw_over_da_fld Output: function dw_fld/da
 * @param integral_fld   Output: function \f$ \int_{a}^{a_0} da 3(1+w_{fld})/a \f$
 * @return the error status
 */

int background_w_fld(
                     struct background * pba,
                     double a,
                     double * w_fld,
                     double * dw_over_da_fld,
                     double * integral_fld) {

  double Omega_ede = 0.;
  double dOmega_ede_over_da = 0.;
  double d2Omega_ede_over_da2 = 0.;
  double a_eq, Omega_r, Omega_m;

  /** - first, define the function w(a) */
  switch (pba->fluid_equation_of_state) {
  case CLP:
    *w_fld = pba->w0_fld + pba->wa_fld * (1. - a / pba->a_today);
    break;
  case EDE:
    // Omega_ede(a) taken from eq. (10) in 1706.00730
    Omega_ede = (pba->Omega0_fld - pba->Omega_EDE*(1.-pow(a,-3.*pba->w0_fld)))
      /(pba->Omega0_fld+(1.-pba->Omega0_fld)*pow(a,3.*pba->w0_fld))
      + pba->Omega_EDE*(1.-pow(a,-3.*pba->w0_fld));

    // d Omega_ede / d a taken analytically from the above
    dOmega_ede_over_da = - pba->Omega_EDE* 3.*pba->w0_fld*pow(a,-3.*pba->w0_fld-1.)/(pba->Omega0_fld+(1.-pba->Omega0_fld)*pow(a,3.*pba->w0_fld))
      - (pba->Omega0_fld - pba->Omega_EDE*(1.-pow(a,-3.*pba->w0_fld)))*(1.-pba->Omega0_fld)*3.*pba->w0_fld*pow(a,3.*pba->w0_fld-1.)/pow(pba->Omega0_fld+(1.-pba->Omega0_fld)*pow(a,3.*pba->w0_fld),2)
      + pba->Omega_EDE*3.*pba->w0_fld*pow(a,-3.*pba->w0_fld-1.);

    // find a_equality (needed because EDE tracks first radiation, then matter)
    Omega_r = pba->Omega0_g * (1. + 3.046 * 7./8.*pow(4./11.,4./3.)); // assumes LambdaCDM + eventually massive neutrinos so light that they are relativistic at equality; needs to be generalised later on.
    Omega_m = pba->Omega0_b;
    if (pba->has_cdm == _TRUE_) Omega_m += pba->Omega0_cdm;
    if (pba->has_idm_dr == _TRUE_) Omega_m += pba->Omega0_idm_dr;
    if (pba->has_dcdm == _TRUE_)
      class_stop(pba->error_message,"Early Dark Energy not compatible with decaying Dark Matter because we omitted to code the calculation of a_eq in that case, but it would not be difficult to add it if necessary, should be a matter of 5 minutes");
    a_eq = Omega_r/Omega_m; // assumes a flat universe with a=1 today

    // w_ede(a) taken from eq. (11) in 1706.00730
    *w_fld = - dOmega_ede_over_da*a/Omega_ede/3./(1.-Omega_ede)+a_eq/3./(a+a_eq);
    break;
  }


  /** - then, give the corresponding analytic derivative dw/da (used
      by perturbation equations; we could compute it numerically,
      but with a loss of precision; as long as there is a simple
      analytic expression of the derivative of the previous
      function, let's use it! */
  switch (pba->fluid_equation_of_state) {
  case CLP:
    *dw_over_da_fld = - pba->wa_fld / pba->a_today;
    break;
  case EDE:
    d2Omega_ede_over_da2 = 0.;
    *dw_over_da_fld = - d2Omega_ede_over_da2*a/3./(1.-Omega_ede)/Omega_ede
      - dOmega_ede_over_da/3./(1.-Omega_ede)/Omega_ede
      + dOmega_ede_over_da*dOmega_ede_over_da*a/3./(1.-Omega_ede)/(1.-Omega_ede)/Omega_ede
      + a_eq/3./(a+a_eq)/(a+a_eq);
    break;
  }

  /** - finally, give the analytic solution of the following integral:
        \f$ \int_{a}^{a0} da 3(1+w_{fld})/a \f$. This is used in only
        one place, in the initial conditions for the background, and
        with a=a_ini. If your w(a) does not lead to a simple analytic
        solution of this integral, no worry: instead of writing
        something here, the best would then be to leave it equal to
        zero, and then in background_initial_conditions() you should
        implement a numerical calculation of this integral only for
        a=a_ini, using for instance Romberg integration. It should be
        fast, simple, and accurate enough. */
  switch (pba->fluid_equation_of_state) {
  case CLP:
    *integral_fld = 3.*((1.+pba->w0_fld+pba->wa_fld)*log(pba->a_today/a) + pba->wa_fld*(a/pba->a_today-1.));
    break;
  case EDE:
    class_stop(pba->error_message,"EDE implementation not finished: to finish it, read the comments in background.c just before this line\n");
    break;
  }

  /** note: of course you can generalise these formulas to anything,
      defining new parameters pba->w..._fld. Just remember that so
      far, HyRec explicitely assumes that w(a)= w0 + wa (1-a/a0); but
      Recfast does not assume anything */

  return _SUCCESS_;
}

/**
 * Initialize the background structure, and in particular the
 * background interpolation table.
 *
 * @param ppr Input: pointer to precision structure
 * @param pba Input/Output: pointer to initialized background structure
 * @return the error status
 */

int background_init(
                    struct precision * ppr,
                    struct background * pba
                    ) {

  /** Summary: */

  /** - define local variables */
  int n_ncdm;
  double rho_ncdm_rel,rho_nu_rel;
  double Neff, N_dark;
  double w_fld, dw_over_da, integral_fld;
  int filenum=0;

  /** - in verbose mode, provide some information */
  if (pba->background_verbose > 0) {
    printf("Running CLASS version %s\n",_VERSION_);
    printf("Computing background\n");

    /* below we want to inform the user about ncdm species and/or the total N_eff */
    if ((pba->N_ncdm > 0) || (pba->Omega0_idr != 0.))  {

      /* contribution of ultra-relativistic species _ur to N_eff */
      Neff = pba->Omega0_ur/7.*8./pow(4./11.,4./3.)/pba->Omega0_g;

      /* contribution of ncdm species to N_eff*/
      if (pba->N_ncdm > 0){
        /* loop over ncdm species */
        for (n_ncdm=0;n_ncdm<pba->N_ncdm; n_ncdm++) {

          /* inform if p-s-d read in files */
          if (pba->got_files[n_ncdm] == _TRUE_) {
            printf(" -> ncdm species i=%d read from file %s\n",n_ncdm+1,pba->ncdm_psd_files+filenum*_ARGUMENT_LENGTH_MAX_);
            filenum++;
          }

          /* call this function to get rho_ncdm */
          background_ncdm_momenta(pba->q_ncdm_bg[n_ncdm],
                                  pba->w_ncdm_bg[n_ncdm],
                                  pba->q_size_ncdm_bg[n_ncdm],
                                  0.,
                                  pba->factor_ncdm[n_ncdm],
                                  0.,
                                  NULL,
                                  &rho_ncdm_rel,
                                  NULL,
                                  NULL,
                                  NULL);

          /* inform user of the contribution of each species to
             radiation density (in relativistic limit): should be
             between 1.01 and 1.02 for each active neutrino species;
             evaluated as rho_ncdm/rho_nu_rel where rho_nu_rel is the
             density of one neutrino in the instantaneous decoupling
             limit, i.e. assuming T_nu=(4/11)^1/3 T_gamma (this comes
             from the definition of N_eff) */
          rho_nu_rel = 56.0/45.0*pow(_PI_,6)*pow(4.0/11.0,4.0/3.0)*_G_/pow(_h_P_,3)/pow(_c_,7)*
            pow(_Mpc_over_m_,2)*pow(pba->T_cmb*_k_B_,4);

          printf(" -> ncdm species i=%d sampled with %d (resp. %d) points for purpose of background (resp. perturbation) integration. In the relativistic limit it gives Delta N_eff = %g\n",
                 n_ncdm+1,
                 pba->q_size_ncdm_bg[n_ncdm],
                 pba->q_size_ncdm[n_ncdm],
                 rho_ncdm_rel/rho_nu_rel);

          Neff += rho_ncdm_rel/rho_nu_rel;
        }
      }

      /* contribution of interacting dark radiation _idr to N_eff */
      if (pba->Omega0_idr != 0.) {
        N_dark = pba->Omega0_idr/7.*8./pow(4./11.,4./3.)/pba->Omega0_g;
        Neff += N_dark;
        printf(" -> dark radiation Delta Neff %e\n",N_dark);
      }

      printf(" -> total N_eff = %g (sumed over ultra-relativistic species, ncdm and dark radiation)\n",Neff);

    }
  }

  /** - if shooting failed during input, catch the error here */
  class_test_except(pba->shooting_failed == _TRUE_,
                    pba->error_message,
                    background_free_input(pba),
                    "Shooting failed, try optimising input_get_guess(). Error message:\n\n%s",
                    pba->shooting_error);

  /** - assign values to all indices in vectors of background quantities with background_indices()*/
  class_call(background_indices(pba),
             pba->error_message,
             pba->error_message);

  /* fluid equation of state */
  if (pba->has_fld == _TRUE_) {

    class_call(background_w_fld(pba,0.,&w_fld,&dw_over_da,&integral_fld), pba->error_message, pba->error_message);

    class_test(w_fld >= 1./3.,
               pba->error_message,
               "Your choice for w(a--->0)=%g is suspicious, since it is bigger than -1/3 there cannot be radiation domination at early times\n",
               w_fld);
  }

  /* in verbose mode, inform the user about the value of the ncdm
     masses in eV and about the ratio [m/omega_ncdm] in eV (the usual
     93 point something)*/
  if ((pba->background_verbose > 0) && (pba->has_ncdm == _TRUE_)) {
    for (n_ncdm=0; n_ncdm < pba->N_ncdm; n_ncdm++) {
      printf(" -> non-cold dark matter species with i=%d has m_i = %e eV (so m_i / omega_i =%e eV)\n",
             n_ncdm+1,
             pba->m_ncdm_in_eV[n_ncdm],
             pba->m_ncdm_in_eV[n_ncdm]*pba->deg_ncdm[n_ncdm]/pba->Omega0_ncdm[n_ncdm]/pba->h/pba->h);
    }
  }

  /* check other quantities which would lead to segmentation fault if zero */
  class_test(pba->a_today <= 0,
             pba->error_message,
             "input a_today = %e instead of strictly positive",pba->a_today);

  class_test(_Gyr_over_Mpc_ <= 0,
             pba->error_message,
             "_Gyr_over_Mpc = %e instead of strictly positive",_Gyr_over_Mpc_);

  /** - this function integrates the background over time, allocates
      and fills the background table */
  class_call(background_solve(ppr,pba),
             pba->error_message,
             pba->error_message);

  /** - this function finds and stores a few derived parameters at radiation-matter equality */
  class_call(background_find_equality(ppr,pba),
             pba->error_message,
             pba->error_message);

  class_call(background_output_budget(pba),
             pba->error_message,
             pba->error_message);

  return _SUCCESS_;

}

/**
 * Free all memory space allocated by background_init().
 *
 *
 * @param pba Input: pointer to background structure (to be freed)
 * @return the error status
 */

int background_free(
                    struct background *pba
                    ) {

  class_call(background_free_noinput(pba),
              pba->error_message,
              pba->error_message);

  class_call(background_free_input(pba),
              pba->error_message,
              pba->error_message);

  return _SUCCESS_;
}

/**
 * Free only the memory space NOT allocated through input_read_parameters()
 *
 * @param pba Input: pointer to background structure (to be freed)
 * @return the error status
 */

int background_free_noinput(
                            struct background *pba
                            ) {

  free(pba->tau_table);
  free(pba->z_table);
  free(pba->d2tau_dz2_table);
  free(pba->background_table);
  free(pba->d2background_dtau2_table);

  return _SUCCESS_;
}
/**
 * Free pointers inside background structure which were
 * allocated in input_read_parameters()
 *
 * @param pba Input: pointer to background structure
 * @return the error status
 */

int background_free_input(
                          struct background *pba
                          ) {

  int k;

  if (pba->Omega0_ncdm_tot != 0.){
    for(k=0; k<pba->N_ncdm; k++){
      free(pba->q_ncdm[k]);
      free(pba->w_ncdm[k]);
      free(pba->q_ncdm_bg[k]);
      free(pba->w_ncdm_bg[k]);
      free(pba->dlnf0_dlnq_ncdm[k]);
    }
    free(pba->ncdm_quadrature_strategy);
    free(pba->ncdm_input_q_size);
    free(pba->ncdm_qmax);
    free(pba->q_ncdm);
    free(pba->w_ncdm);
    free(pba->q_ncdm_bg);
    free(pba->w_ncdm_bg);
    free(pba->dlnf0_dlnq_ncdm);
    free(pba->q_size_ncdm);
    free(pba->q_size_ncdm_bg);
    free(pba->M_ncdm);
    free(pba->T_ncdm);
    free(pba->ksi_ncdm);
    free(pba->deg_ncdm);
    free(pba->Omega0_ncdm);
    free(pba->m_ncdm_in_eV);
    free(pba->factor_ncdm);
    if(pba->got_files!=NULL)
      free(pba->got_files);
    if(pba->ncdm_psd_files!=NULL)
      free(pba->ncdm_psd_files);
    if(pba->ncdm_psd_parameters!=NULL)
      free(pba->ncdm_psd_parameters);
  }

  if (pba->Omega0_scf != 0.){
    if (pba->scf_parameters != NULL)
      free(pba->scf_parameters);
  }
  if (pba->Omega0_smg != 0.){
    if (pba->parameters_smg != NULL)
      free(pba->parameters_smg);
    //dealocate parameters_2_smg only for parameterizations
    if (pba->field_evolution_smg == _FALSE_ && pba->parameters_2_smg != NULL)
      free(pba->parameters_2_smg);
  }
  return _SUCCESS_;
}

/**
 * Assign value to each relevant index in vectors of background quantities.
 *
 * @param pba Input: pointer to background structure
 * @return the error status
 */

int background_indices(
                       struct background *pba
                       ) {

  /** Summary: */

  /** - define local variables */

  /* a running index for the vector of background quantities */
  int index_bg;
  /* a running index for the vector of background quantities to be integrated */
  int index_bi;

  /** - initialize all flags: which species are present? */

  pba->has_cdm = _FALSE_;
  pba->has_ncdm = _FALSE_;
  pba->has_dcdm = _FALSE_;
  pba->has_dr = _FALSE_;
  pba->has_scf = _FALSE_;
  pba->has_smg = _FALSE_; /*Scalar field*/
  pba->has_lambda = _FALSE_;
  pba->has_fld = _FALSE_;
  pba->has_ur = _FALSE_;
  pba->has_idr = _FALSE_;
  pba->has_idm_dr = _FALSE_;
  pba->has_curvature = _FALSE_;

  if (pba->Omega0_cdm != 0.)
    pba->has_cdm = _TRUE_;

  if (pba->Omega0_ncdm_tot != 0.)
    pba->has_ncdm = _TRUE_;

  if (pba->Omega0_dcdmdr != 0.){
    pba->has_dcdm = _TRUE_;
    if (pba->Gamma_dcdm != 0.)
      pba->has_dr = _TRUE_;
  }

  if (pba->Omega0_smg != 0.)
    pba->has_smg = _TRUE_;

  if (pba->Omega0_lambda != 0.)
    pba->has_lambda = _TRUE_;

  if (pba->Omega0_fld != 0.)
    pba->has_fld = _TRUE_;

  if (pba->Omega0_ur != 0.)
    pba->has_ur = _TRUE_;

  if (pba->Omega0_idr != 0.)
    pba->has_idr = _TRUE_;

  if (pba->Omega0_idm_dr != 0.)
    pba->has_idm_dr = _TRUE_;

  if (pba->sgnK != 0)
    pba->has_curvature = _TRUE_;

  /** - initialize all indices */

  index_bg=0;

  /* index for scale factor */
  class_define_index(pba->index_bg_a,_TRUE_,index_bg,1);

  /* - indices for H and its conformal-time-derivative */
  class_define_index(pba->index_bg_H,_TRUE_,index_bg,1);
  class_define_index(pba->index_bg_H_prime,_TRUE_,index_bg,1);

  /* - end of indices in the short vector of background values */
  pba->bg_size_short = index_bg;

  /* - index for rho_g (photon density) */
  class_define_index(pba->index_bg_rho_g,_TRUE_,index_bg,1);

  /* - index for rho_b (baryon density) */
  class_define_index(pba->index_bg_rho_b,_TRUE_,index_bg,1);

  /* - index for rho_cdm */
  class_define_index(pba->index_bg_rho_cdm,pba->has_cdm,index_bg,1);

  /* - indices for ncdm. We only define the indices for ncdm1
     (density, pressure, pseudo-pressure), the other ncdm indices
     are contiguous */
  class_define_index(pba->index_bg_rho_ncdm1,pba->has_ncdm,index_bg,pba->N_ncdm);
  class_define_index(pba->index_bg_p_ncdm1,pba->has_ncdm,index_bg,pba->N_ncdm);
  class_define_index(pba->index_bg_pseudo_p_ncdm1,pba->has_ncdm,index_bg,pba->N_ncdm);

  /* - index for dcdm */
  class_define_index(pba->index_bg_rho_dcdm,pba->has_dcdm,index_bg,1);

  /* - index for dr */
  class_define_index(pba->index_bg_rho_dr,pba->has_dr,index_bg,1);

  /* - indices for scalar field (modified gravity) */
  class_define_index(pba->index_bg_phi_smg,pba->field_evolution_smg,index_bg,1);
  class_define_index(pba->index_bg_phi_prime_smg,pba->field_evolution_smg,index_bg,1);
  class_define_index(pba->index_bg_phi_prime_prime_smg,pba->field_evolution_smg,index_bg,1);
  class_define_index(pba->index_bg_M2_smg,pba->has_smg,index_bg,1);
  class_define_index(pba->index_bg_delta_M2_smg,pba->has_smg,index_bg,1);

  class_define_index(pba->index_bg_rho_smg,pba->has_smg,index_bg,1);
  class_define_index(pba->index_bg_p_smg,pba->has_smg,index_bg,1);
  class_define_index(pba->index_bg_rho_prime_smg,pba->has_smg && pba->rho_evolution_smg,index_bg,1);
  class_define_index(pba->index_bg_w_smg,pba->has_smg,index_bg,1);

  class_define_index(pba->index_bg_kineticity_smg,pba->has_smg,index_bg,1);
  class_define_index(pba->index_bg_braiding_smg,pba->has_smg,index_bg,1);
  class_define_index(pba->index_bg_tensor_excess_smg,pba->has_smg,index_bg,1);

  class_define_index(pba->index_bg_mpl_running_smg,pba->has_smg,index_bg,1);
  class_define_index(pba->index_bg_kineticity_prime_smg,pba->has_smg,index_bg,1);
  class_define_index(pba->index_bg_braiding_prime_smg,pba->has_smg,index_bg,1);
  class_define_index(pba->index_bg_mpl_running_prime_smg,pba->has_smg,index_bg,1);
  class_define_index(pba->index_bg_tensor_excess_prime_smg,pba->has_smg,index_bg,1);

  class_define_index(pba->index_bg_cs2_smg,pba->has_smg,index_bg,1);
  class_define_index(pba->index_bg_cs2num_smg,pba->has_smg,index_bg,1);
  class_define_index(pba->index_bg_cs2num_prime_smg,pba->has_smg,index_bg,1);
  class_define_index(pba->index_bg_kinetic_D_smg,pba->has_smg,index_bg,1);
  class_define_index(pba->index_bg_kinetic_D_prime_smg,pba->has_smg,index_bg,1);
  class_define_index(pba->index_bg_lambda_1_smg,pba->has_smg,index_bg,1);
  class_define_index(pba->index_bg_lambda_2_smg,pba->has_smg,index_bg,1);
  class_define_index(pba->index_bg_lambda_3_smg,pba->has_smg,index_bg,1);
  class_define_index(pba->index_bg_lambda_4_smg,pba->has_smg,index_bg,1);
  class_define_index(pba->index_bg_lambda_5_smg,pba->has_smg,index_bg,1);
  class_define_index(pba->index_bg_lambda_6_smg,pba->has_smg,index_bg,1);
  class_define_index(pba->index_bg_lambda_7_smg,pba->has_smg,index_bg,1);
  class_define_index(pba->index_bg_lambda_8_smg,pba->has_smg,index_bg,1);
  class_define_index(pba->index_bg_lambda_9_smg,pba->has_smg,index_bg,1);
  class_define_index(pba->index_bg_lambda_10_smg,pba->has_smg,index_bg,1);
  class_define_index(pba->index_bg_lambda_11_smg,pba->has_smg,index_bg,1);
  class_define_index(pba->index_bg_lambda_2_prime_smg,pba->has_smg,index_bg,1);
  class_define_index(pba->index_bg_lambda_8_prime_smg,pba->has_smg,index_bg,1);
  class_define_index(pba->index_bg_lambda_9_prime_smg,pba->has_smg,index_bg,1);
  class_define_index(pba->index_bg_lambda_11_prime_smg,pba->has_smg,index_bg,1);

  class_define_index(pba->index_bg_E0_smg,pba->has_smg && pba->field_evolution_smg,index_bg,1);
  class_define_index(pba->index_bg_E1_smg,pba->has_smg && pba->field_evolution_smg,index_bg,1);
  class_define_index(pba->index_bg_E2_smg,pba->has_smg && pba->field_evolution_smg,index_bg,1);
  class_define_index(pba->index_bg_E3_smg,pba->has_smg && pba->field_evolution_smg,index_bg,1);

  class_define_index(pba->index_bg_rho_tot_wo_smg,pba->has_smg,index_bg,1);
  class_define_index(pba->index_bg_p_tot_wo_smg,pba->has_smg,index_bg,1);

  class_define_index(pba->index_bg_H_prime_prime,pba->has_smg,index_bg,1);
  class_define_index(pba->index_bg_p_tot_wo_prime_smg,pba->has_smg,index_bg,1);
  class_define_index(pba->index_bg_p_prime_smg,pba->has_smg,index_bg,1);

  class_define_index(pba->index_bg_G_eff_smg,pba->has_smg,index_bg,1);
  class_define_index(pba->index_bg_slip_eff_smg,pba->has_smg,index_bg,1);

  /* - indices for scalar field */
  class_define_index(pba->index_bg_phi_scf,pba->has_scf,index_bg,1);
  class_define_index(pba->index_bg_phi_prime_scf,pba->has_scf,index_bg,1);
  class_define_index(pba->index_bg_V_scf,pba->has_scf,index_bg,1);
  class_define_index(pba->index_bg_dV_scf,pba->has_scf,index_bg,1);
  class_define_index(pba->index_bg_ddV_scf,pba->has_scf,index_bg,1);
  class_define_index(pba->index_bg_rho_scf,pba->has_scf,index_bg,1);
  class_define_index(pba->index_bg_p_scf,pba->has_scf,index_bg,1);
  class_define_index(pba->index_bg_p_prime_scf,pba->has_scf,index_bg,1);

  /* - index for Lambda */
  class_define_index(pba->index_bg_rho_lambda,pba->has_lambda,index_bg,1);

  /* - index for fluid */
  class_define_index(pba->index_bg_rho_fld,pba->has_fld,index_bg,1);
  class_define_index(pba->index_bg_w_fld,pba->has_fld,index_bg,1);

  /* - index for ultra-relativistic neutrinos/species */
  class_define_index(pba->index_bg_rho_ur,pba->has_ur,index_bg,1);

  /* - index for total density */
  class_define_index(pba->index_bg_rho_tot,_TRUE_,index_bg,1);

  /* - index for total pressure */
  class_define_index(pba->index_bg_p_tot,_TRUE_,index_bg,1);

  /* - index for derivative of total pressure */
  class_define_index(pba->index_bg_p_tot_prime,_TRUE_,index_bg,1);

  /* - index for Omega_r (relativistic density fraction) */
  class_define_index(pba->index_bg_Omega_r,_TRUE_,index_bg,1);

  /* - index for Omega_de (dark energy density fraction) */
  class_define_index(pba->index_bg_Omega_de,_TRUE_,index_bg,1);
  /* - index interacting for dark radiation */
  class_define_index(pba->index_bg_rho_idr,pba->has_idr,index_bg,1);

  /* - index for interacting dark matter */
  class_define_index(pba->index_bg_rho_idm_dr,pba->has_idm_dr,index_bg,1);

  /* - put here additional ingredients that you want to appear in the
     normal vector */
  /*    */
  /*    */

  /* - end of indices in the normal vector of background values */
  pba->bg_size_normal = index_bg;

  /* - indices in the long version : */

  /* -> critical density */
  class_define_index(pba->index_bg_rho_crit,_TRUE_,index_bg,1);

  /* - index for Omega_m (non-relativistic density fraction) */
  class_define_index(pba->index_bg_Omega_m,_TRUE_,index_bg,1);

  /* -> conformal distance */
  class_define_index(pba->index_bg_conf_distance,_TRUE_,index_bg,1);

  /* -> angular diameter distance */
  class_define_index(pba->index_bg_ang_distance,_TRUE_,index_bg,1);

  /* -> luminosity distance */
  class_define_index(pba->index_bg_lum_distance,_TRUE_,index_bg,1);

  /* -> proper time (for age of the Universe) */
  class_define_index(pba->index_bg_time,_TRUE_,index_bg,1);

  /* -> conformal sound horizon */
  class_define_index(pba->index_bg_rs,_TRUE_,index_bg,1);

  /* -> density growth factor in dust universe */
  class_define_index(pba->index_bg_D,_TRUE_,index_bg,1);

  /* -> velocity growth factor in dust universe */
  class_define_index(pba->index_bg_f,_TRUE_,index_bg,1);

  /* -> put here additional quantities describing background */
  /*    */
  /*    */

  /* -> end of indices in the long vector of background values */
  pba->bg_size = index_bg;

  /* - now, indices in vector of variables to integrate.
     First {B} variables, then {C} variables. */

  index_bi=0;

  /* -> scale factor */
  class_define_index(pba->index_bi_a,_TRUE_,index_bi,1);

  /* index for Hubble rate */
  class_define_index(pba->index_bi_H,pba->hubble_evolution,index_bi,1);

  /* -> energy density in DCDM */
  class_define_index(pba->index_bi_rho_dcdm,pba->has_dcdm,index_bi,1);

  /* -> energy density in DR */
  class_define_index(pba->index_bi_rho_dr,pba->has_dr,index_bi,1);

  /* -> scalar field and its derivative wrt conformal time */
  class_define_index(pba->index_bi_phi_scf,pba->has_scf,index_bi,1);
  class_define_index(pba->index_bi_phi_prime_scf,pba->has_scf,index_bi,1);

  /* -> scalar field and its derivative wrt conformal time (only if needs to evolve the field)
   * plus other parameters that might be integrated in certain parameterizations
   */
  if (pba->has_smg == _TRUE_){
    class_define_index(pba->index_bi_phi_smg,
		       pba->field_evolution_smg,index_bi,1);
    class_define_index(pba->index_bi_phi_prime_smg,
		       pba->field_evolution_smg,index_bi,1);

    //if model needs to integrate M_pl from alpha_M, declare an index
    class_define_index(pba->index_bi_delta_M_pl_smg,
		       pba->M_pl_evolution_smg,index_bi,1);

    /* index for the smg energy density */
    class_define_index(pba->index_bi_rho_smg,
           pba->rho_evolution_smg,index_bi,1);

}

  /* -> energy density in fluid */
  class_define_index(pba->index_bi_rho_fld,pba->has_fld,index_bi,1);

  /* -> scalar field and its derivative wrt conformal time (Zuma) */
  class_define_index(pba->index_bi_phi_scf,pba->has_scf,index_bi,1);
  class_define_index(pba->index_bi_phi_prime_scf,pba->has_scf,index_bi,1);

  /* End of {B} variables, now continue with {C} variables */
  pba->bi_B_size = index_bi;

  /* -> proper time (for age of the Universe) */
  class_define_index(pba->index_bi_time,_TRUE_,index_bi,1);

  /* -> sound horizon */
  class_define_index(pba->index_bi_rs,_TRUE_,index_bi,1);

  /* -> Second order equation for growth factor */
  class_define_index(pba->index_bi_D,_TRUE_,index_bi,1);
  class_define_index(pba->index_bi_D_prime,_TRUE_,index_bi,1);

  /* -> index for conformal time in vector of variables to integrate */
  class_define_index(pba->index_bi_tau,_TRUE_,index_bi,1);

  /* -> end of indices in the vector of variables to integrate */
  pba->bi_size = index_bi;

  /* index_bi_tau must be the last index, because tau is part of this vector for the purpose of being stored, */
  /* but it is not a quantity to be integrated (since integration is over tau itself) */
  class_test(pba->index_bi_tau != index_bi-1,
             pba->error_message,
             "background integration requires index_bi_tau to be the last of all index_bi's");

  /* flags for calling the interpolation routine */

  pba->short_info=0;
  pba->normal_info=1;
  pba->long_info=2;

  pba->inter_normal=0;
  pba->inter_closeby=1;

  return _SUCCESS_;

}

/**
 * This is the routine where the distribution function f0(q) of each
 * ncdm species is specified (it is the only place to modify if you
 * need a partlar f0(q))
 *
 * @param pbadist Input:  structure containing all parameters defining f0(q)
 * @param q       Input:  momentum
 * @param f0      Output: phase-space distribution
 */

int background_ncdm_distribution(
                                 void * pbadist,
                                 double q,
                                 double * f0
                                 ) {
  struct background * pba;
  struct background_parameters_for_distributions * pbadist_local;
  int n_ncdm,lastidx;
  double ksi;
  double qlast,dqlast,f0last,df0last;
  double *param;
  /* Variables corresponding to entries in param: */
  //double square_s12,square_s23,square_s13;
  //double mixing_matrix[3][3];
  //int i;

  /** - extract from the input structure pbadist all the relevant information */
  pbadist_local = pbadist;          /* restore actual format of pbadist */
  pba = pbadist_local->pba;         /* extract the background structure from it */
  param = pba->ncdm_psd_parameters; /* extract the optional parameter list from it */
  n_ncdm = pbadist_local->n_ncdm;   /* extract index of ncdm species under consideration */
  ksi = pba->ksi_ncdm[n_ncdm];      /* extract chemical potential */

  /** - shall we interpolate in file, or shall we use analytical formula below? */

  /** - a) deal first with the case of interpolating in files */
  if (pba->got_files[n_ncdm]==_TRUE_) {

    lastidx = pbadist_local->tablesize-1;
    if(q<pbadist_local->q[0]){
      //Handle q->0 case:
      *f0 = pbadist_local->f0[0];
    }
    else if(q>pbadist_local->q[lastidx]){
      //Handle q>qmax case (ensure continuous and derivable function with Boltzmann tail):
      qlast=pbadist_local->q[lastidx];
      f0last=pbadist_local->f0[lastidx];
      dqlast=qlast - pbadist_local->q[lastidx-1];
      df0last=f0last - pbadist_local->f0[lastidx-1];

      *f0 = f0last*exp(-(qlast-q)*df0last/f0last/dqlast);
    }
    else{
      //Do interpolation:
      class_call(array_interpolate_spline(
                                          pbadist_local->q,
                                          pbadist_local->tablesize,
                                          pbadist_local->f0,
                                          pbadist_local->d2f0,
                                          1,
                                          q,
                                          &pbadist_local->last_index,
                                          f0,
                                          1,
                                          pba->error_message),
                 pba->error_message,     pba->error_message);
    }
  }

  /** - b) deal now with case of reading analytical function */
  else{
    /**
       Next enter your analytic expression(s) for the p.s.d.'s. If
       you need different p.s.d.'s for different species, put each
       p.s.d inside a condition, like for instance: if (n_ncdm==2)
       {*f0=...}.  Remember that n_ncdm = 0 refers to the first
       species.
    */

    /**************************************************/
    /*    FERMI-DIRAC INCLUDING CHEMICAL POTENTIALS   */
    /**************************************************/

    *f0 = 1.0/pow(2*_PI_,3)*(1./(exp(q-ksi)+1.) +1./(exp(q+ksi)+1.));

    /**************************************************/

    /** This form is only appropriate for approximate studies, since in
        reality the chemical potentials are associated with flavor
        eigenstates, not mass eigenstates. It is easy to take this into
        account by introducing the mixing angles. In the later part
        (not read by the code) we illustrate how to do this. */

    if (_FALSE_) {

      /* We must use the list of extra parameters read in input, stored in the
         ncdm_psd_parameter list, extracted above from the structure
         and now called param[..] */

      /* check that this list has been read */
      class_test(param == NULL,
                 pba->error_message,
                 "Analytic expression wants to use 'ncdm_psd_parameters', but they have not been entered!");

      /* extract values from the list (in this example, mixing angles) */
      double square_s12=param[0];
      double square_s23=param[1];
      double square_s13=param[2];

      /* infer mixing matrix */
      double mixing_matrix[3][3];
      int i;

      mixing_matrix[0][0]=pow(fabs(sqrt((1-square_s12)*(1-square_s13))),2);
      mixing_matrix[0][1]=pow(fabs(sqrt(square_s12*(1-square_s13))),2);
      mixing_matrix[0][2]=fabs(square_s13);
      mixing_matrix[1][0]=pow(fabs(sqrt((1-square_s12)*square_s13*square_s23)+sqrt(square_s12*(1-square_s23))),2);
      mixing_matrix[1][1]=pow(fabs(sqrt(square_s12*square_s23*square_s13)-sqrt((1-square_s12)*(1-square_s23))),2);
      mixing_matrix[1][2]=pow(fabs(sqrt(square_s23*(1-square_s13))),2);
      mixing_matrix[2][0]=pow(fabs(sqrt(square_s12*square_s23)-sqrt((1-square_s12)*square_s13*(1-square_s23))),2);
      mixing_matrix[2][1]=pow(sqrt((1-square_s12)*square_s23)+sqrt(square_s12*square_s13*(1-square_s23)),2);
      mixing_matrix[2][2]=pow(fabs(sqrt((1-square_s13)*(1-square_s23))),2);

      /* loop over flavor eigenstates and compute psd of mass eigenstates */
      *f0=0.0;
      for(i=0;i<3;i++){

    	*f0 += mixing_matrix[i][n_ncdm]*1.0/pow(2*_PI_,3)*(1./(exp(q-pba->ksi_ncdm[i])+1.) +1./(exp(q+pba->ksi_ncdm[i])+1.));

      }
    } /* end of region not used, but shown as an example */
  }

  return _SUCCESS_;
}

/**
 * This function is only used for the purpose of finding optimal
 * quadrature weights. The logic is: if we can accurately convolve
 * f0(q) with this function, then we can convolve it accurately with
 * any other relevant function.
 *
 * @param pbadist Input:  structure containing all background parameters
 * @param q       Input:  momentum
 * @param test    Output: value of the test function test(q)
 */

int background_ncdm_test_function(
                                  void * pbadist,
                                  double q,
                                  double * test
                                  ) {

  double c = 2.0/(3.0*_zeta3_);
  double d = 120.0/(7.0*pow(_PI_,4));
  double e = 2.0/(45.0*_zeta5_);

  /** Using a + bq creates problems for otherwise acceptable distributions
      which diverges as \f$ 1/r \f$ or \f$ 1/r^2 \f$ for \f$ r\to 0 \f$*/
  *test = pow(2.0*_PI_,3)/6.0*(c*q*q-d*q*q*q-e*q*q*q*q);

  return _SUCCESS_;
}

/**
 * This function finds optimal quadrature weights for each ncdm
 * species
 *
 * @param ppr Input: precision structure
 * @param pba Input/Output: background structure
 */

int background_ncdm_init(
                         struct precision *ppr,
                         struct background *pba
                         ) {

  int index_q, k,tolexp,row,status,filenum;
  double f0m2,f0m1,f0,f0p1,f0p2,dq,q,df0dq,tmp1,tmp2;
  struct background_parameters_for_distributions pbadist;
  FILE *psdfile;

  pbadist.pba = pba;

  /* Allocate pointer arrays: */
  class_alloc(pba->q_ncdm, sizeof(double*)*pba->N_ncdm,pba->error_message);
  class_alloc(pba->w_ncdm, sizeof(double*)*pba->N_ncdm,pba->error_message);
  class_alloc(pba->q_ncdm_bg, sizeof(double*)*pba->N_ncdm,pba->error_message);
  class_alloc(pba->w_ncdm_bg, sizeof(double*)*pba->N_ncdm,pba->error_message);
  class_alloc(pba->dlnf0_dlnq_ncdm, sizeof(double*)*pba->N_ncdm,pba->error_message);

  /* Allocate pointers: */
  class_alloc(pba->q_size_ncdm,sizeof(int)*pba->N_ncdm,pba->error_message);
  class_alloc(pba->q_size_ncdm_bg,sizeof(int)*pba->N_ncdm,pba->error_message);
  class_alloc(pba->factor_ncdm,sizeof(double)*pba->N_ncdm,pba->error_message);

  for(k=0, filenum=0; k<pba->N_ncdm; k++){
    pbadist.n_ncdm = k;
    pbadist.q = NULL;
    pbadist.tablesize = 0;
    /*Do we need to read in a file to interpolate the distribution function? */
    if ((pba->got_files!=NULL)&&(pba->got_files[k]==_TRUE_)){
      psdfile = fopen(pba->ncdm_psd_files+filenum*_ARGUMENT_LENGTH_MAX_,"r");
      class_test(psdfile == NULL,pba->error_message,
                 "Could not open file %s!",pba->ncdm_psd_files+filenum*_ARGUMENT_LENGTH_MAX_);
      // Find size of table:
      for (row=0,status=2; status==2; row++){
        status = fscanf(psdfile,"%lf %lf",&tmp1,&tmp2);
      }
      rewind(psdfile);
      pbadist.tablesize = row-1;

      /*Allocate room for interpolation table: */
      class_alloc(pbadist.q,sizeof(double)*pbadist.tablesize,pba->error_message);
      class_alloc(pbadist.f0,sizeof(double)*pbadist.tablesize,pba->error_message);
      class_alloc(pbadist.d2f0,sizeof(double)*pbadist.tablesize,pba->error_message);
      for (row=0; row<pbadist.tablesize; row++){
        status = fscanf(psdfile,"%lf %lf",
                        &pbadist.q[row],&pbadist.f0[row]);
        //		printf("(q,f0) = (%g,%g)\n",pbadist.q[row],pbadist.f0[row]);
      }
      fclose(psdfile);
      /* Call spline interpolation: */
      class_call(array_spline_table_lines(pbadist.q,
                                          pbadist.tablesize,
                                          pbadist.f0,
                                          1,
                                          pbadist.d2f0,
                                          _SPLINE_EST_DERIV_,
                                          pba->error_message),
                 pba->error_message,
                 pba->error_message);
      filenum++;
    }

    /* Handle perturbation qsampling: */
    if (pba->ncdm_quadrature_strategy[k]==qm_auto){
      /** Automatic q-sampling for this species */
      class_alloc(pba->q_ncdm[k],_QUADRATURE_MAX_*sizeof(double),pba->error_message);
      class_alloc(pba->w_ncdm[k],_QUADRATURE_MAX_*sizeof(double),pba->error_message);

      class_call(get_qsampling(pba->q_ncdm[k],
                               pba->w_ncdm[k],
                               &(pba->q_size_ncdm[k]),
                               _QUADRATURE_MAX_,
                               ppr->tol_ncdm,
                               pbadist.q,
                               pbadist.tablesize,
                               background_ncdm_test_function,
                               background_ncdm_distribution,
                               &pbadist,
                               pba->error_message),
                 pba->error_message,
                 pba->error_message);
      pba->q_ncdm[k]=realloc(pba->q_ncdm[k],pba->q_size_ncdm[k]*sizeof(double));
      pba->w_ncdm[k]=realloc(pba->w_ncdm[k],pba->q_size_ncdm[k]*sizeof(double));


      if (pba->background_verbose > 0)
        printf("ncdm species i=%d sampled with %d points for purpose of perturbation integration\n",
               k+1,
               pba->q_size_ncdm[k]);

      /* Handle background q_sampling: */
      class_alloc(pba->q_ncdm_bg[k],_QUADRATURE_MAX_BG_*sizeof(double),pba->error_message);
      class_alloc(pba->w_ncdm_bg[k],_QUADRATURE_MAX_BG_*sizeof(double),pba->error_message);

      class_call(get_qsampling(pba->q_ncdm_bg[k],
                               pba->w_ncdm_bg[k],
                               &(pba->q_size_ncdm_bg[k]),
                               _QUADRATURE_MAX_BG_,
                               ppr->tol_ncdm_bg,
                               pbadist.q,
                               pbadist.tablesize,
                               background_ncdm_test_function,
                               background_ncdm_distribution,
                               &pbadist,
                               pba->error_message),
                 pba->error_message,
                 pba->error_message);


      pba->q_ncdm_bg[k]=realloc(pba->q_ncdm_bg[k],pba->q_size_ncdm_bg[k]*sizeof(double));
      pba->w_ncdm_bg[k]=realloc(pba->w_ncdm_bg[k],pba->q_size_ncdm_bg[k]*sizeof(double));

      /** - in verbose mode, inform user of number of sampled momenta
          for background quantities */
      if (pba->background_verbose > 0)
        printf("ncdm species i=%d sampled with %d points for purpose of background integration\n",
               k+1,
               pba->q_size_ncdm_bg[k]);
    }
    else{
      /** Manual q-sampling for this species. Same sampling used for both perturbation and background sampling, since this will usually be a high precision setting anyway */
      pba->q_size_ncdm_bg[k] = pba->ncdm_input_q_size[k];
      pba->q_size_ncdm[k] = pba->ncdm_input_q_size[k];
      class_alloc(pba->q_ncdm_bg[k],pba->q_size_ncdm_bg[k]*sizeof(double),pba->error_message);
      class_alloc(pba->w_ncdm_bg[k],pba->q_size_ncdm_bg[k]*sizeof(double),pba->error_message);
      class_alloc(pba->q_ncdm[k],pba->q_size_ncdm[k]*sizeof(double),pba->error_message);
      class_alloc(pba->w_ncdm[k],pba->q_size_ncdm[k]*sizeof(double),pba->error_message);
      class_call(get_qsampling_manual(pba->q_ncdm[k],
                                      pba->w_ncdm[k],
                                      pba->q_size_ncdm[k],
                                      pba->ncdm_qmax[k],
                                      pba->ncdm_quadrature_strategy[k],
                                      pbadist.q,
                                      pbadist.tablesize,
                                      background_ncdm_distribution,
                                      &pbadist,
                                      pba->error_message),
                 pba->error_message,
                 pba->error_message);
      for (index_q=0; index_q<pba->q_size_ncdm[k]; index_q++) {
        pba->q_ncdm_bg[k][index_q] = pba->q_ncdm[k][index_q];
        pba->w_ncdm_bg[k][index_q] = pba->w_ncdm[k][index_q];
      }
      /** - in verbose mode, inform user of number of sampled momenta
          for background quantities */
      if (pba->background_verbose > 0)
        printf("ncdm species i=%d sampled with %d points for purpose of background andperturbation integration using the manual method\n",
               k+1,
               pba->q_size_ncdm[k]);
    }

    class_alloc(pba->dlnf0_dlnq_ncdm[k],
                pba->q_size_ncdm[k]*sizeof(double),
                pba->error_message);


    for (index_q=0; index_q<pba->q_size_ncdm[k]; index_q++) {
      q = pba->q_ncdm[k][index_q];
      class_call(background_ncdm_distribution(&pbadist,q,&f0),
                 pba->error_message,pba->error_message);

      //Loop to find appropriate dq:
      for(tolexp=_PSD_DERIVATIVE_EXP_MIN_; tolexp<_PSD_DERIVATIVE_EXP_MAX_; tolexp++){

        if (index_q == 0){
          dq = MIN((0.5-ppr->smallest_allowed_variation)*q,2*exp(tolexp)*(pba->q_ncdm[k][index_q+1]-q));
        }
        else if (index_q == pba->q_size_ncdm[k]-1){
          dq = exp(tolexp)*2.0*(pba->q_ncdm[k][index_q]-pba->q_ncdm[k][index_q-1]);
        }
        else{
          dq = exp(tolexp)*(pba->q_ncdm[k][index_q+1]-pba->q_ncdm[k][index_q-1]);
        }

        class_call(background_ncdm_distribution(&pbadist,q-2*dq,&f0m2),
                   pba->error_message,pba->error_message);
        class_call(background_ncdm_distribution(&pbadist,q+2*dq,&f0p2),
                   pba->error_message,pba->error_message);

        if (fabs((f0p2-f0m2)/f0)>sqrt(ppr->smallest_allowed_variation)) break;
      }

      class_call(background_ncdm_distribution(&pbadist,q-dq,&f0m1),
                 pba->error_message,pba->error_message);
      class_call(background_ncdm_distribution(&pbadist,q+dq,&f0p1),
                 pba->error_message,pba->error_message);
      //5 point estimate of the derivative:
      df0dq = (+f0m2-8*f0m1+8*f0p1-f0p2)/12.0/dq;
      //printf("df0dq[%g] = %g. dlf=%g ?= %g. f0 =%g.\n",q,df0dq,q/f0*df0dq,
      //Avoid underflow in extreme tail:
      if (fabs(f0)==0.)
        pba->dlnf0_dlnq_ncdm[k][index_q] = -q; /* valid for whatever f0 with exponential tail in exp(-q) */
      else
        pba->dlnf0_dlnq_ncdm[k][index_q] = q/f0*df0dq;
    }

    pba->factor_ncdm[k]=pba->deg_ncdm[k]*4*_PI_*pow(pba->T_cmb*pba->T_ncdm[k]*_k_B_,4)*8*_PI_*_G_
      /3./pow(_h_P_/2./_PI_,3)/pow(_c_,7)*_Mpc_over_m_*_Mpc_over_m_;

    /* If allocated, deallocate interpolation table:  */
    if ((pba->got_files!=NULL)&&(pba->got_files[k]==_TRUE_)){
      free(pbadist.q);
      free(pbadist.f0);
      free(pbadist.d2f0);
    }
  }


  return _SUCCESS_;
}

/**
 * For a given ncdm species: given the quadrature weights, the mass
 * and the redshift, find background quantities by a quick weighted
 * sum over.  Input parameters passed as NULL pointers are not
 * evaluated for speed-up
 *
 * @param qvec     Input: sampled momenta
 * @param wvec     Input: quadrature weights
 * @param qsize    Input: number of momenta/weights
 * @param M        Input: mass
 * @param factor   Input: normalization factor for the p.s.d.
 * @param z        Input: redshift
 * @param n        Output: number density
 * @param rho      Output: energy density
 * @param p        Output: pressure
 * @param drho_dM  Output: derivative used in next function
 * @param pseudo_p Output: pseudo-pressure used in perturbation module for fluid approx
 *
 */

int background_ncdm_momenta(
                            /* Only calculate for non-NULL pointers: */
                            double * qvec,
                            double * wvec,
                            int qsize,
                            double M,
                            double factor,
                            double z,
                            double * n,
                            double * rho, // density
                            double * p,   // pressure
                            double * drho_dM,  // d rho / d M used in next function
                            double * pseudo_p  // pseudo-p used in ncdm fluid approx
                            ) {

  int index_q;
  double epsilon;
  double q2;
  double factor2;
  /** Summary: */

  /** - rescale normalization at given redshift */
  factor2 = factor*pow(1+z,4);

  /** - initialize quantities */
  if (n!=NULL) *n = 0.;
  if (rho!=NULL) *rho = 0.;
  if (p!=NULL) *p = 0.;
  if (drho_dM!=NULL) *drho_dM = 0.;
  if (pseudo_p!=NULL) *pseudo_p = 0.;

  /** - loop over momenta */
  for (index_q=0; index_q<qsize; index_q++) {

    /* squared momentum */
    q2 = qvec[index_q]*qvec[index_q];

    /* energy */
    epsilon = sqrt(q2+M*M/(1.+z)/(1.+z));

    /* integrand of the various quantities */
    if (n!=NULL) *n += q2*wvec[index_q];
    if (rho!=NULL) *rho += q2*epsilon*wvec[index_q];
    if (p!=NULL) *p += q2*q2/3./epsilon*wvec[index_q];
    if (drho_dM!=NULL) *drho_dM += q2*M/(1.+z)/(1.+z)/epsilon*wvec[index_q];
    if (pseudo_p!=NULL) *pseudo_p += pow(q2/epsilon,3)/3.0*wvec[index_q];
  }

  /** - adjust normalization */
  if (n!=NULL) *n *= factor2/(1.+z);
  if (rho!=NULL) *rho *= factor2;
  if (p!=NULL) *p *= factor2;
  if (drho_dM!=NULL) *drho_dM *= factor2;
  if (pseudo_p!=NULL) *pseudo_p *=factor2;

  return _SUCCESS_;
}

/**
 * When the user passed the density fraction Omega_ncdm or
 * omega_ncdm in input but not the mass, infer the mass with Newton iteration method.
 *
 * @param ppr    Input: precision structure
 * @param pba    Input/Output: background structure
 * @param n_ncdm Input: index of ncdm species
 */

int background_ncdm_M_from_Omega(
                                 struct precision *ppr,
                                 struct background *pba,
                                 int n_ncdm
                                 ) {
  double rho0,rho,n,M,deltaM,drhodM;
  int iter,maxiter=50;

  rho0 = pba->H0*pba->H0*pba->Omega0_ncdm[n_ncdm]; /*Remember that rho is defined such that H^2=sum(rho_i) */
  M = 0.0;

  background_ncdm_momenta(pba->q_ncdm_bg[n_ncdm],
                          pba->w_ncdm_bg[n_ncdm],
                          pba->q_size_ncdm_bg[n_ncdm],
                          M,
                          pba->factor_ncdm[n_ncdm],
                          0.,
                          &n,
                          &rho,
                          NULL,
                          NULL,
                          NULL);

  /* Is the value of Omega less than a massless species?*/
  class_test(rho0<rho,pba->error_message,
             "The value of Omega for the %dth species, %g, is less than for a massless species! It should be atleast %g. Check your input.",
             n_ncdm,pba->Omega0_ncdm[n_ncdm],pba->Omega0_ncdm[n_ncdm]*rho/rho0);

  /* In the strict NR limit we have rho = n*(M) today, giving a zeroth order guess: */
  M = rho0/n; /* This is our guess for M. */
  for (iter=1; iter<=maxiter; iter++){

    /* Newton iteration. First get relevant quantities at M: */
    background_ncdm_momenta(pba->q_ncdm_bg[n_ncdm],
                            pba->w_ncdm_bg[n_ncdm],
                            pba->q_size_ncdm_bg[n_ncdm],
                            M,
                            pba->factor_ncdm[n_ncdm],
                            0.,
                            NULL,
                            &rho,
                            NULL,
                            &drhodM,
                            NULL);

    deltaM = (rho0-rho)/drhodM; /* By definition of the derivative */
    if ((M+deltaM)<0.0) deltaM = -M/2.0; /* Avoid overshooting to negative M value. */
    M += deltaM; /* Update value of M.. */
    if (fabs(deltaM/M)<ppr->tol_M_ncdm){
      /* Accuracy reached.. */
      pba->M_ncdm[n_ncdm] = M;
      break;
    }
  }
  class_test(iter>=maxiter,pba->error_message,
             "Newton iteration could not converge on a mass for some reason.");
  return _SUCCESS_;
}

/**
 *  This function integrates the background over time, allocates and
 *  fills the background table
 *
 * @param ppr Input: precision structure
 * @param pba Input/Output: background structure
 */

int background_solve(
                     struct precision *ppr,
                     struct background *pba
                     ) {

  /** Summary: */

  /** - define local variables */

  /* contains all quantities relevant for the integration algorithm */
  struct generic_integrator_workspace gi;
  /* parameters and workspace for the background_derivs function */
  struct background_parameters_and_workspace bpaw;
  /* a growing table (since the number of time steps is not known a priori) */
  growTable gTable;
  /* needed for growing table */
  double * pData;
  /* needed for growing table */
  void * memcopy_result;
  /* initial conformal time */
  double tau_start;
  /* final conformal time */
  double tau_end;
  /* an index running over bi indices */
  int i;
  /* vector of quantities to be integrated */
  double * pvecback_integration;
  /* vector of all background quantities */
  double * pvecback;
  /* necessary for calling array_interpolate(), but never used */
  int last_index=0;
  /* comoving radius coordinate in Mpc (equal to conformal distance in flat case) */
  double comoving_radius=0.;

  bpaw.pba = pba;
  class_alloc(pvecback,pba->bg_size*sizeof(double),pba->error_message);
  bpaw.pvecback = pvecback;

  /** - allocate vector of quantities to be integrated */
  class_alloc(pvecback_integration,pba->bi_size*sizeof(double),pba->error_message);

  /** - impose initial conditions with background_initial_conditions() */
  class_call(background_initial_conditions(ppr,pba,pvecback,pvecback_integration),
             pba->error_message,
             pba->error_message);

  /** - initialize generic integrator with initialize_generic_integrator() */

  /* Size of vector to integrate is (pba->bi_size-1) rather than
   * (pba->bi_size), since tau is not integrated.
   */
  class_call(initialize_generic_integrator((pba->bi_size-1),&gi),
             gi.error_message,
             pba->error_message);

  /* here tau_end is in fact the initial time (in the next loop
     tau_start = tau_end) */
  tau_end=pvecback_integration[pba->index_bi_tau];

  /** - create a growTable with gt_init() */
  class_call(gt_init(&gTable),
             gTable.error_message,
             pba->error_message);

  /* initialize the counter for the number of steps */
  pba->bt_size=0;

  /** - loop over integration steps: call background_functions(), find step size, save data in growTable with gt_add(), perform one step with generic_integrator(), store new value of tau */

  while (pvecback_integration[pba->index_bi_a] < pba->a_today) {

    tau_start = tau_end;

    /* -> find step size (trying to adjust the last step as close as possible to the one needed to reach a=a_today; need not be exact, difference corrected later) */
    class_call(background_functions(pba,pvecback_integration, pba->short_info, pvecback),
               pba->error_message,
               pba->error_message);

    if ((pvecback_integration[pba->index_bi_a]*(1.+ppr->back_integration_stepsize)) < pba->a_today) {
      tau_end = tau_start + ppr->back_integration_stepsize / (pvecback_integration[pba->index_bi_a]*pvecback[pba->index_bg_H]);
      /* no possible segmentation fault here: non-zeroness of "a" has been checked in background_functions() */
    }
    else {
      tau_end = tau_start + (pba->a_today/pvecback_integration[pba->index_bi_a]-1.) / (pvecback_integration[pba->index_bi_a]*pvecback[pba->index_bg_H]);
      /* no possible segmentation fault here: non-zeroness of "a" has been checked in background_functions() */
    }


    class_test_except((tau_end-tau_start)/tau_start < ppr->smallest_allowed_variation,
               pba->error_message,
               gt_free(&gTable);cleanup_generic_integrator(&gi);background_free_input(pba);free(pvecback_integration);free(pvecback),
               "integration step: relative change in time =%e < machine precision : leads either to numerical error or infinite loop",(tau_end-tau_start)/tau_start);

    /* -> save data in growTable */
    class_call(gt_add(&gTable,_GT_END_,(void *) pvecback_integration,sizeof(double)*pba->bi_size),
               gTable.error_message,
               pba->error_message);
    pba->bt_size++;


    /* -> perform one step */
    class_call_except(generic_integrator(background_derivs,
                                         tau_start,
                                         tau_end,
                                         pvecback_integration,
                                         &bpaw,
                                         ppr->tol_background_integration,
                                         ppr->smallest_allowed_variation,
                                         &gi),
               gi.error_message,
               pba->error_message,
               gt_free(&gTable);free(pvecback_integration));

    /* -> store value of tau */
    pvecback_integration[pba->index_bi_tau]=tau_end;

  }

  /** - save last data in growTable with gt_add() */
  class_call(gt_add(&gTable,_GT_END_,(void *) pvecback_integration,sizeof(double)*pba->bi_size),
             gTable.error_message,
             pba->error_message);
  pba->bt_size++;


  /* integration finished */

  /** - clean up generic integrator with cleanup_generic_integrator() */
  class_call(cleanup_generic_integrator(&gi),
             gi.error_message,
             pba->error_message);

  /** - retrieve data stored in the growTable with gt_getPtr() */
  class_call(gt_getPtr(&gTable,(void**)&pData),
             gTable.error_message,
             pba->error_message);

  /** - interpolate to get quantities precisely today with array_interpolate() */
  class_call(array_interpolate(
                               pData,
                               pba->bi_size,
                               pba->bt_size,
                               pba->index_bi_a,
                               pba->a_today,
                               &last_index,
                               pvecback_integration,
                               pba->bi_size,
                               pba->error_message),
             pba->error_message,
             pba->error_message);

  /* substitute last line with quantities today */
  for (i=0; i<pba->bi_size; i++)
    pData[(pba->bt_size-1)*pba->bi_size+i]=pvecback_integration[i];

  /** - deduce age of the Universe */
  /* -> age in Gyears */
  pba->age = pvecback_integration[pba->index_bi_time]/_Gyr_over_Mpc_;
  /* -> conformal age in Mpc */
  pba->conformal_age = pvecback_integration[pba->index_bi_tau];
  /* -> contribution of decaying dark matter and dark radiation to the critical density today: */
  if (pba->has_dcdm == _TRUE_){
    pba->Omega0_dcdm = pvecback_integration[pba->index_bi_rho_dcdm]/pba->H0/pba->H0;
  }
  if (pba->has_dr == _TRUE_){
    pba->Omega0_dr = pvecback_integration[pba->index_bi_rho_dr]/pba->H0/pba->H0;
  }

  /** - allocate background tables */
  class_alloc(pba->tau_table,pba->bt_size * sizeof(double),pba->error_message);

  class_alloc(pba->z_table,pba->bt_size * sizeof(double),pba->error_message);

  class_alloc(pba->d2tau_dz2_table,pba->bt_size * sizeof(double),pba->error_message);

  class_alloc(pba->background_table,pba->bt_size * pba->bg_size * sizeof(double),pba->error_message);

  class_alloc(pba->d2background_dtau2_table,pba->bt_size * pba->bg_size * sizeof(double),pba->error_message);

  /** - In a loop over lines, fill background table using the result of the integration plus background_functions() */
  for (i=0; i < pba->bt_size; i++) {

    /* -> establish correspondence between the integrated variable and the bg variables */

    pba->tau_table[i] = pData[i*pba->bi_size+pba->index_bi_tau];

    class_test(pData[i*pba->bi_size+pba->index_bi_a] <= 0.,
               pba->error_message,
               "a = %e instead of strictly positiv",pData[i*pba->bi_size+pba->index_bi_a]);

    pba->z_table[i] = pba->a_today/pData[i*pba->bi_size+pba->index_bi_a]-1.;

    pvecback[pba->index_bg_time] = pData[i*pba->bi_size+pba->index_bi_time];
    pvecback[pba->index_bg_conf_distance] = pba->conformal_age - pData[i*pba->bi_size+pba->index_bi_tau];

    if (pba->sgnK == 0) comoving_radius = pvecback[pba->index_bg_conf_distance];
    else if (pba->sgnK == 1) comoving_radius = sin(sqrt(pba->K)*pvecback[pba->index_bg_conf_distance])/sqrt(pba->K);
    else if (pba->sgnK == -1) comoving_radius = sinh(sqrt(-pba->K)*pvecback[pba->index_bg_conf_distance])/sqrt(-pba->K);

    pvecback[pba->index_bg_ang_distance] = pba->a_today*comoving_radius/(1.+pba->z_table[i]);
    pvecback[pba->index_bg_lum_distance] = pba->a_today*comoving_radius*(1.+pba->z_table[i]);
    pvecback[pba->index_bg_rs] = pData[i*pba->bi_size+pba->index_bi_rs];

    /* -> compute all other quantities depending only on {B} variables.
       The value of {B} variables in pData are also copied to pvecback.*/
    class_call(background_functions(pba,pData+i*pba->bi_size, pba->long_info, pvecback),
               pba->error_message,
               pba->error_message);

    /* -> compute growth functions (valid in dust universe) */

    /* Normalise D(z=0)=1 and construct f = D_prime/(aHD) */
    pvecback[pba->index_bg_D] = pData[i*pba->bi_size+pba->index_bi_D]/pData[(pba->bt_size-1)*pba->bi_size+pba->index_bi_D];
    pvecback[pba->index_bg_f] = pData[i*pba->bi_size+pba->index_bi_D_prime]/
      (pData[i*pba->bi_size+pba->index_bi_D]*pvecback[pba->index_bg_a]*pvecback[pba->index_bg_H]);

    /* -> write in the table */
    memcopy_result = memcpy(pba->background_table + i*pba->bg_size,pvecback,pba->bg_size*sizeof(double));

    class_test(memcopy_result != pba->background_table + i*pba->bg_size,
               pba->error_message,
               "cannot copy data back to pba->background_table");
  }

  /** - free the growTable with gt_free() */

  class_call(gt_free(&gTable),
             gTable.error_message,
             pba->error_message);

  /** - fill tables of second derivatives (in view of spline interpolation) */
  class_call(array_spline_table_lines(pba->z_table,
                                      pba->bt_size,
                                      pba->tau_table,
                                      1,
                                      pba->d2tau_dz2_table,
                                      _SPLINE_EST_DERIV_,
                                      pba->error_message),
             pba->error_message,
             pba->error_message);

  class_call(array_spline_table_lines(pba->tau_table,
                                      pba->bt_size,
                                      pba->background_table,
                                      pba->bg_size,
                                      pba->d2background_dtau2_table,
                                      _SPLINE_EST_DERIV_,
                                      pba->error_message),
             pba->error_message,
             pba->error_message);

/** - second loop over lines, overwrite derivatives that can't be analytically computed from background_functions
   * Fill the derivatives of the Bellini-Sawicki functions in pvecback
   * This is done just by overwriting the pvecback entries corresponding to the relevant indice
   */

  double * pvecback_derivs;
  class_alloc(pvecback_derivs,pba->bg_size*sizeof(double),pba->error_message);

  for (i=0; i < pba->bt_size; i++) {

    // write the derivatives in the structure
    class_call(array_derivate_spline(pba->tau_table, // x_array
				     pba->bt_size, // int n_lines
				     pba->background_table, // array
				     pba->d2background_dtau2_table, // double * array_splined
				     pba->bg_size, // n_columns
				     pba->tau_table[i], // double x -> tau
				     &last_index, // int* last_index // this is something for the interpolation to talk to each other when using a loop
				     pvecback_derivs, // double * result
				     pba->bg_size, //result_size, from 1 to n_columns
				     pba->error_message),
		pba->error_message,
		pba->error_message);

      /* -> write in the table (overwrite the alpha time derivatives, which were set to nan in background_functions)
       * direction of copy: add the corresponding indices to the coordinates
       * thing to be copied: the address (&) to the element of pvecback corresponding to the index we want
       * size: just a single double number
       * -> repeat for all necessary quantities
       */
    if (pba->has_smg == _TRUE_){

      //Need to update pvecback
      class_call(background_at_tau(pba,
				   pba->tau_table[i],
				   pba->long_info,
				   pba->inter_normal,
				   &last_index, //should be no problem to use the same one as for the derivatives
				   pvecback),
		 pba->error_message,
		 pba->error_message);

      /*NOTE: here we compute the derivatives of quantities coputed in background_gravity_functions during the integration.
       * for quantities that depend on these derivatives (e.g. the gamma_i functions determining the effective mass)
       * there is an additional loop at the end of background_solve
       */

      // Kineticity'
      memcopy_result = memcpy(pba->background_table + i*pba->bg_size + pba->index_bg_kineticity_prime_smg,
			      &pvecback_derivs[pba->index_bg_kineticity_smg],
			      1*sizeof(double));
      class_test(memcopy_result != pba->background_table + i*pba->bg_size + pba->index_bg_kineticity_prime_smg,
               pba->error_message,
               "cannot copy data back to pba->background_table");

      //Braiding'
      memcopy_result = memcpy(pba->background_table + i*pba->bg_size + pba->index_bg_braiding_prime_smg,
			      &pvecback_derivs[pba->index_bg_braiding_smg],
			      1*sizeof(double));
      class_test(memcopy_result != pba->background_table + i*pba->bg_size + pba->index_bg_braiding_prime_smg,
               pba->error_message,
               "cannot copy data back to pba->background_table");

      //Planck mass run rate'
      memcopy_result = memcpy(pba->background_table + i*pba->bg_size + pba->index_bg_mpl_running_prime_smg,
			      &pvecback_derivs[pba->index_bg_mpl_running_smg],
			      1*sizeof(double));
      class_test(memcopy_result != pba->background_table + i*pba->bg_size + pba->index_bg_mpl_running_prime_smg,
               pba->error_message,
               "cannot copy data back to pba->background_table");

      //Tensor excess'
      memcopy_result = memcpy(pba->background_table + i*pba->bg_size + pba->index_bg_tensor_excess_prime_smg,
			      &pvecback_derivs[pba->index_bg_tensor_excess_smg],
			      1*sizeof(double));
      class_test(memcopy_result != pba->background_table + i*pba->bg_size + pba->index_bg_tensor_excess_prime_smg,
               pba->error_message,
               "cannot copy data back to pba->background_table");

      //H''
      memcopy_result = memcpy(pba->background_table + i*pba->bg_size + pba->index_bg_H_prime_prime,
         		&pvecback_derivs[pba->index_bg_H_prime],
         		1*sizeof(double));
      class_test(memcopy_result != pba->background_table + i*pba->bg_size + pba->index_bg_H_prime_prime,
              pba->error_message,
              "cannot copy data back to pba->background_table");

      // p_tot_wo_smg'
      memcopy_result = memcpy(pba->background_table + i*pba->bg_size + pba->index_bg_p_tot_wo_prime_smg,
            &pvecback_derivs[pba->index_bg_p_tot_wo_smg],
            1*sizeof(double));
      class_test(memcopy_result != pba->background_table + i*pba->bg_size + pba->index_bg_p_tot_wo_prime_smg,
              pba->error_message,
              "cannot copy data back to pba->background_table");

      // p_smg'
      memcopy_result = memcpy(pba->background_table + i*pba->bg_size + pba->index_bg_p_prime_smg,
            &pvecback_derivs[pba->index_bg_p_smg],
            1*sizeof(double));
      class_test(memcopy_result != pba->background_table + i*pba->bg_size + pba->index_bg_p_prime_smg,
              pba->error_message,
              "cannot copy data back to pba->background_table");

      //D'
      memcopy_result = memcpy(pba->background_table + i*pba->bg_size + pba->index_bg_kinetic_D_prime_smg,
			      &pvecback_derivs[pba->index_bg_kinetic_D_smg],
			      1*sizeof(double));
      class_test(memcopy_result != pba->background_table + i*pba->bg_size + pba->index_bg_kinetic_D_prime_smg,
               pba->error_message,
               "cannot copy data back to pba->background_table");

      // Planck's mass running
      // Only need to compute it if neither self consistent field evolution nor evolving M_pl in terms of alpha_M
      // check equation 3.3 of Bellini & Sawicki 2014

      if (pba->field_evolution_smg == _FALSE_ && pba->M_pl_evolution_smg == _FALSE_){

  double alpha_M = pvecback_derivs[pba->index_bg_delta_M2_smg]/pvecback[pba->index_bg_M2_smg]/pvecback[pba->index_bg_a]/pvecback[pba->index_bg_H];

	memcopy_result = memcpy(pba->background_table + i*pba->bg_size + pba->index_bg_mpl_running_smg,
				&alpha_M, //write using the address
				1*sizeof(double));
	class_test(memcopy_result != pba->background_table + i*pba->bg_size + pba->index_bg_mpl_running_smg,
		   pba->error_message,
		   "cannot copy data back to pba->background_table");
      }

      double a = pvecback[pba->index_bg_a];
      double p_tot = pvecback[pba->index_bg_p_tot_wo_smg];
      double rho_tot = pvecback[pba->index_bg_rho_tot_wo_smg];
      double p_smg = pvecback[pba->index_bg_p_smg];
      double rho_smg = pvecback[pba->index_bg_rho_smg];

      if(pba->background_verbose > 15 && fabs(1. - pvecback[pba->index_bg_H_prime]/pvecback_derivs[pba->index_bg_H])>1e-8)
	printf("a = %g, (delta H')/H' = %g \n", a, 1. - pvecback[pba->index_bg_H_prime]/pvecback_derivs[pba->index_bg_H]);


      //TODO: clean up this!!
      // speed of sound, wanted for output

      double H = pvecback[pba->index_bg_H];
      double H_p = pvecback[pba->index_bg_H_prime];

      double M2 = pvecback[pba->index_bg_M2_smg];
      double kin = pvecback[pba->index_bg_kineticity_smg];
      double bra = pvecback[pba->index_bg_braiding_smg];
      double run = pvecback[pba->index_bg_mpl_running_smg];
      double ten = pvecback[pba->index_bg_tensor_excess_smg];
      double dM2 = pvecback[pba->index_bg_delta_M2_smg];

      //need to update the time derivatives of the interesting functions

      double kin_p = pvecback_derivs[pba->index_bg_kineticity_smg];
      double bra_p = pvecback_derivs[pba->index_bg_braiding_smg];
      double run_p = pvecback_derivs[pba->index_bg_mpl_running_smg];
      double ten_p = pvecback_derivs[pba->index_bg_tensor_excess_smg];
      double p_tot_p = pvecback_derivs[pba->index_bg_p_tot_wo_smg];
      double p_smg_p = pvecback_derivs[pba->index_bg_p_smg];
      double D = pvecback[pba->index_bg_kinetic_D_smg];

      pvecback[pba->index_bg_lambda_1_smg] = (run + (-1.)*ten)*(-3.)*bra + (1. + ten)*kin;

            memcopy_result = memcpy(pba->background_table + i*pba->bg_size + pba->index_bg_lambda_1_smg,
            &pvecback[pba->index_bg_lambda_1_smg],
            1*sizeof(double));
      class_test(memcopy_result != pba->background_table + i*pba->bg_size + pba->index_bg_lambda_1_smg,
              pba->error_message,
              "cannot copy data back to pba->background_table");


      pvecback[pba->index_bg_lambda_2_smg] = (- 2.*dM2 + bra*M2)*(rho_tot + p_tot)*(-3.)/2.*pow(H,-2)*pow(M2,-1) + ((-2.) + bra)*(rho_smg + p_smg)*(-3.)/2.*pow(H,-2) + pow(H,-1)*bra_p*pow(a,-1);

            memcopy_result = memcpy(pba->background_table + i*pba->bg_size + pba->index_bg_lambda_2_smg,
            &pvecback[pba->index_bg_lambda_2_smg],
            1*sizeof(double));
      class_test(memcopy_result != pba->background_table + i*pba->bg_size + pba->index_bg_lambda_2_smg,
              pba->error_message,
              "cannot copy data back to pba->background_table");


      pvecback[pba->index_bg_lambda_3_smg] = (2. + run)*(-1.)/2.*D + (-3.)/4.*bra*pvecback[pba->index_bg_lambda_2_smg];

            memcopy_result = memcpy(pba->background_table + i*pba->bg_size + pba->index_bg_lambda_3_smg,
            &pvecback[pba->index_bg_lambda_3_smg],
            1*sizeof(double));
      class_test(memcopy_result != pba->background_table + i*pba->bg_size + pba->index_bg_lambda_3_smg,
              pba->error_message,
              "cannot copy data back to pba->background_table");


      pvecback[pba->index_bg_lambda_4_smg] = kin*pvecback[pba->index_bg_lambda_2_smg] + (2.*kin*bra_p + (-1.)*bra*kin_p)*(-1.)*pow(H,-1)*pow(a,-1);

            memcopy_result = memcpy(pba->background_table + i*pba->bg_size + pba->index_bg_lambda_4_smg,
            &pvecback[pba->index_bg_lambda_4_smg],
            1*sizeof(double));
      class_test(memcopy_result != pba->background_table + i*pba->bg_size + pba->index_bg_lambda_4_smg,
              pba->error_message,
              "cannot copy data back to pba->background_table");


      pvecback[pba->index_bg_lambda_5_smg] = (bra + 2.*run + (-2.)*ten + bra*ten)*3./2.*bra + (run + (-1.)*ten)*D + 3./2.*bra*pvecback[pba->index_bg_lambda_2_smg];

            memcopy_result = memcpy(pba->background_table + i*pba->bg_size + pba->index_bg_lambda_5_smg,
            &pvecback[pba->index_bg_lambda_5_smg],
            1*sizeof(double));
      class_test(memcopy_result != pba->background_table + i*pba->bg_size + pba->index_bg_lambda_5_smg,
              pba->error_message,
              "cannot copy data back to pba->background_table");


      pvecback[pba->index_bg_lambda_6_smg] = 3./2.*(((9./2.*bra + kin)*dM2*pow(M2,-1) + (-9.)/4.*pow(bra,2) - bra*kin/2. + D*run)*pow(rho_tot,2) + ((9.*bra + kin)*dM2*pow(M2,-1) + (-9.)/2.*pow(bra,2) - bra*kin/2. + D*run)*rho_tot*p_tot + 9./2.*bra*(dM2 - M2*bra/2.)*pow(M2,-1)*pow(p_tot,2) + (kin*dM2*pow(M2,-1) - bra*kin/2. + D*run)*(rho_tot + p_tot)*rho_smg + ((kin - bra*kin/2. + D*run)*rho_smg + ((9.*bra + kin)*(2. - bra)/2. + D*run - 9./2.*bra*pow(M2,-1))*rho_tot + 9.*bra*(1. - bra/2. - pow(M2,-1)/2.)*p_tot)*(rho_smg + p_smg) + 9./2.*bra*(1. - bra/2.)*pow(rho_smg + p_smg,2))*pow(H,-4) + (((9.*bra*(rho_tot + p_tot) - 2.*kin*(rho_tot + rho_smg)) + (rho_smg + p_smg)*9.*bra)*bra_p/2. + (rho_tot + rho_smg)*bra*kin_p + (2.*dM2*kin + 3.*pow(bra,2)*M2)*3./2.*pow(M2,-1)*p_tot_p + 3.*D*p_smg_p)*pow(H,-3)*pow(a,-1)/2.;

            memcopy_result = memcpy(pba->background_table + i*pba->bg_size + pba->index_bg_lambda_6_smg,
            &pvecback[pba->index_bg_lambda_6_smg],
            1*sizeof(double));
      class_test(memcopy_result != pba->background_table + i*pba->bg_size + pba->index_bg_lambda_6_smg,
              pba->error_message,
              "cannot copy data back to pba->background_table");


      pvecback[pba->index_bg_lambda_7_smg] = ((-2.) + bra)*(4. + run)*(-1.)/8.*D + ((-2.)*(2. + dM2) + bra*M2)*(rho_tot + p_tot)*3./16.*pow(H,-2)*D*pow(M2,-1) + ((-2.) + bra)*(rho_smg + p_smg)*3./16.*pow(H,-2)*D + (D*bra_p + ((-2.) + bra)*((-3.)*bra*bra_p + (-1.)*kin_p))*1./8.*pow(H,-1)*pow(a,-1);

            memcopy_result = memcpy(pba->background_table + i*pba->bg_size + pba->index_bg_lambda_7_smg,
            &pvecback[pba->index_bg_lambda_7_smg],
            1*sizeof(double));
      class_test(memcopy_result != pba->background_table + i*pba->bg_size + pba->index_bg_lambda_7_smg,
              pba->error_message,
              "cannot copy data back to pba->background_table");


      pvecback[pba->index_bg_lambda_8_smg] = ((-2.) + bra)*(4. + run)*1./8.*D + 3./8.*(rho_tot + p_tot)*(((-9.)*bra + (-2.)*D*(3. + 2.*dM2 - bra*M2))*(-1.)/2. + (-rho_tot*dM2 - (p_smg + rho_smg*M2))*9.*pow(H,-2)*pow(M2,-1))*pow(H,-2)*pow(M2,-1) + ((-2.) + bra)*(rho_smg + p_smg)*(-3.)/8.*pow(H,-2)*D + (-2.*dM2 + bra*M2)*(rho_tot + p_tot)*(p_tot + p_smg)*27./16.*pow(H,-4)*pow(M2,-2) + ((-9.)*(rho_tot + p_tot) + (-6.)*bra*pow(H,2)*M2 + 3.*pow(bra,2)*pow(H,2)*M2 + (-1.)*pow(H,2)*D*M2)*1./8.*pow(H,-3)*pow(M2,-1)*bra_p*pow(a,-1) + ((-2.) + bra)*1./8.*pow(H,-1)*kin_p*pow(a,-1) + ((-2.) + bra)*9./16.*bra*pow(H,-3)*pow(M2,-1)*p_tot_p*pow(a,-1);

            memcopy_result = memcpy(pba->background_table + i*pba->bg_size + pba->index_bg_lambda_8_smg,
            &pvecback[pba->index_bg_lambda_8_smg],
            1*sizeof(double));
      class_test(memcopy_result != pba->background_table + i*pba->bg_size + pba->index_bg_lambda_8_smg,
              pba->error_message,
              "cannot copy data back to pba->background_table");


      pvecback[pba->index_bg_lambda_9_smg] = ((-2.) + 3.*bra)*D + 2.*pvecback[pba->index_bg_lambda_3_smg] + (D + (-1.)*pvecback[pba->index_bg_lambda_2_smg])*(((-3.) + 2.*bra)*(-3.)/2. + (p_tot + p_smg)*9./2.*pow(H,-2)) + (3.*bra*bra_p + kin_p)*(-1.)*pow(H,-1)*pow(a,-1) + (-9.)/2.*bra*pow(H,-3)*pow(M2,-1)*p_tot_p*pow(a,-1);

            memcopy_result = memcpy(pba->background_table + i*pba->bg_size + pba->index_bg_lambda_9_smg,
            &pvecback[pba->index_bg_lambda_9_smg],
            1*sizeof(double));
      class_test(memcopy_result != pba->background_table + i*pba->bg_size + pba->index_bg_lambda_9_smg,
                pba->error_message,
                "cannot copy data back to pba->background_table");


      pvecback[pba->index_bg_lambda_10_smg] = (D + (-1.)*pvecback[pba->index_bg_lambda_3_smg])*(-2.) + (3.*bra*dM2 + kin*M2)*(rho_tot + p_tot)*3.*pow(H,-2)*pow(M2,-1) + (3.*bra + kin)*(rho_smg + p_smg)*3.*pow(H,-2) + (-1.)*pow(H,-1)*kin_p*pow(a,-1);

            memcopy_result = memcpy(pba->background_table + i*pba->bg_size + pba->index_bg_lambda_10_smg,
            &pvecback[pba->index_bg_lambda_10_smg],
            1*sizeof(double));
      class_test(memcopy_result != pba->background_table + i*pba->bg_size + pba->index_bg_lambda_10_smg,
                pba->error_message,
                "cannot copy data back to pba->background_table");


        pvecback[pba->index_bg_lambda_11_smg] = bra + 2.*run - (2.-bra)*ten;

            memcopy_result = memcpy(pba->background_table + i*pba->bg_size + pba->index_bg_lambda_11_smg,
            &pvecback[pba->index_bg_lambda_11_smg],
            1*sizeof(double));
        class_test(memcopy_result != pba->background_table + i*pba->bg_size + pba->index_bg_lambda_11_smg,
                  pba->error_message,
                  "cannot copy data back to pba->background_table");


      pvecback[pba->index_bg_cs2num_smg] = ((-2.) + bra)*((-1.)*bra + (-2.)*run + 2.*ten + (-1.)*bra*ten)*1./2. + pvecback[pba->index_bg_lambda_2_smg];

            memcopy_result = memcpy(pba->background_table + i*pba->bg_size + pba->index_bg_cs2num_smg,
            &pvecback[pba->index_bg_cs2num_smg],
            1*sizeof(double));
      class_test(memcopy_result != pba->background_table + i*pba->bg_size + pba->index_bg_cs2num_smg,
              pba->error_message,
              "cannot copy data back to pba->background_table");


      pvecback[pba->index_bg_cs2_smg] = pvecback[pba->index_bg_cs2num_smg]/D;

      memcopy_result = memcpy(pba->background_table + i*pba->bg_size + pba->index_bg_cs2_smg,
            &pvecback[pba->index_bg_cs2_smg],
            1*sizeof(double));
      class_test(memcopy_result != pba->background_table + i*pba->bg_size + pba->index_bg_cs2_smg,
              pba->error_message,
              "cannot copy data back to pba->background_table");


      double beta_1 = (run + (-1.)*ten)*2. + (1. + ten)*bra;
      double beta_2 = 2.*beta_1 + (2. + (-2.)*M2 + bra*M2)*(rho_tot + p_tot)*(-3.)*pow(H,-2)*pow(M2,-1) + ((-2.) + bra)*(rho_smg + p_smg)*(-3.)*pow(H,-2) + 2.*pow(H,-1)*bra_p*pow(a,-1);

      pvecback[pba->index_bg_G_eff_smg] = pow(M2,-1) + (-1.)*bra*beta_1*pow(bra*beta_1 + (-1.)*beta_2,-1)*pow(M2,-1);

            memcopy_result = memcpy(pba->background_table + i*pba->bg_size + pba->index_bg_G_eff_smg,
            &pvecback[pba->index_bg_G_eff_smg],
            1*sizeof(double));
      class_test(memcopy_result != pba->background_table + i*pba->bg_size + pba->index_bg_G_eff_smg,
              pba->error_message,
              "cannot copy data back to pba->background_table");


      pvecback[pba->index_bg_slip_eff_smg] = 1. + ((run + (-1.)*ten)*(-2.)*beta_1 + beta_2 + (1. + ten)*(-1.)*beta_2)*pow((run + (-1.)*ten)*2.*beta_1 + (1. + ten)*beta_2,-1);

            memcopy_result = memcpy(pba->background_table + i*pba->bg_size + pba->index_bg_slip_eff_smg,
            &pvecback[pba->index_bg_slip_eff_smg],
            1*sizeof(double));
      class_test(memcopy_result != pba->background_table + i*pba->bg_size + pba->index_bg_slip_eff_smg,
              pba->error_message,
              "cannot copy data back to pba->background_table");


      /* Here we update the minimum values of the stability quantities
       * test will be performed based on the lowest values
       */
      if (a > pba->a_min_stability_test_smg && pba->parameters_tuned_smg == _TRUE_){
	if (D < pba->min_D_smg){
	  pba->min_D_smg = D;
	}

	if (pvecback[pba->index_bg_cs2_smg] <= pba->min_cs2_smg){
	  pba->min_cs2_smg = pvecback[pba->index_bg_cs2_smg];
	}

	if (pvecback[pba->index_bg_M2_smg] < pba->min_M2_smg){
	  pba->min_M2_smg = pvecback[pba->index_bg_M2_smg];
	}

	if (pvecback[pba->index_bg_tensor_excess_smg] + 1. < pba->min_ct2_smg){
	  pba->min_ct2_smg = 1. + pvecback[pba->index_bg_tensor_excess_smg];
	}

  if (pvecback[pba->index_bg_braiding_smg] < pba->min_bra_smg){
	  pba->min_bra_smg = pvecback[pba->index_bg_braiding_smg];
	}
  if (pvecback[pba->index_bg_braiding_smg] > pba->max_bra_smg){
	  pba->max_bra_smg = pvecback[pba->index_bg_braiding_smg];
	}
      }

    }//end of has_smg

  }

  /* Horndeski stability tests
  * only if not overriden
  * and model is tuned!
  */
  if ((pba->has_smg == _TRUE_) &&
      (pba->parameters_tuned_smg == _TRUE_) &&
      (pba->skip_stability_tests_smg == _FALSE_)){

    class_test_except(pba->min_D_smg <= -fabs(pba->D_safe_smg),
        pba->error_message,
        free(pvecback_derivs);free(pvecback);free(pvecback_integration);background_free(pba),
        "Ghost instability for scalar field perturbations with minimum D=%g \n",pba->min_D_smg);
    class_test_except(pba->min_cs2_smg < -fabs(pba->cs2_safe_smg),
        pba->error_message,
        free(pvecback_derivs);free(pvecback);free(pvecback_integration);background_free(pba),
        "Gradient instability for scalar field perturbations with minimum c_s^2=%g \n",pba->min_cs2_smg);
    class_test_except(pba->min_M2_smg < -fabs(pba->M2_safe_smg),
        pba->error_message,
        free(pvecback_derivs);free(pvecback);free(pvecback_integration);background_free(pba),
        "Ghost instability for metric tensor perturbations with minimum M*^2=%g \n",pba->min_M2_smg);
    class_test_except(pba->min_ct2_smg < -fabs(pba->ct2_safe_smg),
        pba->error_message,
        free(pvecback_derivs);free(pvecback);free(pvecback_integration);background_free(pba),
        "Gradient instability for metric tensor perturbations with minimum c_t^2=%g \n",pba->min_ct2_smg);

   }

   /* Yet another (third!) loop to make sure the background table makes sense
   */
  for (i=0; i < pba->bt_size; i++) {

    if (pba->has_smg == _TRUE_){


      //write the derivatives in the structure
      class_call(array_derivate_spline(pba->tau_table, // x_array
				       pba->bt_size, // int n_lines
				       pba->background_table, // array
				       pba->d2background_dtau2_table, // double * array_splined
				       pba->bg_size, // n_columns
				       pba->tau_table[i], // double x -> tau
				       &last_index, // int* last_index // this is something for the interpolation to talk to each other when using a loop
				       pvecback_derivs, // double * result
				       pba->bg_size, //result_size, from 1 to n_columns
				       pba->error_message),
		  pba->error_message,
		  pba->error_message);

      //cs2num'
      memcopy_result = memcpy(pba->background_table + i*pba->bg_size + pba->index_bg_cs2num_prime_smg,
			      &pvecback_derivs[pba->index_bg_cs2num_smg],
			      1*sizeof(double));
      class_test(memcopy_result != pba->background_table + i*pba->bg_size + pba->index_bg_cs2num_prime_smg,
               pba->error_message,
               "cannot copy data back to pba->background_table");

      //lambda_2'
      memcopy_result = memcpy(pba->background_table + i*pba->bg_size + pba->index_bg_lambda_2_prime_smg,
      	      &pvecback_derivs[pba->index_bg_lambda_2_smg],
      	      1*sizeof(double));
      class_test(memcopy_result != pba->background_table + i*pba->bg_size + pba->index_bg_lambda_2_prime_smg,
             pba->error_message,
             "cannot copy data back to pba->background_table");

      //lambda_8'
      memcopy_result = memcpy(pba->background_table + i*pba->bg_size + pba->index_bg_lambda_8_prime_smg,
            &pvecback_derivs[pba->index_bg_lambda_8_smg],
            1*sizeof(double));
      class_test(memcopy_result != pba->background_table + i*pba->bg_size + pba->index_bg_lambda_8_prime_smg,
            pba->error_message,
           "cannot copy data back to pba->background_table");

           //lambda_9'
           memcopy_result = memcpy(pba->background_table + i*pba->bg_size + pba->index_bg_lambda_9_prime_smg,
           	      &pvecback_derivs[pba->index_bg_lambda_9_smg],
           	      1*sizeof(double));
           class_test(memcopy_result != pba->background_table + i*pba->bg_size + pba->index_bg_lambda_9_prime_smg,
                  pba->error_message,
                  "cannot copy data back to pba->background_table");

          //lambda_11'
          memcopy_result = memcpy(pba->background_table + i*pba->bg_size + pba->index_bg_lambda_11_prime_smg,
          	      &pvecback_derivs[pba->index_bg_lambda_11_smg],
          	      1*sizeof(double));
          class_test(memcopy_result != pba->background_table + i*pba->bg_size + pba->index_bg_lambda_11_prime_smg,
                 pba->error_message,
                 "cannot copy data back to pba->background_table");

    }


     class_call(background_at_tau(pba,
				   pba->tau_table[i],
				   pba->long_info,
				   pba->inter_normal,
				   &last_index, //should be no problem to use the same one as for the derivatives
				   pvecback),
		 pba->error_message,
		 pba->error_message);

     // check if any of the values becomes nan
    int j = 0;
    while (j < pba->bg_size){
	  class_test_except(isnan(pvecback[j]) && (pba->parameters_tuned_smg == _TRUE_),
               pba->error_message,
               free(pvecback_derivs);free(pvecback);free(pvecback_integration);background_free(pba),
               "pvecback[%i] = %e at a = %e in background!",j,pvecback[j],pvecback[pba->index_bg_a]);
	 j++;
	}

  }

  free(pvecback_derivs);  //free the structure


  /** - compute remaining "related parameters"
   *     - so-called "effective neutrino number", computed at earliest
      time in interpolation table. This should be seen as a
      definition: Neff is the equivalent number of
      instantaneously-decoupled neutrinos accounting for the
      radiation density, beyond photons */

  pba->Neff = (pba->background_table[pba->index_bg_Omega_r]
               *pba->background_table[pba->index_bg_rho_crit]
               -pba->background_table[pba->index_bg_rho_g])
    /(7./8.*pow(4./11.,4./3.)*pba->background_table[pba->index_bg_rho_g]);

  /** - done */
  if (pba->background_verbose > 0) {
    printf(" -> age = %f Gyr\n",pba->age);
    printf(" -> conformal age = %f Mpc\n",pba->conformal_age);
  }

  if (pba->background_verbose > 2) {
    printf(" -> pba->Neff = %f\n",pba->Neff);
    if ((pba->has_dcdm == _TRUE_)&&(pba->has_dr == _TRUE_)){
      printf("    Decaying Cold Dark Matter details: (DCDM --> DR)\n");
      printf("     -> Omega0_dcdm = %f\n",pba->Omega0_dcdm);
      printf("     -> Omega0_dr = %f\n",pba->Omega0_dr);
      printf("     -> Omega0_dr+Omega0_dcdm = %f, input value = %f\n",
             pba->Omega0_dr+pba->Omega0_dcdm,pba->Omega0_dcdmdr);
      printf("     -> Omega_ini_dcdm/Omega_b = %f\n",pba->Omega_ini_dcdm/pba->Omega0_b);
    }
    if (pba->has_smg == _TRUE_){
      printf(" -> Omega_smg = %f, wanted %f ",pvecback[pba->index_bg_rho_smg]/pvecback[pba->index_bg_rho_crit], pba->Omega0_smg);
      if(pba->has_lambda == _TRUE_)
	printf(", Omega_Lambda = %f", pba->Omega0_lambda);
      printf("\n");
      if (pba->background_verbose > 3) {
	printf("Minimal stability values: cs2 = %g, ct2 = %g, D = %g, M2 = %g \n",pba->min_cs2_smg,pba->min_ct2_smg,pba->min_D_smg,pba->min_M2_smg);
      }

      if (pba->field_evolution_smg == _TRUE_){
          pba->xi_0_smg = pvecback_integration[pba->index_bi_phi_prime_smg]*pvecback[pba->index_bg_H]/pow(pba->H0,2);
          pba->phi_0_smg = pvecback_integration[pba->index_bi_phi_smg];
      }

      background_gravity_parameters(pba);

    }
  }

  /**  - total matter, radiation, dark energy today */
  pba->Omega0_m = pba->background_table[(pba->bt_size-1)*pba->bg_size+pba->index_bg_Omega_m];
  pba->Omega0_r = pba->background_table[(pba->bt_size-1)*pba->bg_size+pba->index_bg_Omega_r];
  pba->Omega0_de = 1. - (pba->Omega0_m + pba->Omega0_r + pba->Omega0_k);

  free(pvecback);
  free(pvecback_integration);

  return _SUCCESS_;

}

/**
 * Assign initial values to background integrated variables.
 *
 * @param ppr                  Input: pointer to precision structure
 * @param pba                  Input: pointer to background structure
 * @param pvecback             Input: vector of background quantities used as workspace
 * @param pvecback_integration Output: vector of background quantities to be integrated, returned with proper initial values
 * @return the error status
 */

int background_initial_conditions(
                                  struct precision *ppr,
                                  struct background *pba,
                                  double * pvecback, /* vector with argument pvecback[index_bg] (must be already allocated, normal format is sufficient) */
                                  double * pvecback_integration /* vector with argument pvecback_integration[index_bi] (must be already allocated with size pba->bi_size) */
                                  ) {

  /** Summary: */

  /** - define local variables */

  /* scale factor */
  double a;

  double rho_ncdm, p_ncdm, rho_ncdm_rel_tot=0.;
  double f,Omega_rad, rho_rad;
  int counter,is_early_enough,n_ncdm;
  double scf_lambda;
  double rho_fld_today;
  double w_fld,dw_over_da_fld,integral_fld;
  double phi_scale, V_scale,p1,p2,p3; //smg related variables
  int i = 0;

  /** - fix initial value of \f$ a \f$ */
  a = ppr->a_ini_over_a_today_default * pba->a_today;

  /**  If we have ncdm species, perhaps we need to start earlier
       than the standard value for the species to be relativistic.
       This could happen for some WDM models.
  */

  if (pba->has_ncdm == _TRUE_) {

    for (counter=0; counter < _MAX_IT_; counter++) {

      is_early_enough = _TRUE_;
      rho_ncdm_rel_tot = 0.;

      for (n_ncdm=0; n_ncdm<pba->N_ncdm; n_ncdm++) {

        class_call(background_ncdm_momenta(pba->q_ncdm_bg[n_ncdm],
                                           pba->w_ncdm_bg[n_ncdm],
                                           pba->q_size_ncdm_bg[n_ncdm],
                                           pba->M_ncdm[n_ncdm],
                                           pba->factor_ncdm[n_ncdm],
                                           pba->a_today/a-1.0,
                                           NULL,
                                           &rho_ncdm,
                                           &p_ncdm,
                                           NULL,
                                           NULL),
                   pba->error_message,
                   pba->error_message);
        rho_ncdm_rel_tot += 3.*p_ncdm;
        if (fabs(p_ncdm/rho_ncdm-1./3.)>ppr->tol_ncdm_initial_w)
          is_early_enough = _FALSE_;
      }
      if (is_early_enough == _TRUE_)
        break;
      else
        a *= _SCALE_BACK_;
    }
    class_test(counter == _MAX_IT_,
               pba->error_message,
               "Search for initial scale factor a such that all ncdm species are relativistic failed.");
  }

  pvecback_integration[pba->index_bi_a] = a;

  /* Set initial values of {B} variables: */
  Omega_rad = pba->Omega0_g;
  if (pba->has_ur == _TRUE_)
    Omega_rad += pba->Omega0_ur;
  if (pba->has_idr == _TRUE_)
    Omega_rad += pba->Omega0_idr;
  rho_rad = Omega_rad*pow(pba->H0,2)/pow(a/pba->a_today,4);
  if (pba->has_ncdm == _TRUE_){
    /** - We must add the relativistic contribution from NCDM species */
    rho_rad += rho_ncdm_rel_tot;
  }
  if (pba->has_dcdm == _TRUE_){
    /* Remember that the critical density today in CLASS conventions is H0^2 */
    pvecback_integration[pba->index_bi_rho_dcdm] =
      pba->Omega_ini_dcdm*pba->H0*pba->H0*pow(pba->a_today/a,3);
    if (pba->background_verbose > 3)
      printf("Density is %g. a_today=%g. Omega_ini=%g\n",pvecback_integration[pba->index_bi_rho_dcdm],pba->a_today,pba->Omega_ini_dcdm);
  }

  if (pba->has_dr == _TRUE_){
    if (pba->has_dcdm == _TRUE_){
      /**  - f is the critical density fraction of DR. The exact solution is:
       *
       * `f = -Omega_rad+pow(pow(Omega_rad,3./2.)+0.5*pow(a/pba->a_today,6)*pvecback_integration[pba->index_bi_rho_dcdm]*pba->Gamma_dcdm/pow(pba->H0,3),2./3.);`
       *
       * but it is not numerically stable for very small f which is always the case.
       * Instead we use the Taylor expansion of this equation, which is equivalent to
       * ignoring f(a) in the Hubble rate.
       */
      f = 1./3.*pow(a/pba->a_today,6)*pvecback_integration[pba->index_bi_rho_dcdm]*pba->Gamma_dcdm/pow(pba->H0,3)/sqrt(Omega_rad);
      pvecback_integration[pba->index_bi_rho_dr] = f*pba->H0*pba->H0/pow(a/pba->a_today,4);
    }
    else{
      /** There is also a space reserved for a future case where dr is not sourced by dcdm */
      pvecback_integration[pba->index_bi_rho_dr] = 0.0;
    }
  }

/** - fix initial value of modified gravity
   * run over all possible model cases
   */
  if(pba->has_smg == _TRUE_){

    pba->initial_conditions_set_smg = _FALSE_;

    //default value, can override later
    if (pba->M_pl_evolution_smg ==_TRUE_){
      pvecback_integration[pba->index_bi_delta_M_pl_smg] = 0.;
    }

    switch (pba->gravity_model_smg) {

      case quintessence_monomial:
	  pvecback_integration[pba->index_bi_phi_smg] = pba->parameters_smg[3];
	  pvecback_integration[pba->index_bi_phi_prime_smg] = pba->parameters_smg[2]*pba->H0;
	break;

    case quintessence_tracker:

        /* Tracker quintessence at early times
        *  V = H0^2/h^2* V0 * phi^-n exp(lambda*phi^m)
        *
        *  log(V/V0) = lambda phi^m - n log (phi)
        *
        *  choose phi_ini so V = P_ini*sqrt(rho_rad)
        *  choose phi_prime_ini so K = K_ini*sqrt(rho_rad)
        *
        * initial guess: phi_ini = (log(rho_rad/H0^2)/lambda)^(1/m))
        * then adjust to the right potential using Newton's method
        *
        */

        p1 = pba->parameters_smg[3];// n
        p2 = pba->parameters_smg[4]; //m
        p3 = pba->parameters_smg[5]; //lambda
//         phi_scale = gsl_sf_lambert_W0(10);

        //initial guess
        phi_scale = pow(log(rho_rad/pba->parameters_smg[2]/pow(pba->H0/pba->h,2)/p3), 1./pba->parameters_smg[4]);

        //log of the potential
        V_scale =100;//start off at a high value

        //do a newton root finding
        while (i < 100){

            V_scale = p3*pow(phi_scale,p2) - p1*log(phi_scale) - pba->parameters_smg[1]*log(rho_rad/pba->parameters_smg[2]/pow(pba->H0/pba->h,2));

            if (fabs(V_scale) < 1e-5)
                break;

            phi_scale -= (V_scale)/((p3*p2*pow(phi_scale,p2)-p1)/phi_scale);
            i++;
        }
//         printf("V_scale %e, i %i \n",V_scale,i);

        pvecback_integration[pba->index_bi_phi_smg] = phi_scale;
        pvecback_integration[pba->index_bi_phi_prime_smg] = -a*sqrt(pba->parameters_smg[0]*2*rho_rad);

	break;

      case alpha_attractor_canonical:
    // Note: we are using as input parameters f = phi/sqrt(alpha)
	  pvecback_integration[pba->index_bi_phi_smg] = pba->parameters_smg[1]*sqrt(pba->parameters_smg[2]);
	  pvecback_integration[pba->index_bi_phi_prime_smg] = pba->parameters_smg[0]*pba->H0;
	break;


      /* Attractor IC: H\dot\phi = constant = H_0^2 \xi
       * phi_prime = xi*a*H_0^2/H (\dot\phi = phi_prime/a)
       * assumes H = sqrt(rho_rad) initially
       *
       * if attractor ICs change xi to fit some attractor value n = 0 with
       *
       * n/H0 = xi(c2 - 6c3 xi + 18c4 xi^2 + 5c5 xi^4)
       *
       * This is done at the level of background_initial_conditions
       * (this function does not seem to get access to the parameter being varied!)
       *
       * We pick the nonzero xi closest to the user's given value!
       */

      case galileon:

	if(pba->attractor_ic_smg == _TRUE_){

	  double xi = pba->parameters_smg[0];
	  double c2 = pba->parameters_smg[2];
	  double c3 = pba->parameters_smg[3];
	  double c4 = pba->parameters_smg[4];
	  double c5 = pba->parameters_smg[5];

	  double x[3];
	  double Omega_smg;
	  int complex;
	  int i;
	  double mindiff = 1e100;

	  double xi_start = xi;

	  //Don't use poly_3_split, is bad unless c3 tiny!
	  rf_solve_poly_3(5.*c5,18.*c4,-6.*c3,1.*c2,x,&complex);

	  if (pba->background_verbose > 2)
	  {
	    printf(" galileon attractor \n");
	    printf(" c5 = %.2e, c4 = %.2e, c3 = %.3e, c2 = %.3e \n ",c5,c4,c3,c2);
	    printf(" Solutions (complex = %i): \n",complex);
	  }

	  for (i=0; i<3;i+=1){
	    Omega_smg = pow(x[i],2)*(c2/6. -2.*c3*x[i] +15./2.*c4*pow(x[i],2) + 7./3.*c5*pow(x[i],3));
	    if (x[i]!=0 && fabs(x[i]-xi)<mindiff){
	      xi_start = x[i];
	      mindiff = fabs(x[i]-xi);
	    }
	    if (pba->background_verbose > 2)
	      printf("  xi_%i = %e, Omega_* = %.2e \n",i, x[i],Omega_smg);
	  }
	  if (pba->background_verbose > 2)
	    printf(" Dealer's pick: xi = %e (wish = %e) \n",xi_start,xi);
	  pvecback_integration[pba->index_bi_phi_prime_smg] = a*xi_start*pow(pba->H0,2)/sqrt(rho_rad);
	}
	else
    {/* non attractor ICs */
	  pvecback_integration[pba->index_bi_phi_prime_smg] = a*pba->parameters_smg[0]*pow(pba->H0,2)/sqrt(rho_rad);
	}
	//phi is irrelevant
	  pvecback_integration[pba->index_bi_phi_smg] = pba->parameters_smg[6];

	break;
      /* BD IC: note that the field value is basically the planck mass,
       * so its initial value should be around 1
       * the derivative we take to be zero, but this can be extended
       */
      case brans_dicke:
	pvecback_integration[pba->index_bi_phi_smg] = pba->parameters_smg[2];
	pvecback_integration[pba->index_bi_phi_prime_smg] = pba->parameters_smg[3];
	break;

    case nkgb:
      {
      /* Action is

        -X + 1/n * g^[(2n-1)/2] Lambda (X/Lambda^4)^n box(phi)

        with Lambda^(4n-1)=MPl^(2n-1)*H0^2n

        g was picked like this so that it approx. remains g*Omega_smg0 ~ O(1) for all n

        Since the energy density in KGB must be >0, then -inf<xi0<1 and the combination xicomb>0
        The alpha descrition breaks down for phidot=0, so we assume this is never crossed

        This all implies that phidot on the attractor has the same sign as g, and therefore
        phi dot always has the same sign as g.

        Rshift0 = (phidot0*J0)/rho_smg0, i.e. fraction of the DE energy-density today in the shift-charge as opposed to the vacuum part

      */

        double g = pba->parameters_smg[0];
        double n = pba->parameters_smg[1];
        double Rshift0 = pba->parameters_smg[2];

        double H = sqrt(rho_rad); //TODO: for low n -> need to solve tracker + Constraint simultaneously. Increasing H (e.g. double H = 10*sqrt(rho_rad);) works for n~0.65.
        double H0 = pba->H0;

        double signg = copysign(1.,g);
        g=fabs(g);
        double Rshiftcomb = (2.-Rshift0)/(2.*(1.-Rshift0));

        double phidot0=0., phidot_attr_init= 0., charge_init=0., phidot_init=0.;

        phidot0 = signg * sqrt(2./g)*H0 * pow(Rshiftcomb/(3*sqrt(2)),1./(2.*n-1.));             // value of phidot today, if xi0=0, then this is attractor
        phidot_attr_init = signg * sqrt(2./g)*H0 * pow(H0/(3.*sqrt(2.)*H),1./(2.*n-1.));    // value of phidot on attractor at initial time
        charge_init  = phidot0*Rshift0/(2*(1-Rshift0))*pow(a,-3);    // implied value of required shift charge initially

        if(fabs(charge_init/phidot_attr_init)<1.){
          /* test if initial shift charge is large c.f. the on-attractor phidot. If no, we are nearly on attractor
          at initial time anyway, so just correct the attractor solution slightly
          if yes, then we are off-attractor and then we have approximate analytic solution in limit of
          n_init >> phidot. For the range n_init ~ phidot just use the solution for large shift charge.
          by the late universe, this will be an irrelevant error. */

          phidot_init = phidot_attr_init + charge_init/(2.*n-1.);
        }
        else{
          phidot_init = signg * pow( fabs(charge_init) * pow(fabs(phidot_attr_init),2.*n-1.),1./(2.*n));
        }

        pvecback_integration[pba->index_bi_phi_smg] = 0.0; //shift-symmetric, i.e. this is irrelevant
        pvecback_integration[pba->index_bi_phi_prime_smg] = a*phidot_init ;
      }
      break;

      case propto_omega:
	pvecback_integration[pba->index_bi_delta_M_pl_smg] = pba->parameters_2_smg[4]-1.;
	break;

      case propto_scale:
	pvecback_integration[pba->index_bi_delta_M_pl_smg] = pba->parameters_2_smg[4]-1.;
	break;

      case constant_alphas:
	pvecback_integration[pba->index_bi_delta_M_pl_smg] = pba->parameters_2_smg[4]-1.;
	break;

      case eft_alphas_power_law:
	pvecback_integration[pba->index_bi_delta_M_pl_smg] = pba->parameters_2_smg[0]*pow(a, pba->parameters_2_smg[4]);
	break;

      case eft_gammas_power_law:
	pvecback_integration[pba->index_bi_delta_M_pl_smg] = pba->parameters_2_smg[0]*pow(a,pba->parameters_2_smg[4]) + pba->parameters_2_smg[3]*pow(a,pba->parameters_2_smg[7]);
	break;
      case eft_gammas_exponential:
	pvecback_integration[pba->index_bi_delta_M_pl_smg] = exp(pba->parameters_2_smg[0]*pow(a,pba->parameters_2_smg[4])) + exp(pba->parameters_2_smg[3]*pow(a,pba->parameters_2_smg[7])) -2.;
	break;
    }

    if (pba->field_evolution_smg == _TRUE_){
      if (pba->background_verbose>3)
	printf(" -> Initial conditions: phi = %e, phi' = %e \n",pvecback_integration[pba->index_bi_phi_smg],pvecback_integration[pba->index_bi_phi_prime_smg]);

      class_test_except(!isfinite(pvecback_integration[pba->index_bi_phi_smg]) || !isfinite(pvecback_integration[pba->index_bi_phi_smg]),
		 pba->error_message,
     free(pvecback);free(pvecback_integration);background_free(pba),
		 "initial phi = %e phi_prime = %e -> check initial conditions",
		 pvecback_integration[pba->index_bi_phi_smg],pvecback_integration[pba->index_bi_phi_smg]);
   }
      if (pba->M_pl_evolution_smg == _TRUE_)
	if (pba->background_verbose>3)
	  printf(" -> Initial conditions: delta_M_pl = %e \n",pvecback_integration[pba->index_bi_delta_M_pl_smg]);

      if (pba->rho_evolution_smg == _TRUE_){

	//DT: moved here from the definition of wowa_w model, to avoid pvecback[pba->index_bg_rho_smg] mix up
	if (pba->expansion_model_smg == wowa_w)
	  {
	    double Omega_const_smg = pba->parameters_smg[0];
	    double w0 = pba->parameters_smg[1];
	    double wa = pba->parameters_smg[2];
	    
	    double w_smg = w0+(1.-a)*wa;
	    double wi = w0+wa;
	    double wf = w0;
	    double rho_smg_today = Omega_const_smg * pow(pba->H0,2);
	    double integral_smg = 3.*((1.+ wi)*log(1./a) + (wi-wf)*(a-1.));
	    pvecback_integration[pba->index_bi_rho_smg] = rho_smg_today * exp(integral_smg);
	  }
        else
          {
	    pvecback_integration[pba->index_bi_rho_smg] = pvecback[pba->index_bg_rho_smg];
	  }
      }

  }//end of smg

  if (pba->has_fld == _TRUE_){

    /* rho_fld today */
    rho_fld_today = pba->Omega0_fld * pow(pba->H0,2);

    /* integrate rho_fld(a) from a_ini to a_0, to get rho_fld(a_ini) given rho_fld(a0) */
    class_call(background_w_fld(pba,a,&w_fld,&dw_over_da_fld,&integral_fld), pba->error_message, pba->error_message);

    /* Note: for complicated w_fld(a) functions with no simple
       analytic integral, this is the place were you should compute
       numerically the simple 1d integral [int_{a_ini}^{a_0} 3
       [(1+w_fld)/a] da] (e.g. with the Romberg method?) instead of
       calling background_w_fld */

    /* rho_fld at initial time */
    pvecback_integration[pba->index_bi_rho_fld] = rho_fld_today * exp(integral_fld);

  }

  /** - Fix initial value of \f$ \phi, \phi' \f$
   * set directly in the radiation attractor => fixes the units in terms of rho_ur
   *
   * TODO:
   * - There seems to be some small oscillation when it starts.
   * - Check equations and signs. Sign of phi_prime?
   * - is rho_ur all there is early on?
   */
  if(pba->has_scf == _TRUE_){
    scf_lambda = pba->scf_parameters[0];
    if(pba->attractor_ic_scf == _TRUE_){
      pvecback_integration[pba->index_bi_phi_scf] = -1/scf_lambda*
        log(rho_rad*4./(3*pow(scf_lambda,2)-12))*pba->phi_ini_scf;
      if (3.*pow(scf_lambda,2)-12. < 0){
        /** - --> If there is no attractor solution for scf_lambda, assign some value. Otherwise would give a nan.*/
    	pvecback_integration[pba->index_bi_phi_scf] = 1./scf_lambda;//seems to the work
        if (pba->background_verbose > 0)
          printf(" No attractor IC for lambda = %.3e ! \n ",scf_lambda);
      }
      pvecback_integration[pba->index_bi_phi_prime_scf] = 2*pvecback_integration[pba->index_bi_a]*
        sqrt(V_scf(pba,pvecback_integration[pba->index_bi_phi_scf]))*pba->phi_prime_ini_scf;
    }
    else{
      printf("Not using attractor initial conditions\n");
      /** - --> If no attractor initial conditions are assigned, gets the provided ones. */
      pvecback_integration[pba->index_bi_phi_scf] = pba->phi_ini_scf;
      pvecback_integration[pba->index_bi_phi_prime_scf] = pba->phi_prime_ini_scf;
    }
  }

  /* Infer pvecback from pvecback_integration */
  class_call(background_functions(pba, pvecback_integration, pba->long_info, pvecback),
	     pba->error_message,
	     pba->error_message);


  /* Final step is to set the initial Hubble rate, if it is to be evolved with the H' equation */
  if (pba->hubble_evolution == _TRUE_){
   if(pba->has_smg == _TRUE_){
     pvecback_integration[pba->index_bi_H] = pvecback[pba->index_bg_H];
    }
    else {
      pvecback[pba->index_bg_H] = sqrt(pvecback[pba->index_bg_rho_crit]);
      pvecback_integration[pba->index_bi_H] = sqrt(pvecback[pba->index_bg_rho_crit]);
    }
  }

  /* Declare the smg initial conditions as set */
  if (pba->has_smg)
    pba->initial_conditions_set_smg = _TRUE_;

  /* Just checking that our initial time indeed is deep enough in the radiation
     dominated regime */
  class_test_except(fabs(pvecback[pba->index_bg_Omega_r]+pvecback[pba->index_bg_Omega_de]-1.) > ppr->tol_initial_Omega_r,
	     pba->error_message,
       free(pvecback);free(pvecback_integration);background_free(pba),
	     "Omega_r = %e, Omega_de = %e, not close enough to 1. Decrease a_ini_over_a_today_default in order to start from radiation domination.",
	     pvecback[pba->index_bg_Omega_r],pvecback[pba->index_bg_Omega_de]);

  /** - compute initial proper time, assuming radiation-dominated
      universe since Big Bang and therefore \f$ t=1/(2H) \f$ (good
      approximation for most purposes) */

  class_test_except(pvecback[pba->index_bg_H] <= 0.,
             pba->error_message,
             free(pvecback);free(pvecback_integration);background_free(pba),
             "H = %e instead of strictly positive",pvecback[pba->index_bg_H]);

  pvecback_integration[pba->index_bi_time] = 1./(2.* pvecback[pba->index_bg_H]);

  /** - compute initial conformal time, assuming radiation-dominated
      universe since Big Bang and therefore \f$ \tau=1/(aH) \f$
      (good approximation for most purposes) */
  pvecback_integration[pba->index_bi_tau] = 1./(a * pvecback[pba->index_bg_H]);

  /** - compute initial sound horizon, assuming \f$ c_s=1/\sqrt{3} \f$ initially */
  pvecback_integration[pba->index_bi_rs] = pvecback_integration[pba->index_bi_tau]/sqrt(3.);

  /** - set initial value of D and D' in RD. D will be renormalised later, but D' must be correct. */
  pvecback_integration[pba->index_bi_D] = a;
  pvecback_integration[pba->index_bi_D_prime] = 2*pvecback_integration[pba->index_bi_D]*pvecback[pba->index_bg_H];

  return _SUCCESS_;

}

/**
 * Find the time of radiation/matter equality and store characteristic
 * quantitites at that time in the background structure..
 *
 * @param ppr                  Input: pointer to precision structure
 * @param pba                  Input/Output: pointer to background structure
 * @return the error status
 */

int background_find_equality(
                             struct precision *ppr,
                             struct background *pba) {

  double Omega_m_over_Omega_r=0.;
  int index_tau_minus = 0;
  int index_tau_plus = pba->bt_size-1;
  int index_tau_mid = 0;
  double tau_minus,tau_plus,tau_mid=0.;
  double * pvecback;

  /* first bracket the right tau value between two consecutive indices in the table */

  while ((index_tau_plus - index_tau_minus) > 1) {

    index_tau_mid = (int)(0.5*(index_tau_plus+index_tau_minus));

    Omega_m_over_Omega_r = pba->background_table[index_tau_mid*pba->bg_size+pba->index_bg_Omega_m]
      /pba->background_table[index_tau_mid*pba->bg_size+pba->index_bg_Omega_r];

    if (Omega_m_over_Omega_r > 1)
      index_tau_plus = index_tau_mid;
    else
      index_tau_minus = index_tau_mid;

  }

  /* then get a better estimate within this range */

  tau_minus = pba->tau_table[index_tau_minus];
  tau_plus =  pba->tau_table[index_tau_plus];

  class_alloc(pvecback,pba->bg_size*sizeof(double),pba->error_message);

  while ((tau_plus - tau_minus) > ppr->tol_tau_eq) {

    tau_mid = 0.5*(tau_plus+tau_minus);

    class_call(background_at_tau(pba,tau_mid,pba->long_info,pba->inter_closeby,&index_tau_minus,pvecback),
               pba->error_message,
               pba->error_message);

    Omega_m_over_Omega_r = pvecback[pba->index_bg_Omega_m]/pvecback[pba->index_bg_Omega_r];

    if (Omega_m_over_Omega_r > 1)
      tau_plus = tau_mid;
    else
      tau_minus = tau_mid;

  }

  pba->a_eq = pvecback[pba->index_bg_a];
  pba->H_eq = pvecback[pba->index_bg_H];
  pba->z_eq = pba->a_today/pba->a_eq -1.;
  pba->tau_eq = tau_mid;

  if (pba->background_verbose > 0) {
    printf(" -> radiation/matter equality at z = %f\n",pba->z_eq);
    printf("    corresponding to conformal time = %f Mpc\n",pba->tau_eq);
  }

  free(pvecback);

  return _SUCCESS_;

}


/**
 * Subroutine for formatting background output
 *
 */

int background_output_titles(struct background * pba,
                             char titles[_MAXTITLESTRINGLENGTH_]
                             ){

  /** - Length of the column title should be less than _OUTPUTPRECISION_+6
      to be indented correctly, but it can be as long as . */
  int n;
  char tmp[40];

  class_store_columntitle(titles,"z",_TRUE_);
  class_store_columntitle(titles,"proper time [Gyr]",_TRUE_);
  class_store_columntitle(titles,"conf. time [Mpc]",_TRUE_);
  class_store_columntitle(titles,"H [1/Mpc]",_TRUE_);
  class_store_columntitle(titles,"comov. dist.",_TRUE_);
  class_store_columntitle(titles,"ang.diam.dist.",_TRUE_);
  class_store_columntitle(titles,"lum. dist.",_TRUE_);
  class_store_columntitle(titles,"comov.snd.hrz.",_TRUE_);
  class_store_columntitle(titles,"(.)rho_g",_TRUE_);
  class_store_columntitle(titles,"(.)rho_b",_TRUE_);
  class_store_columntitle(titles,"(.)rho_cdm",pba->has_cdm);
  if (pba->has_ncdm == _TRUE_){
    for (n=0; n<pba->N_ncdm; n++){
      sprintf(tmp,"(.)rho_ncdm[%d]",n);
      class_store_columntitle(titles,tmp,_TRUE_);
      sprintf(tmp,"(.)p_ncdm[%d]",n);
      class_store_columntitle(titles,tmp,_TRUE_);
    }
  }
  class_store_columntitle(titles,"(.)rho_lambda",pba->has_lambda);
  class_store_columntitle(titles,"(.)rho_fld",pba->has_fld);
  class_store_columntitle(titles,"(.)w_fld",pba->has_fld);
  class_store_columntitle(titles,"(.)rho_ur",pba->has_ur);
  class_store_columntitle(titles,"(.)rho_idr",pba->has_idr);
  class_store_columntitle(titles,"(.)rho_idm_dr",pba->has_idm_dr);
  class_store_columntitle(titles,"(.)rho_crit",_TRUE_);
  class_store_columntitle(titles,"(.)rho_dcdm",pba->has_dcdm);
  class_store_columntitle(titles,"(.)rho_dr",pba->has_dr);

  class_store_columntitle(titles,"(.)rho_scf",pba->has_scf);
  class_store_columntitle(titles,"(.)p_scf",pba->has_scf);
  class_store_columntitle(titles,"(.)p_prime_scf",pba->has_scf);
  class_store_columntitle(titles,"phi_scf",pba->has_scf);
  class_store_columntitle(titles,"phi'_scf",pba->has_scf);
  class_store_columntitle(titles,"V_scf",pba->has_scf);
  class_store_columntitle(titles,"V'_scf",pba->has_scf);
  class_store_columntitle(titles,"V''_scf",pba->has_scf);

  class_store_columntitle(titles,"(.)rho_tot",_TRUE_);
  class_store_columntitle(titles,"(.)p_tot",_TRUE_);
  class_store_columntitle(titles,"(.)p_tot_prime",_TRUE_);

  class_store_columntitle(titles,"gr.fac. D",_TRUE_);
  class_store_columntitle(titles,"gr.fac. f",_TRUE_);

  class_store_columntitle(titles,"(.)rho_smg",pba->has_smg);
  class_store_columntitle(titles,"(.)p_smg",pba->has_smg);


  if (pba->output_background_smg >= 1){
    class_store_columntitle(titles,"M*^2_smg",pba->has_smg);
    class_store_columntitle(titles,"D_M*^2_smg",pba->has_smg);
    class_store_columntitle(titles,"kineticity_smg",pba->has_smg);
    class_store_columntitle(titles,"braiding_smg",pba->has_smg);
    class_store_columntitle(titles,"tensor_excess_smg",pba->has_smg);
    class_store_columntitle(titles,"Mpl_running_smg",pba->has_smg);
    class_store_columntitle(titles,"c_s^2",pba->has_smg);
    class_store_columntitle(titles,"kin (D)",pba->has_smg);
  }

  if (pba->output_background_smg >= 2){
    class_store_columntitle(titles,"phi_smg",pba->field_evolution_smg);
    class_store_columntitle(titles,"phi'",pba->field_evolution_smg);
    class_store_columntitle(titles,"phi''",pba->field_evolution_smg);
    class_store_columntitle(titles,"E0",pba->field_evolution_smg);
    class_store_columntitle(titles,"E1",pba->field_evolution_smg);
    class_store_columntitle(titles,"E2",pba->field_evolution_smg);
    class_store_columntitle(titles,"E3",pba->field_evolution_smg);
    class_store_columntitle(titles,"G_eff_smg",pba->has_smg);
    class_store_columntitle(titles,"slip_eff_smg",pba->has_smg);
  }

  //TODO: add in output background trigger
  if (pba->output_background_smg >= 3){
    class_store_columntitle(titles,"kineticity_prime_smg",pba->has_smg);
    class_store_columntitle(titles,"braiding_prime_smg",pba->has_smg);
    class_store_columntitle(titles,"lambda_1",pba->has_smg);
    class_store_columntitle(titles,"lambda_2",pba->has_smg);
    class_store_columntitle(titles,"lambda_3",pba->has_smg);
    class_store_columntitle(titles,"lambda_4",pba->has_smg);
    class_store_columntitle(titles,"lambda_5",pba->has_smg);
    class_store_columntitle(titles,"lambda_6",pba->has_smg);
    class_store_columntitle(titles,"lambda_7",pba->has_smg);
    class_store_columntitle(titles,"lambda_8",pba->has_smg);
    class_store_columntitle(titles,"lambda_9",pba->has_smg);
    class_store_columntitle(titles,"lambda_10",pba->has_smg);
    class_store_columntitle(titles,"lambda_11",pba->has_smg);
    class_store_columntitle(titles,"lambda_2_p",pba->has_smg);
    class_store_columntitle(titles,"lambda_8_p",pba->has_smg);
    class_store_columntitle(titles,"lambda_9_p",pba->has_smg);
    class_store_columntitle(titles,"lambda_11_p",pba->has_smg);
    class_store_columntitle(titles,"cs2num",pba->has_smg);
    class_store_columntitle(titles,"cs2num_p",pba->has_smg);
  }


  return _SUCCESS_;
}

int background_output_data(
                           struct background *pba,
                           int number_of_titles,
                           double *data){
  int index_tau, storeidx, n;
  double *dataptr, *pvecback;

  /** Stores quantities */
  for (index_tau=0; index_tau<pba->bt_size; index_tau++){
    dataptr = data + index_tau*number_of_titles;
    pvecback = pba->background_table + index_tau*pba->bg_size;
    storeidx = 0;

    class_store_double(dataptr,pba->a_today/pvecback[pba->index_bg_a]-1.,_TRUE_,storeidx);
    class_store_double(dataptr,pvecback[pba->index_bg_time]/_Gyr_over_Mpc_,_TRUE_,storeidx);
    class_store_double(dataptr,pba->conformal_age-pvecback[pba->index_bg_conf_distance],_TRUE_,storeidx);
    class_store_double(dataptr,pvecback[pba->index_bg_H],_TRUE_,storeidx);
    class_store_double(dataptr,pvecback[pba->index_bg_conf_distance],_TRUE_,storeidx);
    class_store_double(dataptr,pvecback[pba->index_bg_ang_distance],_TRUE_,storeidx);
    class_store_double(dataptr,pvecback[pba->index_bg_lum_distance],_TRUE_,storeidx);
    class_store_double(dataptr,pvecback[pba->index_bg_rs],_TRUE_,storeidx);
    class_store_double(dataptr,pvecback[pba->index_bg_rho_g],_TRUE_,storeidx);
    class_store_double(dataptr,pvecback[pba->index_bg_rho_b],_TRUE_,storeidx);
    class_store_double(dataptr,pvecback[pba->index_bg_rho_cdm],pba->has_cdm,storeidx);
    if (pba->has_ncdm == _TRUE_){
      for (n=0; n<pba->N_ncdm; n++){
        class_store_double(dataptr,pvecback[pba->index_bg_rho_ncdm1+n],_TRUE_,storeidx);
        class_store_double(dataptr,pvecback[pba->index_bg_p_ncdm1+n],_TRUE_,storeidx);
      }
    }
    class_store_double(dataptr,pvecback[pba->index_bg_rho_lambda],pba->has_lambda,storeidx);
    class_store_double(dataptr,pvecback[pba->index_bg_rho_fld],pba->has_fld,storeidx);
    class_store_double(dataptr,pvecback[pba->index_bg_w_fld],pba->has_fld,storeidx);
    class_store_double(dataptr,pvecback[pba->index_bg_rho_ur],pba->has_ur,storeidx);
    class_store_double(dataptr,pvecback[pba->index_bg_rho_idr],pba->has_idr,storeidx);
    class_store_double(dataptr,pvecback[pba->index_bg_rho_idm_dr],pba->has_idm_dr,storeidx);
    class_store_double(dataptr,pvecback[pba->index_bg_rho_crit],_TRUE_,storeidx);
    class_store_double(dataptr,pvecback[pba->index_bg_rho_dcdm],pba->has_dcdm,storeidx);
    class_store_double(dataptr,pvecback[pba->index_bg_rho_dr],pba->has_dr,storeidx);

    class_store_double(dataptr,pvecback[pba->index_bg_rho_scf],pba->has_scf,storeidx);
    class_store_double(dataptr,pvecback[pba->index_bg_p_scf],pba->has_scf,storeidx);
    class_store_double(dataptr,pvecback[pba->index_bg_p_prime_scf],pba->has_scf,storeidx);
    class_store_double(dataptr,pvecback[pba->index_bg_phi_scf],pba->has_scf,storeidx);
    class_store_double(dataptr,pvecback[pba->index_bg_phi_prime_scf],pba->has_scf,storeidx);
    class_store_double(dataptr,pvecback[pba->index_bg_V_scf],pba->has_scf,storeidx);
    class_store_double(dataptr,pvecback[pba->index_bg_dV_scf],pba->has_scf,storeidx);
    class_store_double(dataptr,pvecback[pba->index_bg_ddV_scf],pba->has_scf,storeidx);

    class_store_double(dataptr,pvecback[pba->index_bg_rho_tot],_TRUE_,storeidx);
    class_store_double(dataptr,pvecback[pba->index_bg_p_tot],_TRUE_,storeidx);
    class_store_double(dataptr,pvecback[pba->index_bg_p_tot_prime],_TRUE_,storeidx);

    class_store_double(dataptr,pvecback[pba->index_bg_D],_TRUE_,storeidx);
    class_store_double(dataptr,pvecback[pba->index_bg_f],_TRUE_,storeidx);

    class_store_double(dataptr,pvecback[pba->index_bg_rho_smg],pba->has_smg,storeidx);
    class_store_double(dataptr,pvecback[pba->index_bg_p_smg],pba->has_smg,storeidx);

    if (pba->output_background_smg >= 1){
      class_store_double(dataptr,pvecback[pba->index_bg_M2_smg],pba->has_smg,storeidx);
      class_store_double(dataptr,pvecback[pba->index_bg_delta_M2_smg],pba->has_smg,storeidx);
      class_store_double(dataptr,pvecback[pba->index_bg_kineticity_smg],pba->has_smg,storeidx);
      class_store_double(dataptr,pvecback[pba->index_bg_braiding_smg],pba->has_smg,storeidx);
      class_store_double(dataptr,pvecback[pba->index_bg_tensor_excess_smg],pba->has_smg,storeidx);
      class_store_double(dataptr,pvecback[pba->index_bg_mpl_running_smg],pba->has_smg,storeidx);
      class_store_double(dataptr,pvecback[pba->index_bg_cs2_smg],pba->has_smg,storeidx);
      class_store_double(dataptr,pvecback[pba->index_bg_kinetic_D_smg],pba->has_smg,storeidx);
    }

    if (pba->output_background_smg >= 2){
      class_store_double(dataptr,pvecback[pba->index_bg_phi_smg],pba->field_evolution_smg,storeidx);
      class_store_double(dataptr,pvecback[pba->index_bg_phi_prime_smg],pba->field_evolution_smg,storeidx);
      class_store_double(dataptr,pvecback[pba->index_bg_phi_prime_prime_smg],pba->field_evolution_smg,storeidx);
      class_store_double(dataptr,pvecback[pba->index_bg_E0_smg],pba->field_evolution_smg,storeidx);
      class_store_double(dataptr,pvecback[pba->index_bg_E1_smg],pba->field_evolution_smg,storeidx);
      class_store_double(dataptr,pvecback[pba->index_bg_E2_smg],pba->field_evolution_smg,storeidx);
      class_store_double(dataptr,pvecback[pba->index_bg_E3_smg],pba->field_evolution_smg,storeidx);
      class_store_double(dataptr,pvecback[pba->index_bg_G_eff_smg],pba->has_smg,storeidx);
      class_store_double(dataptr,pvecback[pba->index_bg_slip_eff_smg],pba->has_smg,storeidx);
    }

    if (pba->output_background_smg >= 3){
      class_store_double(dataptr,pvecback[pba->index_bg_kineticity_prime_smg],pba->has_smg,storeidx);
      class_store_double(dataptr,pvecback[pba->index_bg_braiding_prime_smg],pba->has_smg,storeidx);
      class_store_double(dataptr,pvecback[pba->index_bg_lambda_1_smg],pba->has_smg,storeidx);
      class_store_double(dataptr,pvecback[pba->index_bg_lambda_2_smg],pba->has_smg,storeidx);
      class_store_double(dataptr,pvecback[pba->index_bg_lambda_3_smg],pba->has_smg,storeidx);
      class_store_double(dataptr,pvecback[pba->index_bg_lambda_4_smg],pba->has_smg,storeidx);
      class_store_double(dataptr,pvecback[pba->index_bg_lambda_5_smg],pba->has_smg,storeidx);
      class_store_double(dataptr,pvecback[pba->index_bg_lambda_6_smg],pba->has_smg,storeidx);
      class_store_double(dataptr,pvecback[pba->index_bg_lambda_7_smg],pba->has_smg,storeidx);
      class_store_double(dataptr,pvecback[pba->index_bg_lambda_8_smg],pba->has_smg,storeidx);
      class_store_double(dataptr,pvecback[pba->index_bg_lambda_9_smg],pba->has_smg,storeidx);
      class_store_double(dataptr,pvecback[pba->index_bg_lambda_10_smg],pba->has_smg,storeidx);
      class_store_double(dataptr,pvecback[pba->index_bg_lambda_11_smg],pba->has_smg,storeidx);
      class_store_double(dataptr,pvecback[pba->index_bg_lambda_2_prime_smg],pba->has_smg,storeidx);
      class_store_double(dataptr,pvecback[pba->index_bg_lambda_8_prime_smg],pba->has_smg,storeidx);
      class_store_double(dataptr,pvecback[pba->index_bg_lambda_9_prime_smg],pba->has_smg,storeidx);
      class_store_double(dataptr,pvecback[pba->index_bg_lambda_11_prime_smg],pba->has_smg,storeidx);
      class_store_double(dataptr,pvecback[pba->index_bg_cs2num_smg],pba->has_smg,storeidx);
      class_store_double(dataptr,pvecback[pba->index_bg_cs2num_prime_smg],pba->has_smg,storeidx);
    }

  }

  return _SUCCESS_;
}


/**
 * Subroutine evaluating the derivative with respect to conformal time
 * of quantities which are integrated (a, t, etc).
 *
 * This is one of the few functions in the code which is passed to
 * the generic_integrator() routine.  Since generic_integrator()
 * should work with functions passed from various modules, the format
 * of the arguments is a bit special:
 *
 * - fixed input parameters and workspaces are passed through a generic
 * pointer. Here, this is just a pointer to the background structure
 * and to a background vector, but generic_integrator() doesn't know
 * its fine structure.
 *
 * - the error management is a bit special: errors are not written as
 * usual to pba->error_message, but to a generic error_message passed
 * in the list of arguments.
 *
 * @param tau                      Input: conformal time
 * @param y                        Input: vector of variable
 * @param dy                       Output: its derivative (already allocated)
 * @param parameters_and_workspace Input: pointer to fixed parameters (e.g. indices)
 * @param error_message            Output: error message
 */
int background_derivs(
                      double tau,
                      double* y, /* vector with argument y[index_bi] (must be already allocated with size pba->bi_size) */
                      double* dy, /* vector with argument dy[index_bi]
                                     (must be already allocated with
                                     size pba->bi_size) */
                      void * parameters_and_workspace,
                      ErrorMsg error_message
                      ) {

  /** Summary: */

  /** - define local variables */

  struct background_parameters_and_workspace * pbpaw;
  struct background * pba;
  double * pvecback, a, H, rho_M;

  pbpaw = parameters_and_workspace;
  pba =  pbpaw->pba;
  pvecback = pbpaw->pvecback;

  /** - calculate functions of \f$ a \f$ with background_functions() */
  class_call(background_functions(pba, y, pba->normal_info, pvecback),
             pba->error_message,
             error_message);

  /** - Short hand notation */
  a = y[pba->index_bi_a];
  H = pvecback[pba->index_bg_H];

  /** - calculate \f$ a'=a^2 H \f$ */
  dy[pba->index_bi_a] = y[pba->index_bi_a] * y[pba->index_bi_a] * pvecback[pba->index_bg_H];

  /** - calculate /f$ H'= (...) + stabilization /f$ */
  if (pba->hubble_evolution == _TRUE_)
    dy[pba->index_bi_H] = pvecback[pba->index_bg_H_prime];

  /** - calculate /f$ t' = a /f$ */
  dy[pba->index_bi_time] = y[pba->index_bi_a];

  /** - calculate /f$ \rho'= -3aH (1+w) \rho /f$ */
  if (pba->rho_evolution_smg == _TRUE_){
    dy[pba->index_bi_rho_smg] = pvecback[pba->index_bg_rho_prime_smg];
  }

  class_test(pvecback[pba->index_bg_rho_g] <= 0.,
             error_message,
             "rho_g = %e instead of strictly positive",pvecback[pba->index_bg_rho_g]);

  /** - calculate \f$ rs' = c_s \f$*/
  dy[pba->index_bi_rs] = 1./sqrt(3.*(1.+3.*pvecback[pba->index_bg_rho_b]/4./pvecback[pba->index_bg_rho_g]))*sqrt(1.-pba->K*y[pba->index_bi_rs]*y[pba->index_bi_rs]); // TBC: curvature correction

  /** - solve second order growth equation  \f$ [D''(\tau)=-aHD'(\tau)+3/2 a^2 \rho_M D(\tau) \f$ */
  rho_M = pvecback[pba->index_bg_rho_b];
  if (pba->has_cdm)
    rho_M += pvecback[pba->index_bg_rho_cdm];
  if (pba->has_idm_dr)
    rho_M += pvecback[pba->index_bg_rho_idm_dr];

  dy[pba->index_bi_D] = y[pba->index_bi_D_prime];
  dy[pba->index_bi_D_prime] = -a*H*y[pba->index_bi_D_prime] + 1.5*a*a*rho_M*y[pba->index_bi_D];

  if (pba->has_dcdm == _TRUE_){
    /** - compute dcdm density \f$ \rho' = -3aH \rho - a \Gamma \rho \f$*/
    dy[pba->index_bi_rho_dcdm] = -3.*y[pba->index_bi_a]*pvecback[pba->index_bg_H]*y[pba->index_bi_rho_dcdm]-
      y[pba->index_bi_a]*pba->Gamma_dcdm*y[pba->index_bi_rho_dcdm];
  }

  if ((pba->has_dcdm == _TRUE_) && (pba->has_dr == _TRUE_)){
    /** - Compute dr density \f$ \rho' = -4aH \rho - a \Gamma \rho \f$ */
    dy[pba->index_bi_rho_dr] = -4.*y[pba->index_bi_a]*pvecback[pba->index_bg_H]*y[pba->index_bi_rho_dr]+
      y[pba->index_bi_a]*pba->Gamma_dcdm*y[pba->index_bi_rho_dcdm];
  }

  /** - Scalar field equation: \f$ \phi'' + 2 a H \phi' + a^2 dV = 0 \f$  (note H is wrt cosmic time)**/
  if (pba->has_smg == _TRUE_){
    if(pba->field_evolution_smg){
      dy[pba->index_bi_phi_smg] = y[pba->index_bi_phi_prime_smg];
      dy[pba->index_bi_phi_prime_smg] = pvecback[pba->index_bg_phi_prime_prime_smg];
    }
    /** - Planck mass equation (if parameterization in terms of alpha_m **/
    if (pba->M_pl_evolution_smg == _TRUE_)
<<<<<<< HEAD
      dy[pba->index_bi_delta_M_pl_smg] = y[pba->index_bi_a]*pvecback[pba->index_bg_H]*pvecback[pba->index_bg_mpl_running_smg]*(y[pba->index_bi_delta_M_pl_smg]+1.);   //in this case the running has to be integrated (eq 3.4 of 1404.3713 yields M2' = aH\alpha_M M2)
=======
      dy[pba->index_bi_delta_M_pl_smg] = y[pba->index_bi_a]*pvecback[pba->index_bg_H]*pvecback[pba->index_bg_mpl_running_smg]*(y[pba->index_bi_delta_M_pl_smg] + 1);   //in this case the running has to be integrated (eq 3.3 of 1404.3713 yields M2' = aH\alpha_M)
>>>>>>> 2edf0e3f
  }

  if (pba->has_fld == _TRUE_) {
    /** - Compute fld density \f$ \rho' = -3aH (1+w_{fld}(a)) \rho \f$ */
    dy[pba->index_bi_rho_fld] = -3.*y[pba->index_bi_a]*pvecback[pba->index_bg_H]*(1.+pvecback[pba->index_bg_w_fld])*y[pba->index_bi_rho_fld];
  }

  if (pba->has_scf == _TRUE_){
    /** - Scalar field equation: \f$ \phi'' + 2 a H \phi' + a^2 dV = 0 \f$  (note H is wrt cosmic time) */
    dy[pba->index_bi_phi_scf] = y[pba->index_bi_phi_prime_scf];
    dy[pba->index_bi_phi_prime_scf] = - y[pba->index_bi_a]*
      (2*pvecback[pba->index_bg_H]*y[pba->index_bi_phi_prime_scf]
       + y[pba->index_bi_a]*dV_scf(pba,y[pba->index_bi_phi_scf])) ;
  }

  return _SUCCESS_;

}


/** This function fills the modified gravity part of background_functions.
 * First all the Horndeski functions G_i(X,phi) are computed.
 * A loop is used to allow different implementations without erasing previous ones
 * Note that in CLASS units a canonical field has G2 = X ~ [Mpc]^-2
 * This implies that phi_prime ~ [Mpc]^-1
 * and phi is dimensionless (we can think of phi as given in units of the Planck mass
 * - A default module to numerically compute the derivatives when no analytic functions are given should be added.
 * Numerical derivatives may further serve as a consistency check.
 * TODO: Add a background_write_alpha_primes
 */

int background_gravity_functions(
				 struct background *pba,
				 double * pvecback_B,
				 short return_format,
				 double * pvecback
				 ){

      // scalar field + curvature not yet implemented
  class_test(pba->K !=0 ,
	     pba->error_message,
	     "has_smg with curvature K = %e not yet implemented",pba->K);

  if (pba->field_evolution_smg == _TRUE_) {

    /* declare variables and set defaults to zero */
    double a, phi, phi_prime, H;
    double x,f,df;
    int n, n_max=100;
    double X,rho_tot,p_tot;
    double E0,E1,E2,E3,B,A,R,M,F,P;
    double G2=0, G2_X=0, G2_XX=0, G2_phi=0, G2_Xphi=0;
    double G3_X=0, G3_XX=0, G3_phi=0, G3_phiphi=0, G3_Xphi=0;
    double G4, G4_smg=0;
    double G4_phi=0, G4_phiphi=0, G4_X=0, G4_XX=0, G4_XXX=0, G4_Xphi=0, G4_Xphiphi=0, G4_XXphi=0;
    double G5=0, G5_phi=0, G5_phiphi=0, G5_X=0, G5_XX=0, G5_XXX=0, G5_Xphi=0, G5_Xphiphi=0, G5_XXphi=0;

    a = pvecback_B[pba->index_bi_a];
    if (pba->hubble_evolution == _TRUE_)
      H = pvecback_B[pba->index_bi_H];

    phi = pvecback_B[pba->index_bi_phi_smg];
    phi_prime = pvecback_B[pba->index_bi_phi_prime_smg];

    X = 0.5*pow(phi_prime/a,2);
    rho_tot = pvecback[pba->index_bg_rho_tot_wo_smg];
    p_tot = pvecback[pba->index_bg_p_tot_wo_smg];

    /* set default Einstein-Hilbert term (in CLASS units), can be overwritten latter */
    G4 = 1./2.;

    /* Overwrite the Horneski functions and their partial derivatives depending on the model */
    if (pba->gravity_model_smg == quintessence_monomial) {

      double N = pba->parameters_smg[0];
      double V0 = pba->parameters_smg[1];

      G2 = X - V0*pow(pba->H0/pba->h,2.)*pow(phi,N); // V written as in arXiv:1406.2301 in CLASS units
      G2_X = 1.;
      G2_phi = -N*V0*pow(pba->H0/pba->h,2.)*pow(phi,N-1.);
    }

    else if (pba->gravity_model_smg == quintessence_tracker) {
        // V written as in arXiv:1406.2301 in CLASS units

      double V0 = pba->parameters_smg[2];
      double n = pba->parameters_smg[3];
      double m = pba->parameters_smg[4];
      double lambda = pba->parameters_smg[5];
      double V, V_phi;

      V = pow(pba->H0/pba->h,2)* V0 * pow(phi, -n) * exp(lambda*pow(phi, m));
      V_phi = (lambda * m * pow(phi, m) - n) /phi * V;

      G2 = X - V;
      G2_X = 1.;
      G2_phi = -V_phi;
    }

    else if (pba->gravity_model_smg == alpha_attractor_canonical) {
        // V written as in eq. 12 of arXiv:1505.00815 in CLASS units with canonical field.

      double alpha = pba->parameters_smg[2];
      double c2 = pow(pba->parameters_smg[3], 2);
      double p = pba->parameters_smg[4];
      double n = pba->parameters_smg[5];
      double V, V_phi;
      double x = tanh(phi/(sqrt(6*alpha)));
      double y = sinh(sqrt(2/(3*alpha))*phi);
      V = alpha* c2 * pow(x,p)/pow(1+x, 2*n);

      V_phi = sqrt(2*alpha/3)*c2* pow(x,p)* (p +(p-2*n)*x)/(y * pow(1+x,2*n +1));

      G2 = X - V;
      G2_X = 1.;
      G2_phi = -V_phi;

     class_test((phi < 0. ) && ( phi_prime > 0 )
             && (pba->parameters_tuned_smg == _TRUE_)
             && (pba->skip_stability_tests_smg == _FALSE_),
             pba->error_message,
             "The model has started oscillating with first minimum at a = %e. Since <w> = 0 yields matter, it cannot make the universe expand accelerately.", a);
    }

    else if(pba->gravity_model_smg == galileon){//TODO: change name with ccc_galileon

      double M3 = pow(pba->H0,2);

      double Lambda1 = pba->parameters_smg[1]*M3;
      double Lambda2 = pba->parameters_smg[2];
      double Lambda3 = pba->parameters_smg[3]/M3;
      double Lambda4 = pba->parameters_smg[4]*pow(M3,-2);
      double Lambda5 = pba->parameters_smg[5]*pow(M3,-3);

      G2 = Lambda2*X - 0.5*Lambda1*phi;
      G2_X = Lambda2;
      G2_phi = - 0.5*Lambda1;
      /*  G_3 = -2*Lambda3*X */
      G3_X = -2.*Lambda3;
      /* G_4 = 1/2 + Lambda4 X^2 */
      G4_smg = Lambda4*pow(X,2);
      G4 = 1/2. + G4_smg;
      G4_X = 2.*Lambda4*X;
      G4_XX = 2.*Lambda4;
      /* G_5 = Lambda5*pow(X,2) */
      G5_X = 2.*Lambda5*X;
      G5_XX = 2.*Lambda5;
    }
    else if(pba->gravity_model_smg == brans_dicke){

      /* Brans-Dicke can't cause acceleration:
       * - V is a constant potential, basically a cosmological constant
       * - omega is the Brans-Dicke parameter in charge of the fifth force
       */
      double V = 3.*pba->parameters_smg[0]*pow(pba->H0,2);
      double omega = pba->parameters_smg[1];

      G2 = -V + omega*X/phi;
      G2_X = omega/phi;
      G2_Xphi = -omega/pow(phi,2);
      G2_phi = -omega*X/pow(phi,2);

      G4_smg = (phi-1.)/2.;
      G4 = phi/2.;
      G4_phi = 1./2.;

    }

    else if(pba->gravity_model_smg == nkgb){

      /* Action is

        -X + 1/n * g^[(2n-1)/2] Lambda (X/Lambda^4)^n box(phi)

        g was picked like this so that it approx. remains g*Omega_smg0 ~ O(1) for all n
        Note that for n=1/4 the Lambda mass scales cancels out, so we set it to 1.
      */

      double g = pba->parameters_smg[0];
      double npow = pba->parameters_smg[1];
      double ngpow = copysign(1.,g)*pow(fabs(g),(2.*npow-1.)/2.)/npow;
      double H0=pba->H0;

      G2    = -X;
      G2_X  = -1.;

      // G3 = 1/n g^[(2n-1)/2] Lambda (X/Lambda^4)^n

      G3_X = npow*ngpow*pow(X,npow-1)/pow(H0,2*npow);
      G3_XX = npow*(npow-1.)*ngpow*pow(X,npow-2)/pow(H0,2*npow);

    }



    //TODO: Write the Bellini-Sawicki functions and other information to pvecback

    pvecback[pba->index_bg_phi_smg] = phi; // value of the scalar field phi
    pvecback[pba->index_bg_phi_prime_smg] = phi_prime; // value of the scalar field phi derivative wrt conformal time

    /** - Modified time-time Friedmann equation
     * E0 + E1 H + E3 H^3 = E2 H^2
     * NOTE: H is NOT the curly H!!
     * NOTE: added rho_smg, p_smg separately
     */

    E0 = (3.*rho_tot + (-1.)*G2 + (G2_X + (-1.)*G3_phi)*2.*X)*1./3.;
    E1 = ((-1.)*G4_phi + (G3_X + (-2.)*G4_Xphi)*X)*2.*phi_prime*pow(a,-1);
    E2 = (G4 + (4.*G4_X + (-3.)*G5_phi + (2.*G4_XX + (-1.)*G5_Xphi)*2.*X)*(-1.)*X)*2.;
    E3 = (5.*G5_X + 2.*X*G5_XX)*2./3.*phi_prime*pow(a,-1)*X;

    /* Rewrite if ICs not set or no evolution */
    if (pba->initial_conditions_set_smg == _FALSE_ || pba->hubble_evolution == _FALSE_){
      class_test_except(E3*pow(E0,1./2.) > 1e-10 && pba->initial_conditions_set_smg == _FALSE_,
		  pba->error_message,
      free(pvecback);free(pvecback_B),
           " E3=%e is large in Friedmann constraint when setting ICs ",  E3);
      /* Use Newton's method */
      x = sqrt(E0);
      f = E3*x*x*x -E2*x*x + E1*x + E0;
      n = 0;
      while (fabs(f/E0)> 1e-8 && n < 100){
	f = E3*x*x*x - E2*x*x + E1*x + E0;
	df = 3.*E3*x*x - 2.*E2*x + E1;
	x -= f/df;
	n++;
      }
      H=x;
      if (pba->background_verbose > 5 && pba->initial_conditions_set_smg == _FALSE_ )
	printf(" Initial H = %e, sqrt(rho) = %e, ratio = %e, n=%i \n", H, sqrt(rho_tot),sqrt(rho_tot)/H,n);
    }

    pvecback[pba->index_bg_E0_smg] = E0;
    pvecback[pba->index_bg_E1_smg] = E1;
    pvecback[pba->index_bg_E2_smg] = E2;
    pvecback[pba->index_bg_E3_smg] = E3;

    /* Rewritten by the constraint if ICs have not been set */
    pvecback[pba->index_bg_H] = H;

    // pvecback[pba->index_bg_M2_smg] = 2.*G4 + (2.*G4_X + H*phi_prime*pow(a,-1)*G5_X + (-1.)*G5_phi)*(-2.)*X;
    pvecback[pba->index_bg_delta_M2_smg] = 2.*(G4_smg - 2.*X*G4_X + X*G5_phi) - 2.*X*H*phi_prime*pow(a,-1)*G5_X;
    pvecback[pba->index_bg_M2_smg] = 1. + pvecback[pba->index_bg_delta_M2_smg];

    class_test_except(isnan(pvecback[pba->index_bg_H]),
	       pba->error_message,
         free(pvecback);free(pvecback_B),
               " H=%e is not a number at a = %e. phi = %e, phi_prime = %e, E0=%e, E1=%e, E2=%e, E3=%e, M_*^2 = %e ",
	       pvecback[pba->index_bg_H],a,phi,phi_prime,E0,E1,E2,E3,pvecback[pba->index_bg_M2_smg]);


    /* alpha_K and alpha_B are needed in the equation and do not depend on phi'' */
    /* alpha_K kineticity */
    pvecback[pba->index_bg_kineticity_smg] = ((3.*G5_X + (7.*G5_XX + 2.*X*G5_XXX)*X)*4.*H*phi_prime*pow(a,-1)*X + (G2_X + (-2.)*G3_phi + (G2_XX + (-1.)*G3_Xphi)*2.*X)*2.*pow(H,-2)*X + (G3_X + (-3.)*G4_Xphi + (G3_XX + (-2.)*G4_XXphi)*X)*12.*pow(H,-1)*phi_prime*pow(a,-1)*X + (G4_X + (-1.)*G5_phi + (8.*G4_XX + (-5.)*G5_Xphi + (2.*G4_XXX + (-1.)*G5_XXphi)*2.*X)*X)*12.*X)*pow(pvecback[pba->index_bg_M2_smg],-1);

    /* alpha_B braiding */
    pvecback[pba->index_bg_braiding_smg] = ((3.*G5_X + 2.*X*G5_XX)*2.*H*phi_prime*pow(a,-1)*X + ((-1.)*G4_phi + (G3_X + (-2.)*G4_Xphi)*X)*2.*pow(H,-1)*phi_prime*pow(a,-1) + (G4_X + (-1.)*G5_phi + (2.*G4_XX + (-1.)*G5_Xphi)*X)*8.*X)*pow(pvecback[pba->index_bg_M2_smg],-1);


    /** TODO: add references
      * - Modified space-space Friedmann equation and scalar field equation
      * B phi'' + A H' + R = 0
      * M phi'' + F H' + P = 0
      * They will be mixed in general: write the coefficients and solve for phi'', H'
      */

    B = (3.*G5_X + 2.*X*G5_XX)*2./3.*pow(H,2)*pow(a,-1)*X + ((-1.)*G4_phi + (G3_X + (-2.)*G4_Xphi)*X)*2./3.*pow(a,-1) + (G4_X + (-1.)*G5_phi + (2.*G4_XX + (-1.)*G5_Xphi)*X)*4./3.*H*phi_prime*pow(a,-2);

    A = (-2.)/3.*pvecback[pba->index_bg_M2_smg];

    R = (3.*G5_X + 2.*X*G5_XX)*(-4.)/3.*pow(H,3)*phi_prime*X + (((G4_X + (-1.)*G5_phi)*5. + (5.*G4_XX + (-3.)*G5_Xphi)*2.*X)*(-4.)/3.*pow(H,2)*X + ((-3.)*rho_tot + (-3.)*p_tot + (G2_X + (-2.)*G3_phi + 2.*G4_phiphi)*(-2.)*X)*1./3.)*a + ((-1.)*G4_phi + (2.*G3_X + (-6.)*G4_Xphi + G5_phiphi)*X)*(-4.)/3.*H*phi_prime;

    M = (3.*G5_X + (7.*G5_XX + 2.*X*G5_XXX)*X)*2.*pow(H,2)*phi_prime*pow(a,-3) + (G2_X + (-2.)*G3_phi + (G2_XX + (-1.)*G3_Xphi)*2.*X)*pow(H,-1)*pow(a,-2) + (G3_X + (-3.)*G4_Xphi + (G3_XX + (-2.)*G4_XXphi)*X)*6.*phi_prime*pow(a,-3) + (G4_X + (-1.)*G5_phi + (8.*G4_XX + (-5.)*G5_Xphi + (2.*G4_XXX + (-1.)*G5_XXphi)*2.*X)*X)*6.*H*pow(a,-2);

    F = (3.*G5_X + 2.*X*G5_XX)*6.*H*pow(a,-1)*X + (X*G3_X + (-1.)*G4_phi + (-2.)*X*G4_Xphi)*6.*pow(H,-1)*pow(a,-1) + (G4_X + 2.*X*G4_XX + (-1.)*G5_phi + (-1.)*X*G5_Xphi)*12.*phi_prime*pow(a,-2);

    P = ((-3.)*G5_X + (2.*G5_XX + X*G5_XXX)*4.*X)*(-2.)*pow(H,3)*X + ((-3.)*G4_X + 3.*G5_phi + (3.*G4_XX + (-4.)*G5_Xphi + (3.*G4_XXX + (-2.)*G5_XXphi)*2.*X)*X)*(-4.)*pow(H,2)*phi_prime*pow(a,-1) + ((-1.)*G2_phi + (G2_Xphi + (-1.)*G3_phiphi)*2.*X)*pow(H,-1) + ((-1.)*G2_X + 2.*G3_phi + (G2_XX + (-4.)*G3_Xphi + 6.*G4_Xphiphi)*X)*(-2.)*phi_prime*pow(a,-1) + (2.*G4_phi + ((-1.)*G3_X + G5_phiphi + (G3_XX + (-4.)*G4_XXphi + G5_Xphiphi)*2.*X)*X)*(-6.)*H;

    class_test_except((A*M - B*F) == 0 ,
	       pba->error_message,
         free(pvecback);free(pvecback_B),
               "scalar field mixing with metric has degenerate denominator at a = %e, phi = %e, phi_prime = %e \n with A = %e, M =%e, B=%e, F=%e, \n H=%e, E0=%e, E1=%e, E2=%e, E3=%e \n M_*^2 = %e Kineticity = %e, Braiding = %e",
	       a,phi,phi_prime, A, M, B, F,
	       pvecback[pba->index_bg_H],E0,E1,E2,E3,
	       pvecback[pba->index_bg_M2_smg], pvecback[pba->index_bg_kineticity_smg],pvecback[pba->index_bg_braiding_smg]);

    /* Friedmann space-space equation with friction added */
    pvecback[pba->index_bg_H_prime] = ((-1.)*B*P + M*R)*pow(B*F + (-1.)*A*M,-1);
    /* choose sign for friction depending on the derivative */
    if ((2.*E2*H - E1 - 3*E3*H*H)>=0)
      pvecback[pba->index_bg_H_prime] += - a*pba->hubble_friction*(E2*H*H - E0 - E1*H - E3*H*H*H);
    else{
      pvecback[pba->index_bg_H_prime] += a*pba->hubble_friction*(E2*H*H - E0 - E1*H - E3*H*H*H);
    }

    /* Field equation */
    pvecback[pba->index_bg_phi_prime_prime_smg] = (A*P + (-1.)*F*R)*pow(B*F + (-1.)*A*M,-1);

    /* alpha_T, alpha_M depend on phi''... -> computed now */
    /* alpha_T: tensor speed excess */
    pvecback[pba->index_bg_tensor_excess_smg] = ((pvecback[pba->index_bg_phi_prime_prime_smg] + (-2.)*H*phi_prime*a)*(-2.)*pow(a,-2)*G5_X + (G4_X + (-1.)*G5_phi)*4.)*pow(pvecback[pba->index_bg_M2_smg],-1)*X;

    /* alpha_M: Planck mass running */
    pvecback[pba->index_bg_mpl_running_smg] = ((-2.)*pow(H,-1)*pvecback[pba->index_bg_H_prime]*phi_prime*pow(a,-2)*X*G5_X + (3.*G5_X + 2.*X*G5_XX)*2.*H*phi_prime*pow(a,-1)*X + ((3.*G5_X + 2.*X*G5_XX)*(-2.)*X + (G4_X + (-1.)*G5_phi + (2.*G4_XX + (-1.)*G5_Xphi)*X)*(-2.)*pow(H,-1)*phi_prime*pow(a,-1))*pvecback[pba->index_bg_phi_prime_prime_smg]*pow(a,-2) + (G4_X + (-1.)*G5_phi + (G4_XX + (-1.)*G5_Xphi)*2.*X)*4.*X + (G4_phi + ((-2.)*G4_Xphi + G5_phiphi)*X)*2.*pow(H,-1)*phi_prime*pow(a,-1))*pow(pvecback[pba->index_bg_M2_smg],-1);

    /* Energy density of the field */
    pvecback[pba->index_bg_rho_smg] = (5.*G5_X + 2.*X*G5_XX)*2./3.*pow(H,3)*phi_prime*pow(a,-1)*X + ((-1.)*G2 + (G2_X + (-1.)*G3_phi)*2.*X)*1./3. + (G4_phi + (G3_X + (-2.)*G4_Xphi)*(-1.)*X)*(-2.)*H*phi_prime*pow(a,-1) + ((-2.)*G4_smg + ((4.*G4_X + (-3.)*G5_phi)*2. + (2.*G4_XX + (-1.)*G5_Xphi)*4.*X)*X)*pow(H,2);

    /* Pressure of the field */
    pvecback[pba->index_bg_p_smg] = (G5_X + 2.*X*G5_XX)*2./3.*pow(H,3)*phi_prime*pow(a,-1)*X + ((-4.)/3.*H*phi_prime*pow(a,-2)*X*G5_X + (-2.*G4_smg + (2.*G4_X + (-1.)*G5_phi)*2.*X)*(-2.)/3.*pow(a,-1))*pvecback[pba->index_bg_H_prime] + (6.*G4_smg + ((-2.)*G4_X + (-1.)*G5_phi + (4.*G4_XX + (-3.)*G5_Xphi)*2.*X)*2.*X)*1./3.*pow(H,2) + ((3.*G5_X + 2.*X*G5_XX)*(-2.)/3.*pow(H,2)*pow(a,-2)*X + ((-1.)*G4_phi + (G3_X + (-2.)*G4_Xphi)*X)*(-2.)/3.*pow(a,-2) + (G4_X + (-1.)*G5_phi + (2.*G4_XX + (-1.)*G5_Xphi)*X)*(-4.)/3.*H*phi_prime*pow(a,-3))*pvecback[pba->index_bg_phi_prime_prime_smg] + (G2 + (G3_phi + (-2.)*G4_phiphi)*(-2.)*X)*1./3. + (G4_phi + (G3_X + (-6.)*G4_Xphi + 2.*G5_phiphi)*X)*2./3.*H*phi_prime*pow(a,-1);

  }// end of if pba->field_evolution_smg
  else{

    double a, delta_M_pl;
    double rho_tot, p_tot;
    double Omega_smg;

    a = pvecback_B[pba->index_bi_a];
    delta_M_pl = pvecback_B[pba->index_bi_delta_M_pl_smg];

    rho_tot = pvecback[pba->index_bg_rho_tot_wo_smg];
    p_tot = pvecback[pba->index_bg_p_tot_wo_smg];

    //initialize the values to the defaults
    pvecback[pba->index_bg_kineticity_smg] = 0;
    pvecback[pba->index_bg_braiding_smg] = 0.;
    pvecback[pba->index_bg_tensor_excess_smg] = 0.;
    pvecback[pba->index_bg_M2_smg] = 1.;
    pvecback[pba->index_bg_delta_M2_smg] = 0.;
    pvecback[pba->index_bg_mpl_running_smg] = 0.;

     if (pba->expansion_model_smg == lcdm){

      double Omega_const_smg = pba->parameters_smg[0];

      pvecback[pba->index_bg_rho_smg] = Omega_const_smg*pow(pba->H0,2);
      pvecback[pba->index_bg_p_smg] = -Omega_const_smg*pow(pba->H0,2);
    }

    if (pba->expansion_model_smg == wowa){

      double Omega_const_smg = pba->parameters_smg[0];
      double w0 = pba->parameters_smg[1];
      double wa = pba->parameters_smg[2];

      pvecback[pba->index_bg_rho_smg] = Omega_const_smg * pow(pba->H0,2)/pow(a,3.*(1. + w0 + wa)) * exp(3.*wa*(a-1.));
      pvecback[pba->index_bg_p_smg] = (w0+(1-a)*wa) * Omega_const_smg * pow(pba->H0,2)/pow(a,3.*(1.+w0+wa)) * exp(3.*wa*(a-1.));
    }
    if (pba->expansion_model_smg == wowa_w){

      //double Omega_const_smg = pba->parameters_smg[0];
      double w0 = pba->parameters_smg[1];
      double wa = pba->parameters_smg[2];

      pvecback[pba->index_bg_w_smg] = w0+(1-a)*wa;

      //DT: All commented out parts are now before th definition of pvecback_integration[pba->index_bi_rho_smg] (L2784)
      
      //if (pba->initial_conditions_set_smg == _FALSE_) {
        // Here we provide wi wf from w= (1-a)*wi+a*wf.
        // This is useful to set the initial conditions  for the energy density.
        // The value inferred here is just a guess, since then the shooting will modify it.
      //  double wi = w0+wa;
      //  double wf = w0;

      //  pvecback[pba->index_bg_rho_smg] = Omega_const_smg * pow(pba->H0,2)/pow(a,3.*(1. + wi)) * exp(3.*(wi-wf)*(a-1.));
      //}
    //else {
      pvecback[pba->index_bg_rho_smg] = pvecback_B[pba->index_bi_rho_smg];
      //}
      pvecback[pba->index_bg_p_smg] = pvecback[pba->index_bg_w_smg] * pvecback[pba->index_bg_rho_smg];

    }//ILSWEDE
    if (pba->expansion_model_smg == wede){

      //Doran-Robbers model astro-ph/0601544
      //as implemented in Pettorino et al. 1301.5279
      //TODO: check these expressions, they probably assume the standard evolution/friedmann eqs, etc...
      //TODO: rewrite the expressions integrating the equation of state

      double Om0 = pba->parameters_smg[0];
      double w0 = pba->parameters_smg[1];
      double Ome = pba->parameters_smg[2] + 1e-10;

      //NOTE: I've regularized the expression adding a tiny Omega_e
      double Om = ((Om0 - Ome*(1.-pow(a,-3.*w0)))/(Om0 + (1.-Om0)*pow(a,3*w0)) + Ome*(1.-pow(a,-3*w0)));
      double dOm_da = (3*pow(a,-1 - 3*w0)*(-1 + Om0)*(-2*pow(a,3*w0)*(-1 + Om0)*Ome + Om0*Ome + pow(a,6*w0)*(Om0 - 2*Ome + Om0*Ome))*w0)/pow(-(pow(a,3*w0)*(-1 + Om0)) + Om0,2); //from Mathematica
      //I took a_eq = a*rho_r/rho_m, with rho_r = 3*p_tot_wo_smg
      double a_eq = 3.*a*p_tot/(pvecback[pba->index_bg_rho_b]+pvecback[pba->index_bg_rho_cdm]); //tested!
      double w = a_eq/(3.*(a+a_eq)) -a/(3.*(1-Om)*Om)*dOm_da;

      pvecback[pba->index_bg_rho_smg] = rho_tot*Om/(1.-Om);
      //pow(pba->H0,2)/pow(a,3)*Om*(Om-1.)/(Om0-1.)*(1.+a_eq/a)/(1.+a_eq); //this eq is from Pettorino et al, not working
      pvecback[pba->index_bg_p_smg] = w*pvecback[pba->index_bg_rho_smg];

//       if (a>0.9)
// 	printf("a = %e, w = %f, Om_de = %e, rho_de/rho_t = %e \n",a,w,Om,
// 	       pvecback[pba->index_bg_rho_smg]/(pvecback[pba->index_bg_rho_smg]+rho_tot));
    }

    rho_tot += pvecback[pba->index_bg_rho_smg];
    p_tot += pvecback[pba->index_bg_p_smg];


    Omega_smg = pvecback[pba->index_bg_rho_smg]/rho_tot; //used for some parameterizations


    if (pba->gravity_model_smg == propto_omega) {

      double c_k = pba->parameters_2_smg[0];
      double c_b = pba->parameters_2_smg[1];
      double c_m = pba->parameters_2_smg[2];
      double c_t = pba->parameters_2_smg[3];

      pvecback[pba->index_bg_kineticity_smg] = c_k*Omega_smg;
      pvecback[pba->index_bg_braiding_smg] = c_b*Omega_smg;
      pvecback[pba->index_bg_tensor_excess_smg] = c_t*Omega_smg;
      pvecback[pba->index_bg_mpl_running_smg] = c_m*Omega_smg;
      pvecback[pba->index_bg_delta_M2_smg] = delta_M_pl; //M2-1
      pvecback[pba->index_bg_M2_smg] = 1.+delta_M_pl;
    }
    else if (pba->gravity_model_smg == propto_scale) {

      double c_k = pba->parameters_2_smg[0];
      double c_b = pba->parameters_2_smg[1];
      double c_m = pba->parameters_2_smg[2];
      double c_t = pba->parameters_2_smg[3];

      pvecback[pba->index_bg_kineticity_smg] = c_k*a;
      pvecback[pba->index_bg_braiding_smg] = c_b*a;
      pvecback[pba->index_bg_tensor_excess_smg] = c_t*a;
      pvecback[pba->index_bg_mpl_running_smg] = c_m*a;
      pvecback[pba->index_bg_delta_M2_smg] = delta_M_pl; //M2-1
      pvecback[pba->index_bg_M2_smg] = 1.+delta_M_pl;
    }
    else if (pba->gravity_model_smg == constant_alphas) {

      double c_k = pba->parameters_2_smg[0];
      double c_b = pba->parameters_2_smg[1];
      double c_m = pba->parameters_2_smg[2];
      double c_t = pba->parameters_2_smg[3];

      pvecback[pba->index_bg_kineticity_smg] = c_k;
      pvecback[pba->index_bg_braiding_smg] = c_b;
      pvecback[pba->index_bg_tensor_excess_smg] = c_t;
      pvecback[pba->index_bg_mpl_running_smg] = c_m;
      pvecback[pba->index_bg_delta_M2_smg] = delta_M_pl; //M2-1
      pvecback[pba->index_bg_M2_smg] = 1.+delta_M_pl;
    }
    else if (pba->gravity_model_smg == eft_alphas_power_law) {

      double M_0 = pba->parameters_2_smg[0];
      double c_k = pba->parameters_2_smg[1];
      double c_b = pba->parameters_2_smg[2];
      double c_t = pba->parameters_2_smg[3];
      double M_0_exp = pba->parameters_2_smg[4];
      double c_k_exp = pba->parameters_2_smg[5];
      double c_b_exp = pba->parameters_2_smg[6];
      double c_t_exp = pba->parameters_2_smg[7];

      pvecback[pba->index_bg_kineticity_smg] = c_k*pow(a, c_k_exp);
      pvecback[pba->index_bg_braiding_smg] = c_b*pow(a, c_b_exp);
      pvecback[pba->index_bg_tensor_excess_smg] = c_t*pow(a, c_t_exp);
      pvecback[pba->index_bg_mpl_running_smg] = M_0*M_0_exp*pow(a, M_0_exp)/(1. + M_0*pow(a, M_0_exp));
      pvecback[pba->index_bg_delta_M2_smg] = delta_M_pl; //M2-1
      pvecback[pba->index_bg_M2_smg] = 1.+delta_M_pl;
    }
    else if ((pba->gravity_model_smg == eft_gammas_power_law) || (pba->gravity_model_smg == eft_gammas_exponential)) {

      double Omega=0., g1=0., g2=0., g3=0., Omega_p=0., Omega_pp=0., g3_p=0.;
      double Omega_0=0., g1_0=0., g2_0=0., g3_0=0.;
      double Omega_exp=0., g1_exp=0., g2_exp=0., g3_exp=0.;

      Omega_0 = pba->parameters_2_smg[0];
      g1_0 = pba->parameters_2_smg[1];
      g2_0 = pba->parameters_2_smg[2];
      g3_0 = pba->parameters_2_smg[3];
      Omega_exp = pba->parameters_2_smg[4];
      g1_exp = pba->parameters_2_smg[5];
      g2_exp = pba->parameters_2_smg[6];
      g3_exp = pba->parameters_2_smg[7];

      if (pba->gravity_model_smg == eft_gammas_power_law) {
        Omega = Omega_0*pow(a,Omega_exp);
        Omega_p = Omega_0*Omega_exp*pow(a,Omega_exp-1.); // Derivative w.r.t. the scale factor
        Omega_pp = Omega_0*Omega_exp*(Omega_exp-1.)*pow(a,Omega_exp-2.); // Derivative w.r.t. the scale factor
        g1 = g1_0*pow(a,g1_exp);
        g2 = g2_0*pow(a,g2_exp);
        g3 = g3_0*pow(a,g3_exp);
        g3_p = g3_0*g3_exp*pow(a,g3_exp-1.); // Derivative w.r.t. the scale factor
      }
      else { //(pba->gravity_model_smg == eft_gammas_exponential)
        Omega = exp(Omega_0*pow(a,Omega_exp))-1.;
        Omega_p = Omega_0*Omega_exp*pow(a,Omega_exp-1.)*exp(Omega_0*pow(a,Omega_exp)); // Derivative w.r.t. the scale factor
        Omega_pp = Omega_0*Omega_exp*pow(a,Omega_exp-2.)*exp(Omega_0*pow(a,Omega_exp))*(Omega_exp-1.+Omega_0*Omega_exp*pow(a,Omega_exp)); // Derivative w.r.t. the scale factor
        g1 = exp(g1_0*pow(a,g1_exp))-1.;
        g2 = exp(g2_0*pow(a,g2_exp))-1.;
        g3 = exp(g3_0*pow(a,g3_exp))-1.;
        g3_p = g3_0*g3_exp*pow(a,g3_exp-1.)*exp(g3_0*pow(a,g3_exp)); // Derivative w.r.t. the scale factor
      }


      double c_over_H2 = (-pow(a,2.)*Omega_pp + 3.*(Omega + a*Omega_p/2.)*(rho_tot + p_tot)/rho_tot + 3.*(pvecback[pba->index_bg_rho_smg]+pvecback[pba->index_bg_p_smg])/rho_tot)/2.;

      pvecback[pba->index_bg_kineticity_smg] = 2.*(2.*g1*pow(pba->H0,2.)/rho_tot + c_over_H2)/(1. + Omega + g3);
      pvecback[pba->index_bg_braiding_smg] = -(g2*pba->H0/sqrt(rho_tot) + a*Omega_p)/(1. + Omega + g3);
      pvecback[pba->index_bg_tensor_excess_smg] = -g3/(1. + Omega + g3);
      pvecback[pba->index_bg_mpl_running_smg] = a*(Omega_p + g3_p)/(1. + Omega + g3);
      pvecback[pba->index_bg_delta_M2_smg] = delta_M_pl; //M2-1
      pvecback[pba->index_bg_M2_smg] = 1.+delta_M_pl;

    }//end of look pover models


    pvecback[pba->index_bg_H] = sqrt(rho_tot-pba->K/a/a);
    /** - compute derivative of H with respect to conformal time */
    pvecback[pba->index_bg_H_prime] = - (3./2.) * (rho_tot + p_tot) * a + pba->K/a;

    //add friction term
    if (pba->hubble_evolution == _TRUE_ && pba->initial_conditions_set_smg == _TRUE_){
      pvecback[pba->index_bg_H] = pvecback_B[pba->index_bi_H];
      /** - compute derivative of H with respect to conformal time */
      pvecback[pba->index_bg_H_prime] += - a*pba->hubble_friction*(pvecback_B[pba->index_bi_H]*pvecback_B[pba->index_bi_H] - rho_tot - pba->K/a/a);
    }

    // Compute time derivative of rho_smg
    if (pba->rho_evolution_smg == _TRUE_){
        pvecback[pba->index_bg_rho_prime_smg] = -3.*a*pvecback[pba->index_bg_H]*(1.+pvecback[pba->index_bg_w_smg])*pvecback[pba->index_bg_rho_smg];
    }

}//end of parameterized mode

  // add a value to the kineticity to avoid problems with perturbations in certain models.
  // NOTE: this needs to be done here to avoid interfering with the equations
  pvecback[pba->index_bg_kineticity_smg] += pba->kineticity_safe_smg;

  // kinetic term
  pvecback[pba->index_bg_kinetic_D_smg] = 3./2.*pow(pvecback[pba->index_bg_braiding_smg],2) + pvecback[pba->index_bg_kineticity_smg];

  //Derivatives of the BS functions and others. Set to zero here and computed numerically once the background is integrated (needed so that debuggers don't complain).

  pvecback[pba->index_bg_kineticity_prime_smg] = 0.;
  pvecback[pba->index_bg_braiding_prime_smg] = 0.;
  pvecback[pba->index_bg_mpl_running_prime_smg] = 0.;
  pvecback[pba->index_bg_tensor_excess_prime_smg] = 0.;
  pvecback[pba->index_bg_H_prime_prime] = 0.;
  pvecback[pba->index_bg_p_tot_wo_prime_smg] = 0.;
  pvecback[pba->index_bg_p_prime_smg] = 0.;
  pvecback[pba->index_bg_cs2_smg] = 0.;
  pvecback[pba->index_bg_kinetic_D_prime_smg] = 0.;
  pvecback[pba->index_bg_cs2num_smg] = 0.;
  pvecback[pba->index_bg_cs2num_prime_smg] = 0.;
  pvecback[pba->index_bg_lambda_1_smg] = 0.;
  pvecback[pba->index_bg_lambda_2_smg] = 0.;
  pvecback[pba->index_bg_lambda_3_smg] = 0.;
  pvecback[pba->index_bg_lambda_4_smg] = 0.;
  pvecback[pba->index_bg_lambda_5_smg] = 0.;
  pvecback[pba->index_bg_lambda_6_smg] = 0.;
  pvecback[pba->index_bg_lambda_7_smg] = 0.;
  pvecback[pba->index_bg_lambda_8_smg] = 0.;
  pvecback[pba->index_bg_lambda_9_smg] = 0.;
  pvecback[pba->index_bg_lambda_10_smg] = 0.;
  pvecback[pba->index_bg_lambda_11_smg] = 0.;
  pvecback[pba->index_bg_lambda_2_prime_smg] = 0.;
  pvecback[pba->index_bg_lambda_8_prime_smg] = 0.;
  pvecback[pba->index_bg_lambda_9_prime_smg] = 0.;
  pvecback[pba->index_bg_lambda_11_prime_smg] = 0.;
  pvecback[pba->index_bg_G_eff_smg] = 0.;
  pvecback[pba->index_bg_slip_eff_smg] = 0.;
  if (pba->field_evolution_smg == _FALSE_ && pba->M_pl_evolution_smg == _FALSE_){
    pvecback[pba->index_bg_mpl_running_smg] = 0.;
  }

    /* Check required conditions for the gravity_models. */
  if ( (pba->skip_stability_tests_smg == _FALSE_) && (pba->parameters_tuned_smg == _TRUE_) && (pba->Omega_smg_debug == 0) ){
      double a = pvecback_B[pba->index_bi_a];
      if (pba->is_quintessence_smg == _TRUE_){
          /*  Check that w is not lower than w < -1 for quintessence */
         class_test( (pvecback[pba->index_bg_p_smg]/pvecback[pba->index_bg_rho_smg] < -(1 + pba->quintessence_w_safe_smg)),
             pba->error_message,
             "Dark Energy equation of state at a = %e is w = %e, lower than w = -(1 + th), with threshold, th = %e. Quintessence models can only have  w > -1. Aborting.\n", a, pvecback[pba->index_bg_p_smg]/pvecback[pba->index_bg_rho_smg], pba->quintessence_w_safe_smg);

         class_test(( (pvecback[pba->index_bg_rho_smg] / (pba->Omega0_smg*pow(pba->H0,2))  + 1e-3)  < 1),
                 pba->error_message,
                 "Dark Energy density, rho_smg = %e, at a = %e is lower than its given present value, Omega0_smg*H0^2= %e, since quintessence models have  w > -1, it will never be reached. Aborting.\n", pvecback[pba->index_bg_rho_smg], a, pba->Omega0_smg*pow(pba->H0,2) );
      }
  }

  return _SUCCESS_;

}

int background_gravity_parameters(
				  struct background *pba
				  ){

  switch (pba->gravity_model_smg) {

   case quintessence_monomial:
     printf("Modified gravity: quintessence_monomial with parameters: \n");
     printf("-> N = %g, V0 = %g, V0* = %g, phi_prime_ini = %g, phi_ini = %g \n",
	    pba->parameters_smg[0], pba->parameters_smg[1], pba->parameters_smg[1]*pow(pba->H0/pba->h,2),
	    pba->parameters_smg[2], pba->parameters_smg[3]);
     break;

   case quintessence_tracker:
     printf("Modified gravity: quintessence_tracker with parameters: \n");
     printf("-> K_ini = %g, P_ini = %g, V0 = %g, V0* = %g, n = %g, m = %g, lambda=%g  \n",
	    pba->parameters_smg[0], pba->parameters_smg[1], pba->parameters_smg[2]*pow(pba->H0/pba->h,2),
	    pba->parameters_smg[2], pba->parameters_smg[3], pba->parameters_smg[4], pba->parameters_smg[5]);
     break;

   case alpha_attractor_canonical:
     printf("Modified gravity: alpha_attractor_canonical with parameters: \n");
     printf("-> f = phi/sqrt(alpha) \n");
     printf("-> phi_prime_ini = %g, f_ini = %g, alpha = %g, c = %g, p = %g, n = %g \n",
	    pba->parameters_smg[0], pba->parameters_smg[1], pba->parameters_smg[2],
	    pba->parameters_smg[3], pba->parameters_smg[4], pba->parameters_smg[5]);
     break;

   case galileon:
     printf("Modified gravity: covariant Galileon with parameters: \n");
     printf(" -> c_1 = %g, c_2 = %g, c_3 = %g \n    c_4 = %g, c_5 = %g, xi_ini = %g (xi_end = %g) \n",
	    pba->parameters_smg[1],pba->parameters_smg[2],pba->parameters_smg[3],pba->parameters_smg[4],pba->parameters_smg[5],pba->parameters_smg[0], pba->xi_0_smg);
     break;

   case brans_dicke:
     printf("Modified gravity: Brans Dicke with parameters: \n");
     printf(" -> Lambda = %g, omega_BD = %g, \n    phi_ini = %g (phi_0 = %g), phi_prime_ini = %g \n",
	    pba->parameters_smg[0],pba->parameters_smg[1],pba->parameters_smg[2],pba->phi_0_smg,pba->parameters_smg[3]);
     break;

    case nkgb:
     printf("Modified gravity: Kinetic Gravity Braiding with K=-X and G=1/n g^(2n-1)/2 * X^n with parameters: \n");
     printf(" -> g = %g, n = %g, phi_ini = 0.0, smg density fraction from shift charge term = %g. \n",
	    pba->parameters_smg[0],pba->parameters_smg[1],pba->parameters_smg[2]);
     break;

   case propto_omega:
     printf("Modified gravity: propto_omega with parameters: \n");
     printf(" -> c_K = %g, c_B = %g, c_M = %g, c_T = %g, M_*^2_init = %g \n",
	    pba->parameters_2_smg[0],pba->parameters_2_smg[1],pba->parameters_2_smg[2],pba->parameters_2_smg[3],
	    pba->parameters_2_smg[4]);
     break;

   case propto_scale:
     printf("Modified gravity: propto_scale with parameters: \n");
     printf(" -> c_K = %g, c_B = %g, c_M = %g, c_T = %g, M_*^2_init = %g \n",
	    pba->parameters_2_smg[0],pba->parameters_2_smg[1],pba->parameters_2_smg[2],pba->parameters_2_smg[3],
	    pba->parameters_2_smg[4]);
     break;

   case constant_alphas:
     printf("Modified gravity: constant_alphas with parameters: \n");
     printf(" -> c_K = %g, c_B = %g, c_M = %g, c_T = %g, M_*^2_init = %g \n",
	    pba->parameters_2_smg[0],pba->parameters_2_smg[1],pba->parameters_2_smg[2],pba->parameters_2_smg[3],
	    pba->parameters_2_smg[4]);
     break;

   case eft_alphas_power_law:
     printf("Modified gravity: eft_alphas_power_law with parameters: \n");
     printf(" -> M_*^2_0 = %g, c_K = %g, c_B = %g, c_T = %g, M_*^2_exp = %g, c_K_exp = %g, c_B_exp = %g, c_T_exp = %g\n",
	    pba->parameters_2_smg[0],pba->parameters_2_smg[1],pba->parameters_2_smg[2],pba->parameters_2_smg[3],
	    pba->parameters_2_smg[4],pba->parameters_2_smg[5],pba->parameters_2_smg[6],pba->parameters_2_smg[7]);
     break;

   case eft_gammas_power_law:
     printf("Modified gravity: eft_gammas_power_law with parameters: \n");
     printf(" -> Omega_0 = %g, gamma_1 = %g, gamma_2 = %g, gamma_3 = %g, Omega_0_exp = %g, gamma_1_exp = %g, gamma_2_exp = %g, gamma_3_exp = %g \n",
	    pba->parameters_2_smg[0],pba->parameters_2_smg[1],pba->parameters_2_smg[2],pba->parameters_2_smg[3],pba->parameters_2_smg[4],pba->parameters_2_smg[5],pba->parameters_2_smg[6],pba->parameters_2_smg[7]);
     break;

   case eft_gammas_exponential:
     printf("Modified gravity: eft_gammas_exponential with parameters: \n");
     printf(" -> Omega_0 = %g, gamma_1 = %g, gamma_2 = %g, gamma_3 = %g, Omega_0_exp = %g, gamma_1_exp = %g, gamma_2_exp = %g, gamma_3_exp = %g \n",
	    pba->parameters_2_smg[0],pba->parameters_2_smg[1],pba->parameters_2_smg[2],pba->parameters_2_smg[3],pba->parameters_2_smg[4],pba->parameters_2_smg[5],pba->parameters_2_smg[6],pba->parameters_2_smg[7]);
     break;

   default:
       printf("Modified gravity: output not implemented in background_gravity_parameters() \n");


  }

  if(pba->field_evolution_smg==_FALSE_) {
    switch (pba->expansion_model_smg) {

    case lcdm:
      printf("Parameterized model with LCDM expansion \n");
      printf("-> Omega_smg = %f \n",pba->parameters_smg[0]);
      break;

      case wowa:
      printf("Parameterized model with CPL expansion \n");
      printf("-> Omega_smg = %f, w0 = %f, wa = %e \n",
	     pba->parameters_smg[0],pba->parameters_smg[1],pba->parameters_smg[2]);
      break;

      case wowa_w:
      printf("Parameterized model with CPL expansion \n");
      printf("-> Omega_smg = %f, w0 = %f, wa = %e \n",
	     pba->parameters_smg[0],pba->parameters_smg[1],pba->parameters_smg[2]);
      break;

      case wede:    //ILSWEDE
      printf("Parameterized model with variable EoS + Early DE \n");
      printf("-> Omega_smg = %f, w = %f, Omega_e = %f \n",pba->parameters_smg[0],pba->parameters_smg[1],pba->parameters_smg[2]);
      break;

      default:
       printf("Parameterized model: expansion hisotry output not implemented in background_gravity_parameters() \n");

    }

  }

  return _SUCCESS_;

}

/**
 * Scalar field potential and its derivatives with respect to the field _scf
 * For Albrecht & Skordis model: 9908085
 * - \f$ V = V_{p_{scf}}*V_{e_{scf}} \f$
 * - \f$ V_e =  \exp(-\lambda \phi) \f$ (exponential)
 * - \f$ V_p = (\phi - B)^\alpha + A \f$ (polynomial bump)
 *
 * TODO:
 * - Add some functionality to include different models/potentials (tuning would be difficult, though)
 * - Generalize to Kessence/Horndeski/PPF and/or couplings
 * - A default module to numerically compute the derivatives when no analytic functions are given should be added.
 * - Numerical derivatives may further serve as a consistency check.
 *
 */

/**
 *
 * The units of phi, tau in the derivatives and the potential V are the following:
 * - phi is given in units of the reduced Planck mass \f$ m_{pl} = (8 \pi G)^{(-1/2)}\f$
 * - tau in the derivative is given in units of Mpc.
 * - the potential \f$ V(\phi) \f$ is given in units of \f$ m_{pl}^2/Mpc^2 \f$.
 * With this convention, we have
 * \f$ \rho^{class} = (8 \pi G)/3 \rho^{physical} = 1/(3 m_{pl}^2) \rho^{physical} = 1/3 * [ 1/(2a^2) (\phi')^2 + V(\phi) ] \f$
 and \f$ \rho^{class} \f$ has the proper dimension \f$ Mpc^-2 \f$.
*/

double V_e_scf(struct background *pba,
               double phi
               ) {
  double scf_lambda = pba->scf_parameters[0];
  //  double scf_alpha  = pba->scf_parameters[1];
  //  double scf_A      = pba->scf_parameters[2];
  //  double scf_B      = pba->scf_parameters[3];

  return  exp(-scf_lambda*phi);
}

double dV_e_scf(struct background *pba,
                double phi
                ) {
  double scf_lambda = pba->scf_parameters[0];
  //  double scf_alpha  = pba->scf_parameters[1];
  //  double scf_A      = pba->scf_parameters[2];
  //  double scf_B      = pba->scf_parameters[3];

  return -scf_lambda*V_scf(pba,phi);
}

double ddV_e_scf(struct background *pba,
                 double phi
                 ) {
  double scf_lambda = pba->scf_parameters[0];
  //  double scf_alpha  = pba->scf_parameters[1];
  //  double scf_A      = pba->scf_parameters[2];
  //  double scf_B      = pba->scf_parameters[3];

  return pow(-scf_lambda,2)*V_scf(pba,phi);
}


/** parameters and functions for the polynomial coefficient
 * \f$ V_p = (\phi - B)^\alpha + A \f$(polynomial bump)
 *
 * double scf_alpha = 2;
 *
 * double scf_B = 34.8;
 *
 * double scf_A = 0.01; (values for their Figure 2)
 */

double V_p_scf(
               struct background *pba,
               double phi) {
  //  double scf_lambda = pba->scf_parameters[0];
  double scf_alpha  = pba->scf_parameters[1];
  double scf_A      = pba->scf_parameters[2];
  double scf_B      = pba->scf_parameters[3];

  return  pow(phi - scf_B,  scf_alpha) +  scf_A;
}

double dV_p_scf(
                struct background *pba,
                double phi) {

  //  double scf_lambda = pba->scf_parameters[0];
  double scf_alpha  = pba->scf_parameters[1];
  //  double scf_A      = pba->scf_parameters[2];
  double scf_B      = pba->scf_parameters[3];

  return   scf_alpha*pow(phi -  scf_B,  scf_alpha - 1);
}

double ddV_p_scf(
                 struct background *pba,
                 double phi) {
  //  double scf_lambda = pba->scf_parameters[0];
  double scf_alpha  = pba->scf_parameters[1];
  //  double scf_A      = pba->scf_parameters[2];
  double scf_B      = pba->scf_parameters[3];

  return  scf_alpha*(scf_alpha - 1.)*pow(phi -  scf_B,  scf_alpha - 2);
}

/** Fianlly we can obtain the overall potential \f$ V = V_p*V_e \f$
 */

double V_scf(
             struct background *pba,
             double phi) {
  return  V_e_scf(pba,phi)*V_p_scf(pba,phi);
}

double dV_scf(
              struct background *pba,
              double phi) {
  return dV_e_scf(pba,phi)*V_p_scf(pba,phi) + V_e_scf(pba,phi)*dV_p_scf(pba,phi);
}

double ddV_scf(
               struct background *pba,
               double phi) {
  return ddV_e_scf(pba,phi)*V_p_scf(pba,phi) + 2*dV_e_scf(pba,phi)*dV_p_scf(pba,phi) + V_e_scf(pba,phi)*ddV_p_scf(pba,phi);
}

/**
 * Function outputting the fractions Omega of the total critical density
 * today, and also the reduced fractions omega=Omega*h*h
 *
 * It also prints the total budgets of non-relativistic, relativistic,
 * and other contents, and of the total
 *
 * @param pba                      Input: Pointer to background structure
 * @return the error status
 */

int background_output_budget(
                             struct background* pba
                             ) {

  double budget_matter, budget_radiation, budget_other,budget_neutrino;
  int index_ncdm;

  budget_matter = 0;
  budget_radiation = 0;
  budget_other = 0;
  budget_neutrino = 0;

  //The name for the _class_print_species_ macro can be at most 30 characters total
  if(pba->background_verbose > 1){

    printf(" ---------------------------- Budget equation ----------------------- \n");

    printf(" ---> Nonrelativistic Species \n");
    _class_print_species_("Bayrons",b);
    budget_matter+=pba->Omega0_b;
    if(pba->has_cdm){
      _class_print_species_("Cold Dark Matter",cdm);
      budget_matter+=pba->Omega0_cdm;
    }
    if(pba->has_idm_dr){
      _class_print_species_("Interacting Dark Matter - DR ",idm_dr);
      budget_matter+=pba->Omega0_idm_dr;
    }
    if(pba->has_dcdm){
      _class_print_species_("Decaying Cold Dark Matter",dcdm);
      budget_matter+=pba->Omega0_dcdm;
    }


    printf(" ---> Relativistic Species \n");
    _class_print_species_("Photons",g);
    budget_radiation+=pba->Omega0_g;
    if(pba->has_ur){
      _class_print_species_("Ultra-relativistic relics",ur);
      budget_radiation+=pba->Omega0_ur;
    }
    if(pba->has_dr){
      _class_print_species_("Dark Radiation (from decay)",dr);
      budget_radiation+=pba->Omega0_dr;
    }
    if(pba->has_idr){
      _class_print_species_("Interacting Dark Radiation",idr);
      budget_radiation+=pba->Omega0_idr;
    }

    if(pba->N_ncdm > 0){
      printf(" ---> Massive Neutrino Species \n");
    }
    if(pba->N_ncdm > 0){
      for(index_ncdm=0;index_ncdm<pba->N_ncdm;++index_ncdm){
        printf("-> %-26s%-4d Omega = %-15g , omega = %-15g\n","Neutrino Species Nr.",index_ncdm+1,pba->Omega0_ncdm[index_ncdm],pba->Omega0_ncdm[index_ncdm]*pba->h*pba->h);
        budget_neutrino+=pba->Omega0_ncdm[index_ncdm];
      }
    }

    if(pba->has_lambda || pba->has_fld || pba->has_scf || pba->has_smg || pba->has_curvature){
      printf(" ---> Other Content \n");
    }
    if(pba->has_lambda){
      _class_print_species_("Cosmological Constant",lambda);
      budget_other+=pba->Omega0_lambda;
    }
    if(pba->has_fld){
      _class_print_species_("Dark Energy Fluid",fld);
      budget_other+=pba->Omega0_fld;
    }
    if(pba->has_scf){
      _class_print_species_("Scalar Field",scf);
      budget_other+=pba->Omega0_scf;
    }
    if(pba->has_curvature){
      _class_print_species_("Spatial Curvature",k);
      budget_other+=pba->Omega0_k;
    }
    if(pba->has_smg){
      _class_print_species_("Scalar Modified Gravity",smg);
      budget_other+=pba->Omega0_smg;
    }

    printf(" ---> Total budgets \n");
    printf(" Radiation                        Omega = %-15g , omega = %-15g \n",budget_radiation,budget_radiation*pba->h*pba->h);
    printf(" Non-relativistic                 Omega = %-15g , omega = %-15g \n",budget_matter,budget_matter*pba->h*pba->h);
    if(pba->N_ncdm > 0){
      printf(" Neutrinos                        Omega = %-15g , omega = %-15g \n",budget_neutrino,budget_neutrino*pba->h*pba->h);
    }
    if(pba->has_lambda || pba->has_fld || pba->has_scf || pba->has_curvature){
      printf(" Other Content                    Omega = %-15g , omega = %-15g \n",budget_other,budget_other*pba->h*pba->h);
    }
    printf(" TOTAL                            Omega = %-15g , omega = %-15g \n",budget_radiation+budget_matter+budget_neutrino+budget_other,(budget_radiation+budget_matter+budget_neutrino+budget_other)*pba->h*pba->h);

    printf(" -------------------------------------------------------------------- \n");
  }

  return _SUCCESS_;
}<|MERGE_RESOLUTION|>--- conflicted
+++ resolved
@@ -3435,11 +3435,7 @@
     }
     /** - Planck mass equation (if parameterization in terms of alpha_m **/
     if (pba->M_pl_evolution_smg == _TRUE_)
-<<<<<<< HEAD
-      dy[pba->index_bi_delta_M_pl_smg] = y[pba->index_bi_a]*pvecback[pba->index_bg_H]*pvecback[pba->index_bg_mpl_running_smg]*(y[pba->index_bi_delta_M_pl_smg]+1.);   //in this case the running has to be integrated (eq 3.4 of 1404.3713 yields M2' = aH\alpha_M M2)
-=======
       dy[pba->index_bi_delta_M_pl_smg] = y[pba->index_bi_a]*pvecback[pba->index_bg_H]*pvecback[pba->index_bg_mpl_running_smg]*(y[pba->index_bi_delta_M_pl_smg] + 1);   //in this case the running has to be integrated (eq 3.3 of 1404.3713 yields M2' = aH\alpha_M)
->>>>>>> 2edf0e3f
   }
 
   if (pba->has_fld == _TRUE_) {
