/** @file background.c Documented background module
 *
 * * Julien Lesgourgues, 17.04.2011
 * * routines related to ncdm written by T. Tram in 2011
 *
 * Deals with the cosmological background evolution.
 * This module has two purposes:
 *
 * - at the beginning, to initialize the background, i.e. to integrate
 *    the background equations, and store all background quantities
 *    as a function of conformal time inside an interpolation table.
 *
 * - to provide routines which allow other modules to evaluate any
 *    background quantity for a given value of the conformal time (by
 *    interpolating within the interpolation table), or to find the
 *    correspondence between redshift and conformal time.
 *
 *
 * The overall logic in this module is the following:
 *
 * 1. most background parameters that we will call {A}
 * (e.g. rho_gamma, ..) can be expressed as simple analytical
 * functions of a few variables that we will call {B} (in simplest
 * models, of the scale factor 'a'; in extended cosmologies, of 'a'
 * plus e.g. (phi, phidot) for quintessence, or some temperature for
 * exotic particles, etc...).
 *
 * 2. in turn, quantities {B} can be found as a function of conformal
 * time by integrating the background equations.
 *
 * 3. some other quantities that we will call {C} (like e.g. the
 * sound horizon or proper time) also require an integration with
 * respect to time, that cannot be inferred analytically from
 * parameters {B}.
 *
 * So, we define the following routines:
 *
 * - background_functions() returns all background
 *    quantities {A} as a function of quantities {B}.
 *
 * - background_solve() integrates the quantities {B} and {C} with
 *    respect to conformal time; this integration requires many calls
 *    to background_functions().
 *
 * - the result is stored in the form of a big table in the background
 *    structure. There is one column for conformal time 'tau'; one or
 *    more for quantities {B}; then several columns for quantities {A}
 *    and {C}.
 *
 * Later in the code, if we know the variables {B} and need some
 * quantity {A}, the quickest and most precise way is to call directly
 * background_functions() (for instance, in simple models, if we want
 * H at a given value of the scale factor). If we know 'tau' and want
 * any other quantity, we can call background_at_tau(), which
 * interpolates in the table and returns all values. Finally it can be
 * useful to get 'tau' for a given redshift 'z': this can be done with
 * background_tau_of_z(). So if we are somewhere in the code, knowing
 * z and willing to get background quantities, we should call first
 * background_tau_of_z() and then background_at_tau().
 *
 *
 * In order to save time, background_at_tau() can be called in three
 * modes: short_info, normal_info, long_info (returning only essential
 * quantities, or useful quantities, or rarely useful
 * quantities). Each line in the interpolation table is a vector whose
 * first few elements correspond to the short_info format; a larger
 * fraction contribute to the normal format; and the full vector
 * corresponds to the long format. The guideline is that short_info
 * returns only geometric quantities like a, H, H'; normal format
 * returns quantities strictly needed at each step in the integration
 * of perturbations; long_info returns quantities needed only
 * occasionally.
 *
 * In summary, the following functions can be called from other modules:
 *
 * -# background_init() at the beginning
 * -# background_at_tau(), background_tau_of_z() at any later time
 * -# background_free() at the end, when no more calls to the previous functions are needed
 */

#include "background.h"

/**
 * Background quantities at given conformal time tau.
 *
 * Evaluates all background quantities at a given value of
 * conformal time by reading the pre-computed table and interpolating.
 *
 * @param pba           Input: pointer to background structure (containing pre-computed table)
 * @param tau           Input: value of conformal time
 * @param return_format Input: format of output vector (short, normal, long)
 * @param intermode     Input: interpolation mode (normal or closeby)
 * @param last_index    Input/Output: index of the previous/current point in the interpolation array (input only for closeby mode, output for both)
 * @param pvecback      Output: vector (assumed to be already allocated)
 * @return the error status
 */

int background_at_tau(
                      struct background *pba,
                      double tau,
                      short return_format,
                      short intermode,
                      int * last_index,
                      double * pvecback /* vector with argument pvecback[index_bg] (must be already allocated with a size compatible with return_format) */
                      ) {

  /** Summary: */

  /** - define local variables */

  /* size of output vector, controlled by input parameter return_format */
  int pvecback_size;

  /** - check that tau is in the pre-computed range */

  class_test(tau < pba->tau_table[0],
             pba->error_message,
             "out of range: tau=%e < tau_min=%e, you should decrease the precision parameter a_ini_over_a_today_default\n",tau,pba->tau_table[0]);

  class_test(tau > pba->tau_table[pba->bt_size-1],
             pba->error_message,
             "out of range: tau=%e > tau_max=%e\n",tau,pba->tau_table[pba->bt_size-1]);

  /** - deduce length of returned vector from format mode */

  if (return_format == pba->normal_info) {
    pvecback_size=pba->bg_size_normal;
  }
  else {
    if (return_format == pba->short_info) {
      pvecback_size=pba->bg_size_short;
    }
    else {
      pvecback_size=pba->bg_size;
    }
  }

  /** - interpolate from pre-computed table with array_interpolate()
      or array_interpolate_growing_closeby() (depending on
      interpolation mode) */

  if (intermode == pba->inter_normal) {
    class_call(array_interpolate_spline(
                                        pba->tau_table,
                                        pba->bt_size,
                                        pba->background_table,
                                        pba->d2background_dtau2_table,
                                        pba->bg_size,
                                        tau,
                                        last_index,
                                        pvecback,
                                        pvecback_size,
                                        pba->error_message),
               pba->error_message,
               pba->error_message);
  }
  if (intermode == pba->inter_closeby) {
    class_call(array_interpolate_spline_growing_closeby(
                                                        pba->tau_table,
                                                        pba->bt_size,
                                                        pba->background_table,
                                                        pba->d2background_dtau2_table,
                                                        pba->bg_size,
                                                        tau,
                                                        last_index,
                                                        pvecback,
                                                        pvecback_size,
                                                        pba->error_message),
               pba->error_message,
               pba->error_message);
  }

  return _SUCCESS_;
}

/**
 * Conformal time at given redshift.
 *
 * Returns tau(z) by interpolation from pre-computed table.
 *
 * @param pba Input: pointer to background structure
 * @param z   Input: redshift
 * @param tau Output: conformal time
 * @return the error status
 */

int background_tau_of_z(
                        struct background *pba,
                        double z,
                        double * tau
                        ) {

  /** Summary: */

  /** - define local variables */

  /* necessary for calling array_interpolate(), but never used */
  int last_index;

  /** - check that \f$ z \f$ is in the pre-computed range */
  class_test(z < pba->z_table[pba->bt_size-1],
             pba->error_message,
             "out of range: z=%e < z_min=%e\n",z,pba->z_table[pba->bt_size-1]);

  class_test(z > pba->z_table[0],
             pba->error_message,
             "out of range: a=%e > a_max=%e\n",z,pba->z_table[0]);

  /** - interpolate from pre-computed table with array_interpolate() */
  class_call(array_interpolate_spline(
                                      pba->z_table,
                                      pba->bt_size,
                                      pba->tau_table,
                                      pba->d2tau_dz2_table,
                                      1,
                                      z,
                                      &last_index,
                                      tau,
                                      1,
                                      pba->error_message),
             pba->error_message,
             pba->error_message);

  return _SUCCESS_;
}

/**
 * Background quantities at given \f$ a \f$.
 *
 * Function evaluating all background quantities which can be computed
 * analytically as a function of {B} parameters such as the scale factor 'a'
 * (see discussion at the beginning of this file). In extended
 * cosmological models, the pvecback_B vector contains other input parameters than
 * just 'a', e.g. (phi, phidot) for quintessence, some temperature of
 * exotic relics, etc...
 *
 * @param pba           Input: pointer to background structure
 * @param pvecback_B    Input: vector containing all {B} type quantities (scale factor, ...)
 * @param return_format Input: format of output vector
 * @param pvecback      Output: vector of background quantities (assumed to be already allocated)
 * @return the error status
 */

int background_functions(
                         struct background *pba,
                         double * pvecback_B, /* Vector containing all {B} quantities. */
                         short return_format,
                         double * pvecback /* vector with argument pvecback[index_bg] (must be already allocated with a size compatible with return_format) */
                         ) {

  /** Summary: */

  /** - define local variables */

  /* total density */
  double rho_tot;
  /* total pressure */
  double p_tot;
  /* total relativistic density */
  double rho_r;
  /* total non-relativistic density */
  double rho_m;
  /* total dark energy density */
  double rho_de;
  /* scale factor relative to scale factor today */
  double a_rel;
  /* background ncdm quantities */
  double rho_ncdm,p_ncdm,pseudo_p_ncdm;
  /* index for n_ncdm species */
  int n_ncdm;
  /* fluid's time-dependent equation of state parameter */
  double w_fld, dw_over_da, integral_fld;
  /* scale factor */
  double a;
  /* scalar field quantities */
  double phi, phi_prime;

  /** - initialize local variables */
  a = pvecback_B[pba->index_bi_a];
  rho_tot = 0.;
  p_tot = 0.;
  rho_r=0.;
  rho_m=0.;
  rho_de = 0.;
  a_rel = a / pba->a_today;

  class_test(a_rel <= 0.,
             pba->error_message,
             "a = %e instead of strictly positive",a_rel);

  /** - pass value of \f$ a\f$ to output */
  pvecback[pba->index_bg_a] = a;

  /** - compute each component's density and pressure */

  /* photons */
  pvecback[pba->index_bg_rho_g] = pba->Omega0_g * pow(pba->H0,2) / pow(a_rel,4);
  rho_tot += pvecback[pba->index_bg_rho_g];
  p_tot += (1./3.) * pvecback[pba->index_bg_rho_g];
  rho_r += pvecback[pba->index_bg_rho_g];

  /* baryons */
  pvecback[pba->index_bg_rho_b] = pba->Omega0_b * pow(pba->H0,2) / pow(a_rel,3);
  rho_tot += pvecback[pba->index_bg_rho_b];
  p_tot += 0;
  rho_m += pvecback[pba->index_bg_rho_b];

  /* cdm */
  if (pba->has_cdm == _TRUE_) {
    pvecback[pba->index_bg_rho_cdm] = pba->Omega0_cdm * pow(pba->H0,2) / pow(a_rel,3);
    rho_tot += pvecback[pba->index_bg_rho_cdm];
    p_tot += 0.;
    rho_m += pvecback[pba->index_bg_rho_cdm];
  }

  /* dcdm */
  if (pba->has_dcdm == _TRUE_) {
    /* Pass value of rho_dcdm to output */
    pvecback[pba->index_bg_rho_dcdm] = pvecback_B[pba->index_bi_rho_dcdm];
    rho_tot += pvecback[pba->index_bg_rho_dcdm];
    p_tot += 0.;
    rho_m += pvecback[pba->index_bg_rho_dcdm];
  }

  /* dr */
  if (pba->has_dr == _TRUE_) {
    /* Pass value of rho_dr to output */
    pvecback[pba->index_bg_rho_dr] = pvecback_B[pba->index_bi_rho_dr];
    rho_tot += pvecback[pba->index_bg_rho_dr];
    p_tot += (1./3.)*pvecback[pba->index_bg_rho_dr];
    rho_r += pvecback[pba->index_bg_rho_dr];
  }  
  
  /* ncdm */
  if (pba->has_ncdm == _TRUE_) {

    /* Loop over species: */
    for(n_ncdm=0; n_ncdm<pba->N_ncdm; n_ncdm++){

      /* function returning background ncdm[n_ncdm] quantities (only
         those for which non-NULL pointers are passed) */
      class_call(background_ncdm_momenta(
                                         pba->q_ncdm_bg[n_ncdm],
                                         pba->w_ncdm_bg[n_ncdm],
                                         pba->q_size_ncdm_bg[n_ncdm],
                                         pba->M_ncdm[n_ncdm],
                                         pba->factor_ncdm[n_ncdm],
                                         1./a_rel-1.,
                                         NULL,
                                         &rho_ncdm,
                                         &p_ncdm,
                                         NULL,
                                         &pseudo_p_ncdm),
                 pba->error_message,
                 pba->error_message);

      pvecback[pba->index_bg_rho_ncdm1+n_ncdm] = rho_ncdm;
      rho_tot += rho_ncdm;
      pvecback[pba->index_bg_p_ncdm1+n_ncdm] = p_ncdm;
      p_tot += p_ncdm;
      pvecback[pba->index_bg_pseudo_p_ncdm1+n_ncdm] = pseudo_p_ncdm;

      /* (3 p_ncdm1) is the "relativistic" contribution to rho_ncdm1 */
      rho_r += 3.* p_ncdm;

      /* (rho_ncdm1 - 3 p_ncdm1) is the "non-relativistic" contribution
         to rho_ncdm1 */
      rho_m += rho_ncdm - 3.* p_ncdm;
    }
  }

  /* Lambda */
  if (pba->has_lambda == _TRUE_) {
    pvecback[pba->index_bg_rho_lambda] = pba->Omega0_lambda * pow(pba->H0,2);
    rho_tot += pvecback[pba->index_bg_rho_lambda];
    p_tot -= pvecback[pba->index_bg_rho_lambda];
    rho_de += pvecback[pba->index_bg_rho_lambda];
  }

  /* fluid with w(a) and constant cs2 */
  if (pba->has_fld == _TRUE_) {

    /* get rho_fld from vector of integrated variables */
    pvecback[pba->index_bg_rho_fld] = pvecback_B[pba->index_bi_rho_fld];

    /* get w_fld from dedicated function */
    class_call(background_w_fld(pba,a,&w_fld,&dw_over_da,&integral_fld), pba->error_message, pba->error_message);
    pvecback[pba->index_bg_w_fld] = w_fld;

    // Obsolete: at the beginning, we had here the analytic integral solution corresponding to the case w=w0+w1(1-a/a0):
    // pvecback[pba->index_bg_rho_fld] = pba->Omega0_fld * pow(pba->H0,2) / pow(a_rel,3.*(1.+pba->w0_fld+pba->wa_fld)) * exp(3.*pba->wa_fld*(a_rel-1.));
    // But now everthing is integrated numerically for a given w_fld(a) defined in the function background_w_fld.

    rho_tot += pvecback[pba->index_bg_rho_fld];
    p_tot += w_fld * pvecback[pba->index_bg_rho_fld];
    rho_de += pvecback[pba->index_bg_rho_lambda];
  }
  
  /* Quintessence */
  if (pba->has_scf == _TRUE_) {
    phi = pvecback_B[pba->index_bi_phi_scf];
    phi_prime = pvecback_B[pba->index_bi_phi_prime_scf];
    pvecback[pba->index_bg_phi_scf] = phi; // value of the scalar field phi
    pvecback[pba->index_bg_phi_prime_scf] = phi_prime; // value of the scalar field phi derivative wrt conformal time
    pvecback[pba->index_bg_V_scf] = V_scf(pba,phi); //V_scf(pba,phi); //write here potential as function of phi
    pvecback[pba->index_bg_dV_scf] = dV_scf(pba,phi); // dV_scf(pba,phi); //potential' as function of phi
    pvecback[pba->index_bg_ddV_scf] = ddV_scf(pba,phi); // ddV_scf(pba,phi); //potential'' as function of phi
    pvecback[pba->index_bg_rho_scf] = (phi_prime*phi_prime/(2*a*a) + V_scf(pba,phi))/3.; // energy of the scalar field. The field units are set automatically by setting the initial conditions
    pvecback[pba->index_bg_p_scf] =(phi_prime*phi_prime/(2*a*a) - V_scf(pba,phi))/3.; // pressure of the scalar field
    rho_tot += pvecback[pba->index_bg_rho_scf];
    p_tot += pvecback[pba->index_bg_p_scf];
    //no contribution to radiation
    rho_de += pvecback[pba->index_bg_rho_scf];
    //printf(" a= %e, Omega_scf = %f, \n ",a_rel, pvecback[pba->index_bg_rho_scf]/rho_tot );
  }

  /* relativistic neutrinos (and all relativistic relics) */
  if (pba->has_ur == _TRUE_) {
    pvecback[pba->index_bg_rho_ur] = pba->Omega0_ur * pow(pba->H0,2) / pow(a_rel,4);
    rho_tot += pvecback[pba->index_bg_rho_ur];
    p_tot += (1./3.) * pvecback[pba->index_bg_rho_ur];
    rho_r += pvecback[pba->index_bg_rho_ur];
  }

  /** - compute expansion rate H from Friedmann equation: this is the
      only place where the Friedmann equation is assumed. Remember
      that densities are all expressed in units of \f$ [3c^2/8\pi G] \f$, ie
      \f$ \rho_{class} = [8 \pi G \rho_{physical} / 3 c^2]\f$
      NOTE: different computation if scalar field is present */  
  if (pba->has_smg == _FALSE_){
    
    if (pba->hubble_evolution == _TRUE_)
      pvecback[pba->index_bg_H] = pvecback_B[pba->index_bi_H]; //sqrt(rho_tot-pba->K/a/a);
    else
      pvecback[pba->index_bg_H] = sqrt(rho_tot - pba->K/a/a);
    
    /** - compute derivative of H with respect to conformal time: friction added */
    pvecback[pba->index_bg_H_prime] = - (3./2.) * (rho_tot + p_tot) * a + pba->K/a - a* pba->hubble_friction*(pvecback[pba->index_bg_H]*pvecback[pba->index_bg_H] - (rho_tot-pba->K/a/a) );
  }
  /* Scalar field */
  /** if (has_smg) do all the mess to compute the Hubble rate, etc... */
  else{
    
//       /** - save rho_tot and p_tot without smg (it is important that smg is the last thing to be computed) */
      pvecback[pba->index_bg_rho_tot_wo_smg] = rho_tot;
      pvecback[pba->index_bg_p_tot_wo_smg] = p_tot;
      //NOTE: add the field energy and pressure after the debug has been added
     
    class_call(background_gravity_functions(pba,
					    pvecback_B,
					    return_format,
					    pvecback),
	       pba->error_message,
               pba->error_message);
    
    rho_tot += pvecback[pba->index_bg_rho_smg];
    p_tot += pvecback[pba->index_bg_p_smg];
    //divide relativistic & nonrelativistic (not very meaningful for oscillatory models)
    
    //TODO: need to define menaingfully -> separate early universe (IC, BBN...) from late (Halofit...)
    //BUG: causes problem with halofit!, if not, causes bug with Brans-Dicke
<<<<<<< HEAD
    rho_r += 3.*pvecback[pba->index_bg_p_smg]; //field pressure contributes radiation
    rho_m += pvecback[pba->index_bg_rho_smg] - 3.* pvecback[pba->index_bg_p_smg]; //the rest contributes matter     

    /** - compute w_smg */
    if (pba->rho_evolution_smg == _FALSE_) {
      pvecback[pba->index_bg_w_smg] = pvecback[pba->index_bg_p_smg] / pvecback[pba->index_bg_rho_smg];
    }

}
=======
    rho_de += pvecback[pba->index_bg_rho_smg];
  }
>>>>>>> 35181303

  /** - compute relativistic density to total density ratio */
  pvecback[pba->index_bg_Omega_r] = rho_r / rho_tot;
  
  /** - compute dark energy density to total density ratio */
  pvecback[pba->index_bg_Omega_de] = rho_de / rho_tot;

  /** - compute other quantities in the exhaustive, redundant format */
  if (return_format == pba->long_info) {

    /** - compute critical density */
    pvecback[pba->index_bg_rho_crit] = rho_tot-pba->K/a/a;
    class_test(pvecback[pba->index_bg_rho_crit] <= 0. && (pba->has_smg == _FALSE_),
               pba->error_message,
               "rho_crit = %e instead of strictly positive",pvecback[pba->index_bg_rho_crit]);

    /** - compute Omega_m */
    pvecback[pba->index_bg_Omega_m] = rho_m / rho_tot;

    /* one can put other variables here */
    /*  */
    /*  */

  }

  return _SUCCESS_;

}

/**
 * Single place where the fluid equation of state is
 * defined. Parameters of the function are passed through the
 * background structure. Generalisation to arbitrary functions should
 * be simple.
 *
 * @param pba            Input: pointer to background structure
 * @param a              Input: current value of scale factor
 * @param w_fld          Output: equation of state parameter w_fld(a)
 * @param dw_over_da_fld Output: function dw_fld/da
 * @param integral_fld   Output: function \f$ \int_{a}^{a_0} da 3(1+w_{fld})/a \f$
 * @return the error status
 */

int background_w_fld(
                     struct background * pba,
                     double a,
                     double * w_fld,
                     double * dw_over_da_fld,
                     double * integral_fld) {

  /** - first, define the function w(a) */
  *w_fld = pba->w0_fld + pba->wa_fld * (1. - a / pba->a_today);

  /** - then, give the corresponding analytic derivative dw/da (used
        by perturbation equations; we could compute it numerically,
        but with a loss of precision; as long as there is a simple
        analytic expression of the derivative of the previous
        function, let's use it! */
  *dw_over_da_fld = - pba->wa_fld / pba->a_today;

  /** - finally, give the analytic solution of the following integral:
        \f$ \int_{a}^{a0} da 3(1+w_{fld})/a \f$. This is used in only
        one place, in the initial conditions for the background, and
        with a=a_ini. If your w(a) does not lead to a simple analytic
        solution of this integral, no worry: instead of writing
        something here, the best would then be to leave it equal to
        zero, and then in background_initial_conditions() you should
        implement a numerical calculation of this integral only for
        a=a_ini, using for instance Romberg integration. It should be
        fast, simple, and accurate enough. */
  *integral_fld = 3.*((1.+pba->w0_fld+pba->wa_fld)*log(pba->a_today/a) + pba->wa_fld*(a/pba->a_today-1.));

  /** note: of course you can generalise these formulas to anything,
      defining new parameters pba->w..._fld. Just remember that so
      far, HyRec explicitely assumes that w(a)= w0 + wa (1-a/a0); but
      Recfast does not assume anything */

  return _SUCCESS_;
}

/**
 * Initialize the background structure, and in particular the
 * background interpolation table.
 *
 * @param ppr Input: pointer to precision structure
 * @param pba Input/Output: pointer to initialized background structure
 * @return the error status
 */

int background_init(
                    struct precision * ppr,
                    struct background * pba
                    ) {

  /** Summary: */

  /** - define local variables */
  int n_ncdm;
  double rho_ncdm_rel,rho_nu_rel;
  double Neff;
  double w_fld, dw_over_da, integral_fld;
  int filenum=0;

  /** - in verbose mode, provide some information */
  if (pba->background_verbose > 0) {
    printf("Running CLASS version %s\n",_VERSION_);
    printf("Computing background\n");

    /* below we want to inform the user about ncdm species*/
    if (pba->N_ncdm > 0) {

      Neff = pba->Omega0_ur/7.*8./pow(4./11.,4./3.)/pba->Omega0_g;

      /* loop over ncdm species */
      for (n_ncdm=0;n_ncdm<pba->N_ncdm; n_ncdm++) {

        /* inform if p-s-d read in files */
        if (pba->got_files[n_ncdm] == _TRUE_) {
          printf(" -> ncdm species i=%d read from file %s\n",n_ncdm+1,pba->ncdm_psd_files+filenum*_ARGUMENT_LENGTH_MAX_);
          filenum++;
        }

        /* call this function to get rho_ncdm */
        background_ncdm_momenta(pba->q_ncdm_bg[n_ncdm],
                                pba->w_ncdm_bg[n_ncdm],
                                pba->q_size_ncdm_bg[n_ncdm],
                                0.,
                                pba->factor_ncdm[n_ncdm],
                                0.,
                                NULL,
                                &rho_ncdm_rel,
                                NULL,
                                NULL,
                                NULL);

        /* inform user of the contribution of each species to
           radiation density (in relativistic limit): should be
           between 1.01 and 1.02 for each active neutrino species;
           evaluated as rho_ncdm/rho_nu_rel where rho_nu_rel is the
           density of one neutrino in the instantaneous decoupling
           limit, i.e. assuming T_nu=(4/11)^1/3 T_gamma (this comes
           from the definition of N_eff) */
        rho_nu_rel = 56.0/45.0*pow(_PI_,6)*pow(4.0/11.0,4.0/3.0)*_G_/pow(_h_P_,3)/pow(_c_,7)*
          pow(_Mpc_over_m_,2)*pow(pba->T_cmb*_k_B_,4);

        printf(" -> ncdm species i=%d sampled with %d (resp. %d) points for purpose of background (resp. perturbation) integration. In the relativistic limit it gives Delta N_eff = %g\n",
               n_ncdm+1,
               pba->q_size_ncdm_bg[n_ncdm],
               pba->q_size_ncdm[n_ncdm],
               rho_ncdm_rel/rho_nu_rel);

        Neff += rho_ncdm_rel/rho_nu_rel;

      }

      printf(" -> total N_eff = %g (sumed over ultra-relativistic and ncdm species)\n",Neff);

    }
  }

  /** - if shooting failed during input, catch the error here */
  class_test(pba->shooting_failed == _TRUE_,
             pba->error_message,
             "Shooting failed, try optimising input_get_guess(). Error message:\n\n%s",
             pba->shooting_error);

  /** - assign values to all indices in vectors of background quantities with background_indices()*/
  class_call(background_indices(pba),
             pba->error_message,
             pba->error_message);

  /** - control that cosmological parameter values make sense */

  /* H0 in Mpc^{-1} */
  /* Many users asked for this test to be supressed. It is commented out. */
  /*class_test((pba->H0 < _H0_SMALL_)||(pba->H0 > _H0_BIG_),
             pba->error_message,
             "H0=%g out of bounds (%g<H0<%g) \n",pba->H0,_H0_SMALL_,_H0_BIG_);*/

  class_test(fabs(pba->h * 1.e5 / _c_  / pba->H0 -1.)>ppr->smallest_allowed_variation,
             pba->error_message,
             "inconsistency between Hubble and reduced Hubble parameters: you have H0=%f/Mpc=%fkm/s/Mpc, but h=%f",pba->H0,pba->H0/1.e5* _c_,pba->h);

  /* T_cmb in K */
  /* Many users asked for this test to be supressed. It is commented out. */
  /*class_test((pba->T_cmb < _TCMB_SMALL_)||(pba->T_cmb > _TCMB_BIG_),
             pba->error_message,
             "T_cmb=%g out of bounds (%g<T_cmb<%g)",pba->T_cmb,_TCMB_SMALL_,_TCMB_BIG_);*/

  /* Omega_k */
  /* Many users asked for this test to be supressed. It is commented out. */
  /*class_test((pba->Omega0_k < _OMEGAK_SMALL_)||(pba->Omega0_k > _OMEGAK_BIG_),
             pba->error_message,
             "Omegak = %g out of bounds (%g<Omegak<%g) \n",pba->Omega0_k,_OMEGAK_SMALL_,_OMEGAK_BIG_);*/

  /* fluid equation of state */
  if (pba->has_fld == _TRUE_) {

    class_call(background_w_fld(pba,0.,&w_fld,&dw_over_da,&integral_fld), pba->error_message, pba->error_message);

    class_test(w_fld >= 1./3.,
               pba->error_message,
               "Your choice for w(a--->0)=%g is suspicious, since it is bigger than -1/3 there cannot be radiation domination at early times\n",
               w_fld);
  }

  /* in verbose mode, inform the user about the value of the ncdm
     masses in eV and about the ratio [m/omega_ncdm] in eV (the usual
     93 point something)*/
  if ((pba->background_verbose > 0) && (pba->has_ncdm == _TRUE_)) {
    for (n_ncdm=0; n_ncdm < pba->N_ncdm; n_ncdm++) {
      printf(" -> non-cold dark matter species with i=%d has m_i = %e eV (so m_i / omega_i =%e eV)\n",
             n_ncdm+1,
             pba->m_ncdm_in_eV[n_ncdm],
             pba->m_ncdm_in_eV[n_ncdm]*pba->deg_ncdm[n_ncdm]/pba->Omega0_ncdm[n_ncdm]/pba->h/pba->h);
    }
  }

  /* check other quantities which would lead to segmentation fault if zero */
  class_test(pba->a_today <= 0,
             pba->error_message,
             "input a_today = %e instead of strictly positive",pba->a_today);

  class_test(_Gyr_over_Mpc_ <= 0,
             pba->error_message,
             "_Gyr_over_Mpc = %e instead of strictly positive",_Gyr_over_Mpc_);

  /** - this function integrates the background over time, allocates
      and fills the background table */
  class_call(background_solve(ppr,pba),
             pba->error_message,
             pba->error_message);

  return _SUCCESS_;

}

/**
 * Free all memory space allocated by background_init().
 *
 *
 * @param pba Input: pointer to background structure (to be freed)
 * @return the error status
 */

int background_free(
                    struct background *pba
                    ) {
  int err;

  free(pba->tau_table);
  free(pba->z_table);
  free(pba->d2tau_dz2_table);
  free(pba->background_table);
  free(pba->d2background_dtau2_table);

  err = background_free_input(pba);

  return err;
}

/**
 * Free pointers inside background structure which were
 * allocated in input_read_parameters()
 *
 * @param pba Input: pointer to background structure
 * @return the error status
 */

int background_free_input(
                          struct background *pba
                          ) {

  int k;
  if (pba->Omega0_ncdm_tot != 0.){
    for(k=0; k<pba->N_ncdm; k++){
      free(pba->q_ncdm[k]);
      free(pba->w_ncdm[k]);
      free(pba->q_ncdm_bg[k]);
      free(pba->w_ncdm_bg[k]);
      free(pba->dlnf0_dlnq_ncdm[k]);
    }
    free(pba->ncdm_quadrature_strategy);
    free(pba->ncdm_input_q_size);
    free(pba->ncdm_qmax);
    free(pba->q_ncdm);
    free(pba->w_ncdm);
    free(pba->q_ncdm_bg);
    free(pba->w_ncdm_bg);
    free(pba->dlnf0_dlnq_ncdm);
    free(pba->q_size_ncdm);
    free(pba->q_size_ncdm_bg);
    free(pba->M_ncdm);
    free(pba->T_ncdm);
    free(pba->ksi_ncdm);
    free(pba->deg_ncdm);
    free(pba->Omega0_ncdm);
    free(pba->m_ncdm_in_eV);
    free(pba->factor_ncdm);
    if(pba->got_files!=NULL)
      free(pba->got_files);
    if(pba->ncdm_psd_files!=NULL)
      free(pba->ncdm_psd_files);
    if(pba->ncdm_psd_parameters!=NULL)
      free(pba->ncdm_psd_parameters);
  }

  if (pba->Omega0_scf != 0.){
    if (pba->scf_parameters != NULL)
      free(pba->scf_parameters);
  }
  if (pba->Omega0_smg != 0.){
    if (pba->parameters_smg != NULL)
      free(pba->parameters_smg);
    //dealocate parameters_2_smg only for parameterizations
    if (pba->field_evolution_smg == _FALSE_ && pba->parameters_2_smg != NULL)
      free(pba->parameters_2_smg);
  }
  return _SUCCESS_;
}

/**
 * Assign value to each relevant index in vectors of background quantities.
 *
 * @param pba Input: pointer to background structure
 * @return the error status
 */

int background_indices(
                       struct background *pba
                       ) {

  /** Summary: */

  /** - define local variables */

  /* a running index for the vector of background quantities */
  int index_bg;
  /* a running index for the vector of background quantities to be integrated */
  int index_bi;

  /** - initialize all flags: which species are present? */

  pba->has_cdm = _FALSE_;
  pba->has_ncdm = _FALSE_;
  pba->has_dcdm = _FALSE_;
  pba->has_dr = _FALSE_;
  pba->has_scf = _FALSE_;
  pba->has_smg = _FALSE_; /*Scalar field*/    
  pba->has_lambda = _FALSE_;
  pba->has_fld = _FALSE_;
  pba->has_ur = _FALSE_;
  pba->has_curvature = _FALSE_;

  if (pba->Omega0_cdm != 0.)
    pba->has_cdm = _TRUE_;

  if (pba->Omega0_ncdm_tot != 0.)
    pba->has_ncdm = _TRUE_;

  if (pba->Omega0_dcdmdr != 0.){
    pba->has_dcdm = _TRUE_;
    if (pba->Gamma_dcdm != 0.)
      pba->has_dr = _TRUE_;
  }
  
  if (pba->Omega0_smg != 0.)
    pba->has_smg = _TRUE_;    

  if (pba->Omega0_lambda != 0.)
    pba->has_lambda = _TRUE_;

  if (pba->Omega0_fld != 0.)
    pba->has_fld = _TRUE_;

  if (pba->Omega0_ur != 0.)
    pba->has_ur = _TRUE_;

  if (pba->sgnK != 0)
    pba->has_curvature = _TRUE_;

  /** - initialize all indices */

  index_bg=0;

  /* index for scale factor */
  class_define_index(pba->index_bg_a,_TRUE_,index_bg,1);

  /* - indices for H and its conformal-time-derivative */
  class_define_index(pba->index_bg_H,_TRUE_,index_bg,1);
  class_define_index(pba->index_bg_H_prime,_TRUE_,index_bg,1);

  /* - end of indices in the short vector of background values */
  pba->bg_size_short = index_bg;

  /* - index for rho_g (photon density) */
  class_define_index(pba->index_bg_rho_g,_TRUE_,index_bg,1);

  /* - index for rho_b (baryon density) */
  class_define_index(pba->index_bg_rho_b,_TRUE_,index_bg,1);

  /* - index for rho_cdm */
  class_define_index(pba->index_bg_rho_cdm,pba->has_cdm,index_bg,1);

  /* - indices for ncdm. We only define the indices for ncdm1
     (density, pressure, pseudo-pressure), the other ncdm indices
     are contiguous */
  class_define_index(pba->index_bg_rho_ncdm1,pba->has_ncdm,index_bg,pba->N_ncdm);
  class_define_index(pba->index_bg_p_ncdm1,pba->has_ncdm,index_bg,pba->N_ncdm);
  class_define_index(pba->index_bg_pseudo_p_ncdm1,pba->has_ncdm,index_bg,pba->N_ncdm);

  /* - index for dcdm */
  class_define_index(pba->index_bg_rho_dcdm,pba->has_dcdm,index_bg,1);

  /* - index for dr */
  class_define_index(pba->index_bg_rho_dr,pba->has_dr,index_bg,1);
  
  /* - indices for scalar field (modified gravity) */
  class_define_index(pba->index_bg_phi_smg,pba->field_evolution_smg,index_bg,1);
  class_define_index(pba->index_bg_phi_prime_smg,pba->field_evolution_smg,index_bg,1);       
  class_define_index(pba->index_bg_phi_prime_prime_smg,pba->field_evolution_smg,index_bg,1);
  class_define_index(pba->index_bg_M2_smg,pba->has_smg,index_bg,1);      

  class_define_index(pba->index_bg_rho_smg,pba->has_smg,index_bg,1);   
  class_define_index(pba->index_bg_p_smg,pba->has_smg,index_bg,1);  
  class_define_index(pba->index_bg_rho_prime_smg,pba->has_smg && pba->rho_evolution_smg,index_bg,1);
  class_define_index(pba->index_bg_w_smg,pba->has_smg,index_bg,1);
  
  class_define_index(pba->index_bg_kineticity_smg,pba->has_smg,index_bg,1);
  class_define_index(pba->index_bg_braiding_smg,pba->has_smg,index_bg,1);  
  class_define_index(pba->index_bg_tensor_excess_smg,pba->has_smg,index_bg,1);   

  class_define_index(pba->index_bg_mpl_running_smg,pba->has_smg,index_bg,1);  
  class_define_index(pba->index_bg_kineticity_prime_smg,pba->has_smg,index_bg,1);
  class_define_index(pba->index_bg_braiding_prime_smg,pba->has_smg,index_bg,1);  
  class_define_index(pba->index_bg_mpl_running_prime_smg,pba->has_smg,index_bg,1);  
  class_define_index(pba->index_bg_tensor_excess_prime_smg,pba->has_smg,index_bg,1);    
  
  class_define_index(pba->index_bg_cs2_smg,pba->has_smg,index_bg,1);
  class_define_index(pba->index_bg_cs2num_smg,pba->has_smg,index_bg,1);
  class_define_index(pba->index_bg_cs2num_prime_smg,pba->has_smg,index_bg,1);
  class_define_index(pba->index_bg_kinetic_D_smg,pba->has_smg,index_bg,1);
  class_define_index(pba->index_bg_kinetic_D_prime_smg,pba->has_smg,index_bg,1);
  class_define_index(pba->index_bg_lambda_1_smg,pba->has_smg,index_bg,1);
  class_define_index(pba->index_bg_lambda_2_smg,pba->has_smg,index_bg,1);
  class_define_index(pba->index_bg_lambda_3_smg,pba->has_smg,index_bg,1);
  class_define_index(pba->index_bg_lambda_4_smg,pba->has_smg,index_bg,1);
  class_define_index(pba->index_bg_lambda_5_smg,pba->has_smg,index_bg,1);
  class_define_index(pba->index_bg_lambda_6_smg,pba->has_smg,index_bg,1);
  class_define_index(pba->index_bg_lambda_7_smg,pba->has_smg,index_bg,1);
  class_define_index(pba->index_bg_lambda_8_smg,pba->has_smg,index_bg,1);
  class_define_index(pba->index_bg_lambda_2_prime_smg,pba->has_smg,index_bg,1);
  class_define_index(pba->index_bg_lambda_8_prime_smg,pba->has_smg,index_bg,1);

  class_define_index(pba->index_bg_rho_tot_wo_smg,pba->has_smg,index_bg,1);  
  class_define_index(pba->index_bg_p_tot_wo_smg,pba->has_smg,index_bg,1);   
  
  class_define_index(pba->index_bg_H_prime_prime,pba->has_smg,index_bg,1);  
  class_define_index(pba->index_bg_p_tot_wo_prime_smg,pba->has_smg,index_bg,1);
  class_define_index(pba->index_bg_p_prime_smg,pba->has_smg,index_bg,1);
  

  /* - index for Lambda */
  class_define_index(pba->index_bg_rho_lambda,pba->has_lambda,index_bg,1);

  /* - index for fluid */
  class_define_index(pba->index_bg_rho_fld,pba->has_fld,index_bg,1);
  class_define_index(pba->index_bg_w_fld,pba->has_fld,index_bg,1);

  /* - index for ultra-relativistic neutrinos/species */
  class_define_index(pba->index_bg_rho_ur,pba->has_ur,index_bg,1);

  /* - index for Omega_r (relativistic density fraction) */
  class_define_index(pba->index_bg_Omega_r,_TRUE_,index_bg,1);
  
  /* - index for Omega_de (dark energy density fraction) */
  class_define_index(pba->index_bg_Omega_de,_TRUE_,index_bg,1);

  /* - put here additional ingredients that you want to appear in the
     normal vector */
  /*    */
  /*    */

  /* - end of indices in the normal vector of background values */
  pba->bg_size_normal = index_bg;

  /* - indices in the long version : */

  /* -> critical density */
  class_define_index(pba->index_bg_rho_crit,_TRUE_,index_bg,1);

  /* - index for Omega_m (non-relativistic density fraction) */
  class_define_index(pba->index_bg_Omega_m,_TRUE_,index_bg,1);

  /* -> conformal distance */
  class_define_index(pba->index_bg_conf_distance,_TRUE_,index_bg,1);

  /* -> angular diameter distance */
  class_define_index(pba->index_bg_ang_distance,_TRUE_,index_bg,1);

  /* -> luminosity distance */
  class_define_index(pba->index_bg_lum_distance,_TRUE_,index_bg,1);

  /* -> proper time (for age of the Universe) */
  class_define_index(pba->index_bg_time,_TRUE_,index_bg,1);

  /* -> conformal sound horizon */
  class_define_index(pba->index_bg_rs,_TRUE_,index_bg,1);

  /* -> density growth factor in dust universe */
  class_define_index(pba->index_bg_D,_TRUE_,index_bg,1);

  /* -> velocity growth factor in dust universe */
  class_define_index(pba->index_bg_f,_TRUE_,index_bg,1);

  /* -> put here additional quantities describing background */
  /*    */
  /*    */

  /* -> end of indices in the long vector of background values */
  pba->bg_size = index_bg;

  /* - now, indices in vector of variables to integrate.
     First {B} variables, then {C} variables. */

  index_bi=0;

  /* -> scale factor */
  class_define_index(pba->index_bi_a,_TRUE_,index_bi,1);
  
  /* index for Hubble rate */
  class_define_index(pba->index_bi_H,pba->hubble_evolution,index_bi,1);

  /* -> energy density in DCDM */
  class_define_index(pba->index_bi_rho_dcdm,pba->has_dcdm,index_bi,1);

  /* -> energy density in DR */
  class_define_index(pba->index_bi_rho_dr,pba->has_dr,index_bi,1);

  /* -> scalar field and its derivative wrt conformal time */
  class_define_index(pba->index_bi_phi_scf,pba->has_scf,index_bi,1);
  class_define_index(pba->index_bi_phi_prime_scf,pba->has_scf,index_bi,1);
  
  /* -> scalar field and its derivative wrt conformal time (only if needs to evolve the field)
   * plus other parameters that might be integrated in certain parameterizations
   */
  if (pba->has_smg == _TRUE_){
    class_define_index(pba->index_bi_phi_smg,
		       pba->field_evolution_smg,index_bi,1);
    class_define_index(pba->index_bi_phi_prime_smg,
		       pba->field_evolution_smg,index_bi,1);
    
    //if model needs to integrate M_pl from alpha_M, declare an index
    class_define_index(pba->index_bi_M_pl_smg,
		       pba->M_pl_evolution_smg,index_bi,1);

    /* index for the smg energy density */
    class_define_index(pba->index_bi_rho_smg,
           pba->rho_evolution_smg,index_bi,1);

}  

  /* -> energy density in fluid */
  class_define_index(pba->index_bi_rho_fld,pba->has_fld,index_bi,1);

  /* -> scalar field and its derivative wrt conformal time (Zuma) */
  class_define_index(pba->index_bi_phi_scf,pba->has_scf,index_bi,1);
  class_define_index(pba->index_bi_phi_prime_scf,pba->has_scf,index_bi,1);

  /* End of {B} variables, now continue with {C} variables */
  pba->bi_B_size = index_bi;

  /* -> proper time (for age of the Universe) */
  class_define_index(pba->index_bi_time,_TRUE_,index_bi,1);

  /* -> sound horizon */
  class_define_index(pba->index_bi_rs,_TRUE_,index_bi,1);

  /* -> Second order equation for growth factor */
  class_define_index(pba->index_bi_D,_TRUE_,index_bi,1);
  class_define_index(pba->index_bi_D_prime,_TRUE_,index_bi,1);

  /* -> index for conformal time in vector of variables to integrate */
  class_define_index(pba->index_bi_tau,_TRUE_,index_bi,1);

  /* -> end of indices in the vector of variables to integrate */
  pba->bi_size = index_bi;

  /* index_bi_tau must be the last index, because tau is part of this vector for the purpose of being stored, */
  /* but it is not a quantity to be integrated (since integration is over tau itself) */
  class_test(pba->index_bi_tau != index_bi-1,
             pba->error_message,
             "background integration requires index_bi_tau to be the last of all index_bi's");

  /* flags for calling the interpolation routine */

  pba->short_info=0;
  pba->normal_info=1;
  pba->long_info=2;

  pba->inter_normal=0;
  pba->inter_closeby=1;

  return _SUCCESS_;

}

/**
 * This is the routine where the distribution function f0(q) of each
 * ncdm species is specified (it is the only place to modify if you
 * need a partlar f0(q))
 *
 * @param pbadist Input:  structure containing all parameters defining f0(q)
 * @param q       Input:  momentum
 * @param f0      Output: phase-space distribution
 */

int background_ncdm_distribution(
                                 void * pbadist,
                                 double q,
                                 double * f0
                                 ) {
  struct background * pba;
  struct background_parameters_for_distributions * pbadist_local;
  int n_ncdm,lastidx;
  double ksi;
  double qlast,dqlast,f0last,df0last;
  double *param;
  /* Variables corresponding to entries in param: */
  //double square_s12,square_s23,square_s13;
  //double mixing_matrix[3][3];
  //int i;

  /** - extract from the input structure pbadist all the relevant information */
  pbadist_local = pbadist;          /* restore actual format of pbadist */
  pba = pbadist_local->pba;         /* extract the background structure from it */
  param = pba->ncdm_psd_parameters; /* extract the optional parameter list from it */
  n_ncdm = pbadist_local->n_ncdm;   /* extract index of ncdm species under consideration */
  ksi = pba->ksi_ncdm[n_ncdm];      /* extract chemical potential */

  /** - shall we interpolate in file, or shall we use analytical formula below? */

  /** - a) deal first with the case of interpolating in files */
  if (pba->got_files[n_ncdm]==_TRUE_) {

    lastidx = pbadist_local->tablesize-1;
    if(q<pbadist_local->q[0]){
      //Handle q->0 case:
      *f0 = pbadist_local->f0[0];
    }
    else if(q>pbadist_local->q[lastidx]){
      //Handle q>qmax case (ensure continuous and derivable function with Boltzmann tail):
      qlast=pbadist_local->q[lastidx];
      f0last=pbadist_local->f0[lastidx];
      dqlast=qlast - pbadist_local->q[lastidx-1];
      df0last=f0last - pbadist_local->f0[lastidx-1];

      *f0 = f0last*exp(-(qlast-q)*df0last/f0last/dqlast);
    }
    else{
      //Do interpolation:
      class_call(array_interpolate_spline(
                                          pbadist_local->q,
                                          pbadist_local->tablesize,
                                          pbadist_local->f0,
                                          pbadist_local->d2f0,
                                          1,
                                          q,
                                          &pbadist_local->last_index,
                                          f0,
                                          1,
                                          pba->error_message),
                 pba->error_message,     pba->error_message);
    }
  }

  /** - b) deal now with case of reading analytical function */
  else{
    /**
       Next enter your analytic expression(s) for the p.s.d.'s. If
       you need different p.s.d.'s for different species, put each
       p.s.d inside a condition, like for instance: if (n_ncdm==2)
       {*f0=...}.  Remember that n_ncdm = 0 refers to the first
       species.
    */

    /**************************************************/
    /*    FERMI-DIRAC INCLUDING CHEMICAL POTENTIALS   */
    /**************************************************/

    *f0 = 1.0/pow(2*_PI_,3)*(1./(exp(q-ksi)+1.) +1./(exp(q+ksi)+1.));

    /**************************************************/

    /** This form is only appropriate for approximate studies, since in
        reality the chemical potentials are associated with flavor
        eigenstates, not mass eigenstates. It is easy to take this into
        account by introducing the mixing angles. In the later part
        (not read by the code) we illustrate how to do this. */

    if (_FALSE_) {

      /* We must use the list of extra parameters read in input, stored in the
         ncdm_psd_parameter list, extracted above from the structure
         and now called param[..] */

      /* check that this list has been read */
      class_test(param == NULL,
                 pba->error_message,
                 "Analytic expression wants to use 'ncdm_psd_parameters', but they have not been entered!");

      /* extract values from the list (in this example, mixing angles) */
      double square_s12=param[0];
      double square_s23=param[1];
      double square_s13=param[2];

      /* infer mixing matrix */
      double mixing_matrix[3][3];
      int i;

      mixing_matrix[0][0]=pow(fabs(sqrt((1-square_s12)*(1-square_s13))),2);
      mixing_matrix[0][1]=pow(fabs(sqrt(square_s12*(1-square_s13))),2);
      mixing_matrix[0][2]=fabs(square_s13);
      mixing_matrix[1][0]=pow(fabs(sqrt((1-square_s12)*square_s13*square_s23)+sqrt(square_s12*(1-square_s23))),2);
      mixing_matrix[1][1]=pow(fabs(sqrt(square_s12*square_s23*square_s13)-sqrt((1-square_s12)*(1-square_s23))),2);
      mixing_matrix[1][2]=pow(fabs(sqrt(square_s23*(1-square_s13))),2);
      mixing_matrix[2][0]=pow(fabs(sqrt(square_s12*square_s23)-sqrt((1-square_s12)*square_s13*(1-square_s23))),2);
      mixing_matrix[2][1]=pow(sqrt((1-square_s12)*square_s23)+sqrt(square_s12*square_s13*(1-square_s23)),2);
      mixing_matrix[2][2]=pow(fabs(sqrt((1-square_s13)*(1-square_s23))),2);

      /* loop over flavor eigenstates and compute psd of mass eigenstates */
      *f0=0.0;
      for(i=0;i<3;i++){

    	*f0 += mixing_matrix[i][n_ncdm]*1.0/pow(2*_PI_,3)*(1./(exp(q-pba->ksi_ncdm[i])+1.) +1./(exp(q+pba->ksi_ncdm[i])+1.));

      }
    } /* end of region not used, but shown as an example */
  }

  return _SUCCESS_;
}

/**
 * This function is only used for the purpose of finding optimal
 * quadrature weights. The logic is: if we can accurately convolve
 * f0(q) with this function, then we can convolve it accurately with
 * any other relevant function.
 *
 * @param pbadist Input:  structure containing all background parameters
 * @param q       Input:  momentum
 * @param test    Output: value of the test function test(q)
 */

int background_ncdm_test_function(
                                  void * pbadist,
                                  double q,
                                  double * test
                                  ) {

  double c = 2.0/(3.0*_zeta3_);
  double d = 120.0/(7.0*pow(_PI_,4));
  double e = 2.0/(45.0*_zeta5_);

  /** Using a + bq creates problems for otherwise acceptable distributions
      which diverges as \f$ 1/r \f$ or \f$ 1/r^2 \f$ for \f$ r\to 0 \f$*/
  *test = pow(2.0*_PI_,3)/6.0*(c*q*q-d*q*q*q-e*q*q*q*q);

  return _SUCCESS_;
}

/**
 * This function finds optimal quadrature weights for each ncdm
 * species
 *
 * @param ppr Input: precision structure
 * @param pba Input/Output: background structure
 */

int background_ncdm_init(
                         struct precision *ppr,
                         struct background *pba
                         ) {

  int index_q, k,tolexp,row,status,filenum;
  double f0m2,f0m1,f0,f0p1,f0p2,dq,q,df0dq,tmp1,tmp2;
  struct background_parameters_for_distributions pbadist;
  FILE *psdfile;

  pbadist.pba = pba;

  /* Allocate pointer arrays: */
  class_alloc(pba->q_ncdm, sizeof(double*)*pba->N_ncdm,pba->error_message);
  class_alloc(pba->w_ncdm, sizeof(double*)*pba->N_ncdm,pba->error_message);
  class_alloc(pba->q_ncdm_bg, sizeof(double*)*pba->N_ncdm,pba->error_message);
  class_alloc(pba->w_ncdm_bg, sizeof(double*)*pba->N_ncdm,pba->error_message);
  class_alloc(pba->dlnf0_dlnq_ncdm, sizeof(double*)*pba->N_ncdm,pba->error_message);

  /* Allocate pointers: */
  class_alloc(pba->q_size_ncdm,sizeof(int)*pba->N_ncdm,pba->error_message);
  class_alloc(pba->q_size_ncdm_bg,sizeof(int)*pba->N_ncdm,pba->error_message);
  class_alloc(pba->factor_ncdm,sizeof(double)*pba->N_ncdm,pba->error_message);

  for(k=0, filenum=0; k<pba->N_ncdm; k++){
    pbadist.n_ncdm = k;
    pbadist.q = NULL;
    pbadist.tablesize = 0;
    /*Do we need to read in a file to interpolate the distribution function? */
    if ((pba->got_files!=NULL)&&(pba->got_files[k]==_TRUE_)){
      psdfile = fopen(pba->ncdm_psd_files+filenum*_ARGUMENT_LENGTH_MAX_,"r");
      class_test(psdfile == NULL,pba->error_message,
                 "Could not open file %s!",pba->ncdm_psd_files+filenum*_ARGUMENT_LENGTH_MAX_);
      // Find size of table:
      for (row=0,status=2; status==2; row++){
        status = fscanf(psdfile,"%lf %lf",&tmp1,&tmp2);
      }
      rewind(psdfile);
      pbadist.tablesize = row-1;

      /*Allocate room for interpolation table: */
      class_alloc(pbadist.q,sizeof(double)*pbadist.tablesize,pba->error_message);
      class_alloc(pbadist.f0,sizeof(double)*pbadist.tablesize,pba->error_message);
      class_alloc(pbadist.d2f0,sizeof(double)*pbadist.tablesize,pba->error_message);
      for (row=0; row<pbadist.tablesize; row++){
        status = fscanf(psdfile,"%lf %lf",
                        &pbadist.q[row],&pbadist.f0[row]);
        //		printf("(q,f0) = (%g,%g)\n",pbadist.q[row],pbadist.f0[row]);
      }
      fclose(psdfile);
      /* Call spline interpolation: */
      class_call(array_spline_table_lines(pbadist.q,
                                          pbadist.tablesize,
                                          pbadist.f0,
                                          1,
                                          pbadist.d2f0,
                                          _SPLINE_EST_DERIV_,
                                          pba->error_message),
                 pba->error_message,
                 pba->error_message);
      filenum++;
    }

    /* Handle perturbation qsampling: */
    if (pba->ncdm_quadrature_strategy[k]==qm_auto){
      /** Automatic q-sampling for this species */
      class_alloc(pba->q_ncdm[k],_QUADRATURE_MAX_*sizeof(double),pba->error_message);
      class_alloc(pba->w_ncdm[k],_QUADRATURE_MAX_*sizeof(double),pba->error_message);

      class_call(get_qsampling(pba->q_ncdm[k],
			       pba->w_ncdm[k],
			       &(pba->q_size_ncdm[k]),
			       _QUADRATURE_MAX_,
			       ppr->tol_ncdm,
			       pbadist.q,
			       pbadist.tablesize,
			       background_ncdm_test_function,
			       background_ncdm_distribution,
			       &pbadist,
			       pba->error_message),
		 pba->error_message,
		 pba->error_message);
      pba->q_ncdm[k]=realloc(pba->q_ncdm[k],pba->q_size_ncdm[k]*sizeof(double));
      pba->w_ncdm[k]=realloc(pba->w_ncdm[k],pba->q_size_ncdm[k]*sizeof(double));


      if (pba->background_verbose > 0)
	printf("ncdm species i=%d sampled with %d points for purpose of perturbation integration\n",
	       k+1,
	       pba->q_size_ncdm[k]);

      /* Handle background q_sampling: */
      class_alloc(pba->q_ncdm_bg[k],_QUADRATURE_MAX_BG_*sizeof(double),pba->error_message);
      class_alloc(pba->w_ncdm_bg[k],_QUADRATURE_MAX_BG_*sizeof(double),pba->error_message);

      class_call(get_qsampling(pba->q_ncdm_bg[k],
			       pba->w_ncdm_bg[k],
			       &(pba->q_size_ncdm_bg[k]),
			       _QUADRATURE_MAX_BG_,
			       ppr->tol_ncdm_bg,
			       pbadist.q,
			       pbadist.tablesize,
			       background_ncdm_test_function,
			       background_ncdm_distribution,
			       &pbadist,
			       pba->error_message),
		 pba->error_message,
		 pba->error_message);


      pba->q_ncdm_bg[k]=realloc(pba->q_ncdm_bg[k],pba->q_size_ncdm_bg[k]*sizeof(double));
      pba->w_ncdm_bg[k]=realloc(pba->w_ncdm_bg[k],pba->q_size_ncdm_bg[k]*sizeof(double));

      /** - in verbose mode, inform user of number of sampled momenta
	  for background quantities */
      if (pba->background_verbose > 0)
	printf("ncdm species i=%d sampled with %d points for purpose of background integration\n",
	       k+1,
	       pba->q_size_ncdm_bg[k]);
    }
    else{
      /** Manual q-sampling for this species. Same sampling used for both perturbation and background sampling, since this will usually be a high precision setting anyway */
      pba->q_size_ncdm_bg[k] = pba->ncdm_input_q_size[k];
      pba->q_size_ncdm[k] = pba->ncdm_input_q_size[k];
      class_alloc(pba->q_ncdm_bg[k],pba->q_size_ncdm_bg[k]*sizeof(double),pba->error_message);
      class_alloc(pba->w_ncdm_bg[k],pba->q_size_ncdm_bg[k]*sizeof(double),pba->error_message);
      class_alloc(pba->q_ncdm[k],pba->q_size_ncdm[k]*sizeof(double),pba->error_message);
      class_alloc(pba->w_ncdm[k],pba->q_size_ncdm[k]*sizeof(double),pba->error_message);
      class_call(get_qsampling_manual(pba->q_ncdm[k],
				      pba->w_ncdm[k],
				      pba->q_size_ncdm[k],
				      pba->ncdm_qmax[k],
				      pba->ncdm_quadrature_strategy[k],
				      pbadist.q,
				      pbadist.tablesize,
				      background_ncdm_distribution,
				      &pbadist,
				      pba->error_message),
		 pba->error_message,
		 pba->error_message);
      for (index_q=0; index_q<pba->q_size_ncdm[k]; index_q++) {
	pba->q_ncdm_bg[k] = pba->q_ncdm[k];
	pba->w_ncdm_bg[k] = pba->w_ncdm[k];
      }
    /** - in verbose mode, inform user of number of sampled momenta
        for background quantities */
      if (pba->background_verbose > 0)
	printf("ncdm species i=%d sampled with %d points for purpose of background andperturbation integration using the manual method\n",
	       k+1,
	       pba->q_size_ncdm[k]);
    }

    class_alloc(pba->dlnf0_dlnq_ncdm[k],
                pba->q_size_ncdm[k]*sizeof(double),
                pba->error_message);


    for (index_q=0; index_q<pba->q_size_ncdm[k]; index_q++) {
      q = pba->q_ncdm[k][index_q];
      class_call(background_ncdm_distribution(&pbadist,q,&f0),
                 pba->error_message,pba->error_message);

      //Loop to find appropriate dq:
      for(tolexp=_PSD_DERIVATIVE_EXP_MIN_; tolexp<_PSD_DERIVATIVE_EXP_MAX_; tolexp++){

        if (index_q == 0){
          dq = MIN((0.5-ppr->smallest_allowed_variation)*q,2*exp(tolexp)*(pba->q_ncdm[k][index_q+1]-q));
        }
        else if (index_q == pba->q_size_ncdm[k]-1){
          dq = exp(tolexp)*2.0*(pba->q_ncdm[k][index_q]-pba->q_ncdm[k][index_q-1]);
        }
        else{
          dq = exp(tolexp)*(pba->q_ncdm[k][index_q+1]-pba->q_ncdm[k][index_q-1]);
        }

        class_call(background_ncdm_distribution(&pbadist,q-2*dq,&f0m2),
                   pba->error_message,pba->error_message);
        class_call(background_ncdm_distribution(&pbadist,q+2*dq,&f0p2),
                   pba->error_message,pba->error_message);

        if (fabs((f0p2-f0m2)/f0)>sqrt(ppr->smallest_allowed_variation)) break;
      }

      class_call(background_ncdm_distribution(&pbadist,q-dq,&f0m1),
                 pba->error_message,pba->error_message);
      class_call(background_ncdm_distribution(&pbadist,q+dq,&f0p1),
                 pba->error_message,pba->error_message);
      //5 point estimate of the derivative:
      df0dq = (+f0m2-8*f0m1+8*f0p1-f0p2)/12.0/dq;
      //printf("df0dq[%g] = %g. dlf=%g ?= %g. f0 =%g.\n",q,df0dq,q/f0*df0dq,
      //Avoid underflow in extreme tail:
      if (fabs(f0)==0.)
        pba->dlnf0_dlnq_ncdm[k][index_q] = -q; /* valid for whatever f0 with exponential tail in exp(-q) */
      else
        pba->dlnf0_dlnq_ncdm[k][index_q] = q/f0*df0dq;
    }

    pba->factor_ncdm[k]=pba->deg_ncdm[k]*4*_PI_*pow(pba->T_cmb*pba->T_ncdm[k]*_k_B_,4)*8*_PI_*_G_
      /3./pow(_h_P_/2./_PI_,3)/pow(_c_,7)*_Mpc_over_m_*_Mpc_over_m_;

    /* If allocated, deallocate interpolation table:  */
    if ((pba->got_files!=NULL)&&(pba->got_files[k]==_TRUE_)){
      free(pbadist.q);
      free(pbadist.f0);
      free(pbadist.d2f0);
    }
  }


  return _SUCCESS_;
}

/**
 * For a given ncdm species: given the quadrature weights, the mass
 * and the redshift, find background quantities by a quick weighted
 * sum over.  Input parameters passed as NULL pointers are not
 * evaluated for speed-up
 *
 * @param qvec     Input: sampled momenta
 * @param wvec     Input: quadrature weights
 * @param qsize    Input: number of momenta/weights
 * @param M        Input: mass
 * @param factor   Input: normalization factor for the p.s.d.
 * @param z        Input: redshift
 * @param n        Output: number density
 * @param rho      Output: energy density
 * @param p        Output: pressure
 * @param drho_dM  Output: derivative used in next function
 * @param pseudo_p Output: pseudo-pressure used in perturbation module for fluid approx
 *
 */

int background_ncdm_momenta(
                            /* Only calculate for non-NULL pointers: */
                            double * qvec,
                            double * wvec,
                            int qsize,
                            double M,
                            double factor,
                            double z,
                            double * n,
                            double * rho, // density
                            double * p,   // pressure
                            double * drho_dM,  // d rho / d M used in next function
                            double * pseudo_p  // pseudo-p used in ncdm fluid approx
                            ) {

  int index_q;
  double epsilon;
  double q2;
  double factor2;
  /** Summary: */

  /** - rescale normalization at given redshift */
  factor2 = factor*pow(1+z,4);

  /** - initialize quantities */
  if (n!=NULL) *n = 0.;
  if (rho!=NULL) *rho = 0.;
  if (p!=NULL) *p = 0.;
  if (drho_dM!=NULL) *drho_dM = 0.;
  if (pseudo_p!=NULL) *pseudo_p = 0.;

  /** - loop over momenta */
  for (index_q=0; index_q<qsize; index_q++) {

    /* squared momentum */
    q2 = qvec[index_q]*qvec[index_q];

    /* energy */
    epsilon = sqrt(q2+M*M/(1.+z)/(1.+z));

    /* integrand of the various quantities */
    if (n!=NULL) *n += q2*wvec[index_q];
    if (rho!=NULL) *rho += q2*epsilon*wvec[index_q];
    if (p!=NULL) *p += q2*q2/3./epsilon*wvec[index_q];
    if (drho_dM!=NULL) *drho_dM += q2*M/(1.+z)/(1.+z)/epsilon*wvec[index_q];
    if (pseudo_p!=NULL) *pseudo_p += pow(q2/epsilon,3)/3.0*wvec[index_q];
  }

  /** - adjust normalization */
  if (n!=NULL) *n *= factor2*(1.+z);
  if (rho!=NULL) *rho *= factor2;
  if (p!=NULL) *p *= factor2;
  if (drho_dM!=NULL) *drho_dM *= factor2;
  if (pseudo_p!=NULL) *pseudo_p *=factor2;

  return _SUCCESS_;
}

/**
 * When the user passed the density fraction Omega_ncdm or
 * omega_ncdm in input but not the mass, infer the mass with Newton iteration method.
 *
 * @param ppr    Input: precision structure
 * @param pba    Input/Output: background structure
 * @param n_ncdm Input: index of ncdm species
 */

int background_ncdm_M_from_Omega(
                                 struct precision *ppr,
                                 struct background *pba,
                                 int n_ncdm
                                 ) {
  double rho0,rho,n,M,deltaM,drhodM;
  int iter,maxiter=50;

  rho0 = pba->H0*pba->H0*pba->Omega0_ncdm[n_ncdm]; /*Remember that rho is defined such that H^2=sum(rho_i) */
  M = 0.0;

  background_ncdm_momenta(pba->q_ncdm_bg[n_ncdm],
                          pba->w_ncdm_bg[n_ncdm],
                          pba->q_size_ncdm_bg[n_ncdm],
                          M,
                          pba->factor_ncdm[n_ncdm],
                          0.,
                          &n,
                          &rho,
                          NULL,
                          NULL,
                          NULL);

  /* Is the value of Omega less than a massless species?*/
  class_test(rho0<rho,pba->error_message,
             "The value of Omega for the %dth species, %g, is less than for a massless species! It should be atleast %g. Check your input.",
             n_ncdm,pba->Omega0_ncdm[n_ncdm],pba->Omega0_ncdm[n_ncdm]*rho/rho0);

  /* In the strict NR limit we have rho = n*(M) today, giving a zeroth order guess: */
  M = rho0/n; /* This is our guess for M. */
  for (iter=1; iter<=maxiter; iter++){

    /* Newton iteration. First get relevant quantities at M: */
    background_ncdm_momenta(pba->q_ncdm_bg[n_ncdm],
                            pba->w_ncdm_bg[n_ncdm],
                            pba->q_size_ncdm_bg[n_ncdm],
                            M,
                            pba->factor_ncdm[n_ncdm],
                            0.,
                            NULL,
                            &rho,
                            NULL,
                            &drhodM,
                            NULL);

    deltaM = (rho0-rho)/drhodM; /* By definition of the derivative */
    if ((M+deltaM)<0.0) deltaM = -M/2.0; /* Avoid overshooting to negative M value. */
    M += deltaM; /* Update value of M.. */
    if (fabs(deltaM/M)<ppr->tol_M_ncdm){
      /* Accuracy reached.. */
      pba->M_ncdm[n_ncdm] = M;
      break;
    }
  }
  class_test(iter>=maxiter,pba->error_message,
             "Newton iteration could not converge on a mass for some reason.");
  return _SUCCESS_;
}

/**
 *  This function integrates the background over time, allocates and
 *  fills the background table
 *
 * @param ppr Input: precision structure
 * @param pba Input/Output: background structure
 */

int background_solve(
                     struct precision *ppr,
                     struct background *pba
                     ) {

  /** Summary: */

  /** - define local variables */

  /* contains all quantities relevant for the integration algorithm */
  struct generic_integrator_workspace gi;
  /* parameters and workspace for the background_derivs function */
  struct background_parameters_and_workspace bpaw;
  /* a growing table (since the number of time steps is not known a priori) */
  growTable gTable;
  /* needed for growing table */
  double * pData;
  /* needed for growing table */
  void * memcopy_result;
  /* initial conformal time */
  double tau_start;
  /* final conformal time */
  double tau_end;
  /* an index running over bi indices */
  int i;
  /* vector of quantities to be integrated */
  double * pvecback_integration;
  /* vector of all background quantities */
  double * pvecback;
  /* necessary for calling array_interpolate(), but never used */
  int last_index=0;
  /* comoving radius coordinate in Mpc (equal to conformal distance in flat case) */
  double comoving_radius=0.;

  bpaw.pba = pba;
  class_alloc(pvecback,pba->bg_size*sizeof(double),pba->error_message);
  bpaw.pvecback = pvecback;

  /** - allocate vector of quantities to be integrated */
  class_alloc(pvecback_integration,pba->bi_size*sizeof(double),pba->error_message);

  /** - initialize generic integrator with initialize_generic_integrator() */

  /* Size of vector to integrate is (pba->bi_size-1) rather than
   * (pba->bi_size), since tau is not integrated.
   */
  class_call(initialize_generic_integrator((pba->bi_size-1),&gi),
             gi.error_message,
             pba->error_message);

  /** - impose initial conditions with background_initial_conditions() */
  class_call(background_initial_conditions(ppr,pba,pvecback,pvecback_integration),
             pba->error_message,
             pba->error_message);

  /* here tau_end is in fact the initial time (in the next loop
     tau_start = tau_end) */
  tau_end=pvecback_integration[pba->index_bi_tau];

  /** - create a growTable with gt_init() */
  class_call(gt_init(&gTable),
             gTable.error_message,
             pba->error_message);

  /* initialize the counter for the number of steps */
  pba->bt_size=0;

  /** - loop over integration steps: call background_functions(), find step size, save data in growTable with gt_add(), perform one step with generic_integrator(), store new value of tau */

  while (pvecback_integration[pba->index_bi_a] < pba->a_today) {

    tau_start = tau_end;

    /* -> find step size (trying to adjust the last step as close as possible to the one needed to reach a=a_today; need not be exact, difference corrected later) */
    class_call(background_functions(pba,pvecback_integration, pba->short_info, pvecback),
               pba->error_message,
               pba->error_message);

    if ((pvecback_integration[pba->index_bi_a]*(1.+ppr->back_integration_stepsize)) < pba->a_today) {
      tau_end = tau_start + ppr->back_integration_stepsize / (pvecback_integration[pba->index_bi_a]*pvecback[pba->index_bg_H]);
      /* no possible segmentation fault here: non-zeroness of "a" has been checked in background_functions() */
    }
    else {
      tau_end = tau_start + (pba->a_today/pvecback_integration[pba->index_bi_a]-1.) / (pvecback_integration[pba->index_bi_a]*pvecback[pba->index_bg_H]);
      /* no possible segmentation fault here: non-zeroness of "a" has been checked in background_functions() */
    }

    class_test((tau_end-tau_start)/tau_start < ppr->smallest_allowed_variation,
               pba->error_message,
               "integration step: relative change in time =%e < machine precision : leads either to numerical error or infinite loop",(tau_end-tau_start)/tau_start);

    /* -> save data in growTable */
    class_call(gt_add(&gTable,_GT_END_,(void *) pvecback_integration,sizeof(double)*pba->bi_size),
               gTable.error_message,
               pba->error_message);
    pba->bt_size++;

    /* -> perform one step */
    class_call(generic_integrator(background_derivs,
                                  tau_start,
                                  tau_end,
                                  pvecback_integration,
                                  &bpaw,
                                  ppr->tol_background_integration,
                                  ppr->smallest_allowed_variation,
                                  &gi),
               gi.error_message,
               pba->error_message);

    /* -> store value of tau */
    pvecback_integration[pba->index_bi_tau]=tau_end;

  }

  /** - save last data in growTable with gt_add() */
  class_call(gt_add(&gTable,_GT_END_,(void *) pvecback_integration,sizeof(double)*pba->bi_size),
             gTable.error_message,
             pba->error_message);
  pba->bt_size++;


  /* integration finished */

  /** - clean up generic integrator with cleanup_generic_integrator() */
  class_call(cleanup_generic_integrator(&gi),
             gi.error_message,
             pba->error_message);

  /** - retrieve data stored in the growTable with gt_getPtr() */
  class_call(gt_getPtr(&gTable,(void**)&pData),
             gTable.error_message,
             pba->error_message);

  /** - interpolate to get quantities precisely today with array_interpolate() */
  class_call(array_interpolate(
                               pData,
                               pba->bi_size,
                               pba->bt_size,
                               pba->index_bi_a,
                               pba->a_today,
                               &last_index,
                               pvecback_integration,
                               pba->bi_size,
                               pba->error_message),
             pba->error_message,
             pba->error_message);

  /* substitute last line with quantities today */
  for (i=0; i<pba->bi_size; i++)
    pData[(pba->bt_size-1)*pba->bi_size+i]=pvecback_integration[i];

  /** - deduce age of the Universe */
  /* -> age in Gyears */
  pba->age = pvecback_integration[pba->index_bi_time]/_Gyr_over_Mpc_;
  /* -> conformal age in Mpc */
  pba->conformal_age = pvecback_integration[pba->index_bi_tau];
  /* -> contribution of decaying dark matter and dark radiation to the critical density today: */
  if (pba->has_dcdm == _TRUE_){
    pba->Omega0_dcdm = pvecback_integration[pba->index_bi_rho_dcdm]/pba->H0/pba->H0;
  }
  if (pba->has_dr == _TRUE_){
    pba->Omega0_dr = pvecback_integration[pba->index_bi_rho_dr]/pba->H0/pba->H0;
  }


  /** - allocate background tables */
  class_alloc(pba->tau_table,pba->bt_size * sizeof(double),pba->error_message);

  class_alloc(pba->z_table,pba->bt_size * sizeof(double),pba->error_message);

  class_alloc(pba->d2tau_dz2_table,pba->bt_size * sizeof(double),pba->error_message);

  class_alloc(pba->background_table,pba->bt_size * pba->bg_size * sizeof(double),pba->error_message);

  class_alloc(pba->d2background_dtau2_table,pba->bt_size * pba->bg_size * sizeof(double),pba->error_message);

  /** - In a loop over lines, fill background table using the result of the integration plus background_functions() */
  for (i=0; i < pba->bt_size; i++) {

    /* -> establish correspondence between the integrated variable and the bg variables */

    pba->tau_table[i] = pData[i*pba->bi_size+pba->index_bi_tau];

    class_test(pData[i*pba->bi_size+pba->index_bi_a] <= 0.,
               pba->error_message,
               "a = %e instead of strictly positiv",pData[i*pba->bi_size+pba->index_bi_a]);

    pba->z_table[i] = pba->a_today/pData[i*pba->bi_size+pba->index_bi_a]-1.;

    pvecback[pba->index_bg_time] = pData[i*pba->bi_size+pba->index_bi_time];
    pvecback[pba->index_bg_conf_distance] = pba->conformal_age - pData[i*pba->bi_size+pba->index_bi_tau];

    if (pba->sgnK == 0) comoving_radius = pvecback[pba->index_bg_conf_distance];
    else if (pba->sgnK == 1) comoving_radius = sin(sqrt(pba->K)*pvecback[pba->index_bg_conf_distance])/sqrt(pba->K);
    else if (pba->sgnK == -1) comoving_radius = sinh(sqrt(-pba->K)*pvecback[pba->index_bg_conf_distance])/sqrt(-pba->K);

    pvecback[pba->index_bg_ang_distance] = pba->a_today*comoving_radius/(1.+pba->z_table[i]);
    pvecback[pba->index_bg_lum_distance] = pba->a_today*comoving_radius*(1.+pba->z_table[i]);
    pvecback[pba->index_bg_rs] = pData[i*pba->bi_size+pba->index_bi_rs];

    /* -> compute all other quantities depending only on {B} variables.
       The value of {B} variables in pData are also copied to pvecback.*/
    class_call(background_functions(pba,pData+i*pba->bi_size, pba->long_info, pvecback),
               pba->error_message,
               pba->error_message);

    /* -> compute growth functions (valid in dust universe) */

    /* Normalise D(z=0)=1 and construct f = D_prime/(aHD) */
    pvecback[pba->index_bg_D] = pData[i*pba->bi_size+pba->index_bi_D]/pData[(pba->bt_size-1)*pba->bi_size+pba->index_bi_D];
    pvecback[pba->index_bg_f] = pData[i*pba->bi_size+pba->index_bi_D_prime]/
      (pData[i*pba->bi_size+pba->index_bi_D]*pvecback[pba->index_bg_a]*pvecback[pba->index_bg_H]);

    /* -> write in the table */
    memcopy_result = memcpy(pba->background_table + i*pba->bg_size,pvecback,pba->bg_size*sizeof(double));

    class_test(memcopy_result != pba->background_table + i*pba->bg_size,
               pba->error_message,
               "cannot copy data back to pba->background_table");
  }

  /** - free the growTable with gt_free() */

  class_call(gt_free(&gTable),
             gTable.error_message,
             pba->error_message);

  /** - fill tables of second derivatives (in view of spline interpolation) */
  class_call(array_spline_table_lines(pba->z_table,
                                      pba->bt_size,
                                      pba->tau_table,
                                      1,
                                      pba->d2tau_dz2_table,
                                      _SPLINE_EST_DERIV_,
                                      pba->error_message),
             pba->error_message,
             pba->error_message);

  class_call(array_spline_table_lines(pba->tau_table,
                                      pba->bt_size,
                                      pba->background_table,
                                      pba->bg_size,
                                      pba->d2background_dtau2_table,
                                      _SPLINE_EST_DERIV_,
                                      pba->error_message),
             pba->error_message,
             pba->error_message);
  
/** - second loop over lines, overwrite derivatives that can't be analytically computed from background_functions 
   * Fill the derivatives of the Bellini-Sawicki functions in pvecback
   * This is done just by overwriting the pvecback entries corresponding to the relevant indice
   */ 
  
  double * pvecback_derivs;
  class_alloc(pvecback_derivs,pba->bg_size*sizeof(double),pba->error_message);  
  
  for (i=0; i < pba->bt_size; i++) {

    // write the derivatives in the structure
    class_call(array_derivate_spline(pba->tau_table, // x_array 
				     pba->bt_size, // int n_lines
				     pba->background_table, // array
				     pba->d2background_dtau2_table, // double * array_splined
				     pba->bg_size, // n_columns
				     pba->tau_table[i], // double x -> tau
				     &last_index, // int* last_index // this is something for the interpolation to talk to each other when using a loop
				     pvecback_derivs, // double * result 
				     pba->bg_size, //result_size, from 1 to n_columns
				     pba->error_message),
		pba->error_message,
		pba->error_message);  
            
      /* -> write in the table (overwrite the alpha time derivatives, which were set to nan in background_functions)
       * direction of copy: add the corresponding indices to the coordinates
       * thing to be copied: the address (&) to the element of pvecback corresponding to the index we want
       * size: just a single double number
       * -> repeat for all necessary quantities
       */
    if (pba->has_smg == _TRUE_){
      
      //Need to update pvecback
      class_call(background_at_tau(pba,
				   pba->tau_table[i],
				   pba->long_info,
				   pba->inter_normal,
				   &last_index, //should be no problem to use the same one as for the derivatives
				   pvecback),
		 pba->error_message,
		 pba->error_message);
      
      /*NOTE: here we compute the derivatives of quantities coputed in background_gravity_functions during the integration.
       * for quantities that depend on these derivatives (e.g. the gamma_i functions determining the effective mass)
       * there is an additional loop at the end of background_solve
       */
      
      // Kineticity'
      memcopy_result = memcpy(pba->background_table + i*pba->bg_size + pba->index_bg_kineticity_prime_smg,
			      &pvecback_derivs[pba->index_bg_kineticity_smg],
			      1*sizeof(double));
      class_test(memcopy_result != pba->background_table + i*pba->bg_size + pba->index_bg_kineticity_prime_smg,
               pba->error_message,
               "cannot copy data back to pba->background_table");
      
      //Braiding'
      memcopy_result = memcpy(pba->background_table + i*pba->bg_size + pba->index_bg_braiding_prime_smg,
			      &pvecback_derivs[pba->index_bg_braiding_smg],
			      1*sizeof(double));
      class_test(memcopy_result != pba->background_table + i*pba->bg_size + pba->index_bg_braiding_prime_smg,
               pba->error_message,
               "cannot copy data back to pba->background_table");
      
      //Planck mass run rate'
      memcopy_result = memcpy(pba->background_table + i*pba->bg_size + pba->index_bg_mpl_running_prime_smg,
			      &pvecback_derivs[pba->index_bg_mpl_running_smg],
			      1*sizeof(double));
      class_test(memcopy_result != pba->background_table + i*pba->bg_size + pba->index_bg_mpl_running_prime_smg,
               pba->error_message,
               "cannot copy data back to pba->background_table");
      
      //Tensor excess'
      memcopy_result = memcpy(pba->background_table + i*pba->bg_size + pba->index_bg_tensor_excess_prime_smg,
			      &pvecback_derivs[pba->index_bg_tensor_excess_smg],
			      1*sizeof(double));
      class_test(memcopy_result != pba->background_table + i*pba->bg_size + pba->index_bg_tensor_excess_prime_smg,
               pba->error_message,
               "cannot copy data back to pba->background_table");

      //H''
      memcopy_result = memcpy(pba->background_table + i*pba->bg_size + pba->index_bg_H_prime_prime,
         		&pvecback_derivs[pba->index_bg_H_prime],
         		1*sizeof(double));
      class_test(memcopy_result != pba->background_table + i*pba->bg_size + pba->index_bg_H_prime_prime,
              pba->error_message,
              "cannot copy data back to pba->background_table");
      
      // p_tot_wo_smg'
      memcopy_result = memcpy(pba->background_table + i*pba->bg_size + pba->index_bg_p_tot_wo_prime_smg,
            &pvecback_derivs[pba->index_bg_p_tot_wo_smg],
            1*sizeof(double));
      class_test(memcopy_result != pba->background_table + i*pba->bg_size + pba->index_bg_p_tot_wo_prime_smg,
              pba->error_message,
              "cannot copy data back to pba->background_table");
      
      // p_smg'
      memcopy_result = memcpy(pba->background_table + i*pba->bg_size + pba->index_bg_p_prime_smg,
            &pvecback_derivs[pba->index_bg_p_smg],
            1*sizeof(double));
      class_test(memcopy_result != pba->background_table + i*pba->bg_size + pba->index_bg_p_prime_smg,
              pba->error_message,
              "cannot copy data back to pba->background_table");

      //D'
      memcopy_result = memcpy(pba->background_table + i*pba->bg_size + pba->index_bg_kinetic_D_prime_smg,
			      &pvecback_derivs[pba->index_bg_kinetic_D_smg],
			      1*sizeof(double));
      class_test(memcopy_result != pba->background_table + i*pba->bg_size + pba->index_bg_kinetic_D_prime_smg,
               pba->error_message,
               "cannot copy data back to pba->background_table");

      // Planck's mass running
      // Only need to compute it if neither self consistent field evolution nor evolving M_pl in terms of alpha_M
      // check equation 3.3 of Bellini & Sawicki 2014 
      
      if (pba->field_evolution_smg == _FALSE_ && pba->M_pl_evolution_smg == _FALSE_){
	
	double alpha_M = pvecback_derivs[pba->index_bg_M2_smg]/pvecback[pba->index_bg_M2_smg]/pvecback[pba->index_bg_a]/pvecback[pba->index_bg_H];

	memcopy_result = memcpy(pba->background_table + i*pba->bg_size + pba->index_bg_mpl_running_smg,
				&alpha_M, //write using the address
				1*sizeof(double));
	class_test(memcopy_result != pba->background_table + i*pba->bg_size + pba->index_bg_mpl_running_smg,
		   pba->error_message,
		   "cannot copy data back to pba->background_table");
      }      
      
      double a = pvecback[pba->index_bg_a];
      double p_tot = pvecback[pba->index_bg_p_tot_wo_smg];
      double rho_tot = pvecback[pba->index_bg_rho_tot_wo_smg];
      double p_smg = pvecback[pba->index_bg_p_smg];
      double rho_smg = pvecback[pba->index_bg_rho_smg];
      
      if(pba->background_verbose > 15 && fabs(1. - pvecback[pba->index_bg_H_prime]/pvecback_derivs[pba->index_bg_H])>1e-8)
	printf("a = %g, (delta H')/H' = %g \n", a, 1. - pvecback[pba->index_bg_H_prime]/pvecback_derivs[pba->index_bg_H]);
      
      
      //TODO: clean up this!!
      // speed of sound, wanted for output
      
      double H = pvecback[pba->index_bg_H];
      double H_p = pvecback[pba->index_bg_H_prime];

      double M2 = pvecback[pba->index_bg_M2_smg];
      double kin = pvecback[pba->index_bg_kineticity_smg];
      double bra = pvecback[pba->index_bg_braiding_smg];
      double run = pvecback[pba->index_bg_mpl_running_smg];
      double ten = pvecback[pba->index_bg_tensor_excess_smg];
      
      //need to update the time derivatives of the interesting functions 
      
      double kin_p = pvecback_derivs[pba->index_bg_kineticity_smg];
      double bra_p = pvecback_derivs[pba->index_bg_braiding_smg];
      double run_p = pvecback_derivs[pba->index_bg_mpl_running_smg];
      double ten_p = pvecback_derivs[pba->index_bg_tensor_excess_smg];
      double p_tot_p = pvecback_derivs[pba->index_bg_p_tot_wo_smg];
      double p_smg_p = pvecback_derivs[pba->index_bg_p_smg];
      double D = pvecback[pba->index_bg_kinetic_D_smg];
      
      pvecback[pba->index_bg_lambda_1_smg] = (run + (-1.)*ten)*(-3.)*bra + (1. + ten)*kin;
      
            memcopy_result = memcpy(pba->background_table + i*pba->bg_size + pba->index_bg_lambda_1_smg,
            &pvecback[pba->index_bg_lambda_1_smg],
            1*sizeof(double));
      class_test(memcopy_result != pba->background_table + i*pba->bg_size + pba->index_bg_lambda_1_smg,
              pba->error_message,
              "cannot copy data back to pba->background_table");      

      
      pvecback[pba->index_bg_lambda_2_smg] = (2.*(1. + (-1.)*M2) + bra*M2)*(rho_tot + p_tot)*(-3.)/2.*pow(H,-2)*pow(M2,-1) + ((-2.) + bra)*(rho_smg + p_smg)*(-3.)/2.*pow(H,-2) + pow(H,-1)*bra_p*pow(a,-1);
      
            memcopy_result = memcpy(pba->background_table + i*pba->bg_size + pba->index_bg_lambda_2_smg,
            &pvecback[pba->index_bg_lambda_2_smg],
            1*sizeof(double));
      class_test(memcopy_result != pba->background_table + i*pba->bg_size + pba->index_bg_lambda_2_smg,
              pba->error_message,
              "cannot copy data back to pba->background_table");      

      
      pvecback[pba->index_bg_lambda_3_smg] = (2. + run)*(-1.)/2.*D + (-3.)/4.*bra*pvecback[pba->index_bg_lambda_2_smg];
      
            memcopy_result = memcpy(pba->background_table + i*pba->bg_size + pba->index_bg_lambda_3_smg,
            &pvecback[pba->index_bg_lambda_3_smg],
            1*sizeof(double));
      class_test(memcopy_result != pba->background_table + i*pba->bg_size + pba->index_bg_lambda_3_smg,
              pba->error_message,
              "cannot copy data back to pba->background_table");      

      
      pvecback[pba->index_bg_lambda_4_smg] = kin*pvecback[pba->index_bg_lambda_2_smg] + (2.*kin*bra_p + (-1.)*bra*kin_p)*(-1.)*pow(H,-1)*pow(a,-1);
      
            memcopy_result = memcpy(pba->background_table + i*pba->bg_size + pba->index_bg_lambda_4_smg,
            &pvecback[pba->index_bg_lambda_4_smg],
            1*sizeof(double));
      class_test(memcopy_result != pba->background_table + i*pba->bg_size + pba->index_bg_lambda_4_smg,
              pba->error_message,
              "cannot copy data back to pba->background_table");      

      
      pvecback[pba->index_bg_lambda_5_smg] = (bra + 2.*run + (-2.)*ten + bra*ten)*3./2.*bra + (run + (-1.)*ten)*D + 3./2.*bra*pvecback[pba->index_bg_lambda_2_smg];
      
            memcopy_result = memcpy(pba->background_table + i*pba->bg_size + pba->index_bg_lambda_5_smg,
            &pvecback[pba->index_bg_lambda_5_smg],
            1*sizeof(double));
      class_test(memcopy_result != pba->background_table + i*pba->bg_size + pba->index_bg_lambda_5_smg,
              pba->error_message,
              "cannot copy data back to pba->background_table");


      pvecback[pba->index_bg_lambda_6_smg] = 3./2.*(((9./2.*bra + kin)*(M2 - 1.)*pow(M2,-1) + (-9.)/4.*pow(bra,2) - bra*kin/2. + D*run)*pow(rho_tot,2) + ((9.*bra + kin)*(M2 - 1.)*pow(M2,-1) + (-9.)/2.*pow(bra,2) - bra*kin/2. + D*run)*rho_tot*p_tot + 9./2.*bra*(M2 - 1. - M2*bra/2.)*pow(M2,-1)*pow(p_tot,2) + (kin*(M2 - 1.)*pow(M2,-1) - bra*kin/2. + D*run)*(rho_tot + p_tot)*rho_smg + ((kin - bra*kin/2. + D*run)*rho_smg + ((9.*bra + kin)*(2. - bra)/2. + D*run - 9./2.*bra*pow(M2,-1))*rho_tot + 9.*bra*(1. - bra/2. - pow(M2,-1)/2.)*p_tot)*(rho_smg + p_smg) + 9./2.*bra*(1. - bra/2.)*pow(rho_smg + p_smg,2))*pow(H,-4) + (((9.*bra*(rho_tot + p_tot) - 2.*kin*(rho_tot + rho_smg)) + (rho_smg + p_smg)*9.*bra)*bra_p/2. + (rho_tot + rho_smg)*bra*kin_p + (-2.*(1. - M2)*kin + 3.*pow(bra,2)*M2)*3./2.*pow(M2,-1)*p_tot_p + 3.*D*p_smg_p)*pow(H,-3)*pow(a,-1)/2.;
      
            memcopy_result = memcpy(pba->background_table + i*pba->bg_size + pba->index_bg_lambda_6_smg,
            &pvecback[pba->index_bg_lambda_6_smg],
            1*sizeof(double));
      class_test(memcopy_result != pba->background_table + i*pba->bg_size + pba->index_bg_lambda_6_smg,
              pba->error_message,
              "cannot copy data back to pba->background_table");      

      
      pvecback[pba->index_bg_lambda_7_smg] = ((-2.) + bra)*(4. + run)*(-1.)/8.*D + ((-2.)*(1. + M2) + bra*M2)*(rho_tot + p_tot)*3./16.*pow(H,-2)*D*pow(M2,-1) + ((-2.) + bra)*(rho_smg + p_smg)*3./16.*pow(H,-2)*D + (D*bra_p + ((-2.) + bra)*((-3.)*bra*bra_p + (-1.)*kin_p))*1./8.*pow(H,-1)*pow(a,-1);
      
            memcopy_result = memcpy(pba->background_table + i*pba->bg_size + pba->index_bg_lambda_7_smg,
            &pvecback[pba->index_bg_lambda_7_smg],
            1*sizeof(double));
      class_test(memcopy_result != pba->background_table + i*pba->bg_size + pba->index_bg_lambda_7_smg,
              pba->error_message,
              "cannot copy data back to pba->background_table");      

      
      pvecback[pba->index_bg_lambda_8_smg] = ((-2.) + bra)*(4. + run)*1./8.*D + 3./8.*(rho_tot + p_tot)*(((-9.)*bra + (-2.)*D*(1. + 2.*M2 - bra*M2))*(-1.)/2. + (rho_tot*(1. - M2) - (p_smg + rho_smg*M2))*9.*pow(H,-2)*pow(M2,-1))*pow(H,-2)*pow(M2,-1) + ((-2.) + bra)*(rho_smg + p_smg)*(-3.)/8.*pow(H,-2)*D + (2.*(1. - M2) + bra*M2)*(rho_tot + p_tot)*(p_tot + p_smg)*27./16.*pow(H,-4)*pow(M2,-2) + ((-9.)*(rho_tot + p_tot) + (-6.)*bra*pow(H,2)*M2 + 3.*pow(bra,2)*pow(H,2)*M2 + (-1.)*pow(H,2)*D*M2)*1./8.*pow(H,-3)*pow(M2,-1)*bra_p*pow(a,-1) + ((-2.) + bra)*1./8.*pow(H,-1)*kin_p*pow(a,-1) + ((-2.) + bra)*9./16.*bra*pow(H,-3)*pow(M2,-1)*p_tot_p*pow(a,-1);
      
            memcopy_result = memcpy(pba->background_table + i*pba->bg_size + pba->index_bg_lambda_8_smg,
            &pvecback[pba->index_bg_lambda_8_smg],
            1*sizeof(double));
      class_test(memcopy_result != pba->background_table + i*pba->bg_size + pba->index_bg_lambda_8_smg,
              pba->error_message,
              "cannot copy data back to pba->background_table");      

      
      pvecback[pba->index_bg_cs2num_smg] = ((-2.) + bra)*((-1.)*bra + (-2.)*run + 2.*ten + (-1.)*bra*ten)*1./2. + pvecback[pba->index_bg_lambda_2_smg];

            memcopy_result = memcpy(pba->background_table + i*pba->bg_size + pba->index_bg_cs2num_smg,
            &pvecback[pba->index_bg_cs2num_smg],
            1*sizeof(double));
      class_test(memcopy_result != pba->background_table + i*pba->bg_size + pba->index_bg_cs2num_smg,
              pba->error_message,
              "cannot copy data back to pba->background_table");       


      pvecback[pba->index_bg_cs2_smg] = pvecback[pba->index_bg_cs2num_smg]/D;

      memcopy_result = memcpy(pba->background_table + i*pba->bg_size + pba->index_bg_cs2_smg,
            &pvecback[pba->index_bg_cs2_smg],
            1*sizeof(double));
      class_test(memcopy_result != pba->background_table + i*pba->bg_size + pba->index_bg_cs2_smg,
              pba->error_message,
              "cannot copy data back to pba->background_table");      


      /* Here we update the minimum values of the stability quantities
       * test will be performed based on the lowest values
       */
      if (a > pba->a_min_stability_test_smg && pba->parameters_tuned_smg == _TRUE_){
	if (D < pba->min_D_smg){
	  pba->min_D_smg = D;
	}
	
	if (pvecback[pba->index_bg_cs2_smg] <= pba->min_cs2_smg){
	  pba->min_cs2_smg = pvecback[pba->index_bg_cs2_smg];
	}
      
	if (pvecback[pba->index_bg_M2_smg] < pba->min_M2_smg){
	  pba->min_M2_smg = pvecback[pba->index_bg_M2_smg];
	}
      
	if (pvecback[pba->index_bg_tensor_excess_smg] + 1. < pba->min_ct2_smg){
	  pba->min_ct2_smg = 1. + pvecback[pba->index_bg_tensor_excess_smg];
	}
      }
     
    }//end of has_smg   

  }

  /* Horndeski stability tests
  * only if not overriden
  * and model is tuned!
  * TODO: commented out till properly checked!
  */
  if ((pba->has_smg == _TRUE_) && 
      (pba->parameters_tuned_smg == _TRUE_) &&
      (pba->skip_stability_tests_smg == _FALSE_)){
    
    class_test(pba->min_D_smg <= -fabs(pba->D_safe_smg),
        pba->error_message,
        "Ghost instability for scalar field perturbations with minimum D=%g \n",pba->min_D_smg);
    class_test(pba->min_cs2_smg < -fabs(pba->cs2_safe_smg),
        pba->error_message,
        "Gradient instability for scalar field perturbations with minimum c_s^2=%g \n",pba->min_cs2_smg);
    class_test(pba->min_M2_smg < -fabs(pba->M2_safe_smg),
        pba->error_message,
        "Ghost instability for metric tensor perturbations with minimum M*^2=%g \n",pba->min_M2_smg);
    class_test(pba->min_ct2_smg < -fabs(pba->ct2_safe_smg),
        pba->error_message,
        "Gradient instability for metric tensor perturbations with minimum c_t^2=%g \n",pba->min_ct2_smg);
     
   } 

   /* Yet another (third!) loop to make sure the background table makes sense
   */
  for (i=0; i < pba->bt_size; i++) {
      
    if (pba->has_smg == _TRUE_){
      
      
      //write the derivatives in the structure
      class_call(array_derivate_spline(pba->tau_table, // x_array 
				       pba->bt_size, // int n_lines
				       pba->background_table, // array
				       pba->d2background_dtau2_table, // double * array_splined
				       pba->bg_size, // n_columns
				       pba->tau_table[i], // double x -> tau
				       &last_index, // int* last_index // this is something for the interpolation to talk to each other when using a loop
				       pvecback_derivs, // double * result 
				       pba->bg_size, //result_size, from 1 to n_columns
				       pba->error_message),
		  pba->error_message,
		  pba->error_message);
    
      //cs2num'
      memcopy_result = memcpy(pba->background_table + i*pba->bg_size + pba->index_bg_cs2num_prime_smg,
			      &pvecback_derivs[pba->index_bg_cs2num_smg],
			      1*sizeof(double));
      class_test(memcopy_result != pba->background_table + i*pba->bg_size + pba->index_bg_cs2num_prime_smg,
               pba->error_message,
               "cannot copy data back to pba->background_table");
      
      //lambda_2'
      memcopy_result = memcpy(pba->background_table + i*pba->bg_size + pba->index_bg_lambda_2_prime_smg,
      	      &pvecback_derivs[pba->index_bg_lambda_2_smg],
      	      1*sizeof(double));
      class_test(memcopy_result != pba->background_table + i*pba->bg_size + pba->index_bg_lambda_2_prime_smg,
             pba->error_message,
             "cannot copy data back to pba->background_table");

      //lambda_8'
      memcopy_result = memcpy(pba->background_table + i*pba->bg_size + pba->index_bg_lambda_8_prime_smg,
            &pvecback_derivs[pba->index_bg_lambda_8_smg],
            1*sizeof(double));
      class_test(memcopy_result != pba->background_table + i*pba->bg_size + pba->index_bg_lambda_8_prime_smg,
            pba->error_message,
           "cannot copy data back to pba->background_table");

    }


     class_call(background_at_tau(pba,
				   pba->tau_table[i],
				   pba->long_info,
				   pba->inter_normal,
				   &last_index, //should be no problem to use the same one as for the derivatives
				   pvecback),
		 pba->error_message,
		 pba->error_message);
     
     // check if any of the values becomes nan
     int j = 0;
        while (j < pba->bg_size){
	  class_test( isnan(pvecback[j]) && (pba->parameters_tuned_smg == _TRUE_),
               pba->error_message,
               "pvecback[%i] = %e at a = %e in background!",j,pvecback[j],pvecback[pba->index_bg_a]);
	 j++; 
	}
  
  }
  
  free(pvecback_derivs);  //free the structure  
  

  /** - compute remaining "related parameters"
   *     - so-called "effective neutrino number", computed at earliest
      time in interpolation table. This should be seen as a
      definition: Neff is the equivalent number of
      instantaneously-decoupled neutrinos accounting for the
      radiation density, beyond photons */
  pba->Neff = (pba->background_table[pba->index_bg_Omega_r]
               *pba->background_table[pba->index_bg_rho_crit]
               -pba->background_table[pba->index_bg_rho_g])
    /(7./8.*pow(4./11.,4./3.)*pba->background_table[pba->index_bg_rho_g]);

  /** - done */
  if (pba->background_verbose > 0) {
    printf(" -> age = %f Gyr\n",pba->age);
    printf(" -> conformal age = %f Mpc\n",pba->conformal_age);
  }

  if (pba->background_verbose > 2) {
    if ((pba->has_dcdm == _TRUE_)&&(pba->has_dr == _TRUE_)){
      printf("    Decaying Cold Dark Matter details: (DCDM --> DR)\n");
      printf("     -> Omega0_dcdm = %f\n",pba->Omega0_dcdm);
      printf("     -> Omega0_dr = %f\n",pba->Omega0_dr);
      printf("     -> Omega0_dr+Omega0_dcdm = %f, input value = %f\n",
             pba->Omega0_dr+pba->Omega0_dcdm,pba->Omega0_dcdmdr);
      printf("     -> Omega_ini_dcdm/Omega_b = %f\n",pba->Omega_ini_dcdm/pba->Omega0_b);
    }
    if (pba->has_smg == _TRUE_){
      printf(" -> Omega_smg = %f, whished %f ",pvecback[pba->index_bg_rho_smg]/pvecback[pba->index_bg_rho_crit], pba->Omega0_smg); 
      if(pba->has_lambda == _TRUE_)
	printf(", Omega_Lambda = %f", pba->Omega0_lambda);
      printf("\n");
      if (pba->background_verbose > 3) {
	printf("Minimal stability values: cs2 = %g, ct2 = %g, D = %g, M2 = %g \n",pba->min_cs2_smg,pba->min_ct2_smg,pba->min_D_smg,pba->min_M2_smg);
      }
      background_gravity_parameters(pba);
	      
    }    
  }

  free(pvecback);
  free(pvecback_integration);
  
  /* Horndeski stability tests
   * only if not overriden
   * and model is tuned!
   * TODO: commented out till properly checked!
   */
   if ((pba->has_smg == _TRUE_) && 
       (pba->parameters_tuned_smg == _TRUE_) &&
       (pba->skip_stability_tests_smg == _FALSE_)){
     
     class_test(pba->min_D_smg < -fabs(pba->D_safe_smg),
 	       pba->error_message,
 	       "Ghost instability for scalar field perturbations with minimum D=%g \n",pba->min_D_smg);
     class_test(pba->min_cs2_smg < -fabs(pba->cs2_safe_smg),
 	       pba->error_message,
 	       "Gradient instability for scalar field perturbations with minimum c_s^2=%g \n",pba->min_cs2_smg);
     class_test(pba->min_M2_smg < -fabs(pba->M2_safe_smg),
 	       pba->error_message,
 	       "Ghost instability for metric tensor perturbations with minimum M*^2=%g \n",pba->min_M2_smg);
     class_test(pba->min_ct2_smg < -fabs(pba->ct2_safe_smg),
 	       pba->error_message,
 	       "Gradient instability for metric tensor perturbations with minimum c_t^2=%g \n",pba->min_ct2_smg);
     
   } 

  //printf('phi = %g\n', &pba->background_table[(pba->bt_size-1)*pba->bg_size+pba->index_bg_phi_smg]);
  return _SUCCESS_;

}

/**
 * Assign initial values to background integrated variables.
 *
 * @param ppr                  Input: pointer to precision structure
 * @param pba                  Input: pointer to background structure
 * @param pvecback             Input: vector of background quantities used as workspace
 * @param pvecback_integration Output: vector of background quantities to be integrated, returned with proper initial values
 * @return the error status
 */

int background_initial_conditions(
                                  struct precision *ppr,
                                  struct background *pba,
                                  double * pvecback, /* vector with argument pvecback[index_bg] (must be already allocated, normal format is sufficient) */
                                  double * pvecback_integration /* vector with argument pvecback_integration[index_bi] (must be already allocated with size pba->bi_size) */
                                  ) {

  /** Summary: */

  /** - define local variables */

  /* scale factor */
  double a;

  double rho_ncdm, p_ncdm, rho_ncdm_rel_tot=0.;
  double f,Omega_rad, rho_rad;
  int counter,is_early_enough,n_ncdm;
  double scf_lambda;
  double rho_fld_today;
  double w_fld,dw_over_da_fld,integral_fld;

  /** - fix initial value of \f$ a \f$ */
  a = ppr->a_ini_over_a_today_default * pba->a_today;

  /**  If we have ncdm species, perhaps we need to start earlier
      than the standard value for the species to be relativistic.
      This could happen for some WDM models.
  */

  if (pba->has_ncdm == _TRUE_) {

    for (counter=0; counter < _MAX_IT_; counter++) {

      is_early_enough = _TRUE_;
      rho_ncdm_rel_tot = 0.;

      for (n_ncdm=0; n_ncdm<pba->N_ncdm; n_ncdm++) {

	class_call(background_ncdm_momenta(pba->q_ncdm_bg[n_ncdm],
					   pba->w_ncdm_bg[n_ncdm],
					   pba->q_size_ncdm_bg[n_ncdm],
					   pba->M_ncdm[n_ncdm],
					   pba->factor_ncdm[n_ncdm],
					   pba->a_today/a-1.0,
					   NULL,
					   &rho_ncdm,
					   &p_ncdm,
					   NULL,
					   NULL),
                   pba->error_message,
                   pba->error_message);
	rho_ncdm_rel_tot += 3.*p_ncdm;
	if (fabs(p_ncdm/rho_ncdm-1./3.)>ppr->tol_ncdm_initial_w)
	  is_early_enough = _FALSE_;
      }
      if (is_early_enough == _TRUE_)
	break;
      else
	a *= _SCALE_BACK_;
    }
    class_test(counter == _MAX_IT_,
	       pba->error_message,
	       "Search for initial scale factor a such that all ncdm species are relativistic failed.");
  }

  pvecback_integration[pba->index_bi_a] = a;

  /* Set initial values of {B} variables: */
  Omega_rad = pba->Omega0_g;
  if (pba->has_ur == _TRUE_)
    Omega_rad += pba->Omega0_ur;
  rho_rad = Omega_rad*pow(pba->H0,2)/pow(a/pba->a_today,4);
  if (pba->has_ncdm == _TRUE_){
    /** - We must add the relativistic contribution from NCDM species */
    rho_rad += rho_ncdm_rel_tot;
  }
  if (pba->has_dcdm == _TRUE_){
    /* Remember that the critical density today in CLASS conventions is H0^2 */
    pvecback_integration[pba->index_bi_rho_dcdm] =
      pba->Omega_ini_dcdm*pba->H0*pba->H0*pow(pba->a_today/a,3);
    if (pba->background_verbose > 3)
      printf("Density is %g. a_today=%g. Omega_ini=%g\n",pvecback_integration[pba->index_bi_rho_dcdm],pba->a_today,pba->Omega_ini_dcdm);
  }

  if (pba->has_dr == _TRUE_){
    if (pba->has_dcdm == _TRUE_){
      /**  - f is the critical density fraction of DR. The exact solution is:
       *
       * `f = -Omega_rad+pow(pow(Omega_rad,3./2.)+0.5*pow(a/pba->a_today,6)*pvecback_integration[pba->index_bi_rho_dcdm]*pba->Gamma_dcdm/pow(pba->H0,3),2./3.);`
       *
       * but it is not numerically stable for very small f which is always the case.
       * Instead we use the Taylor expansion of this equation, which is equivalent to
       * ignoring f(a) in the Hubble rate.
       */
      f = 1./3.*pow(a/pba->a_today,6)*pvecback_integration[pba->index_bi_rho_dcdm]*pba->Gamma_dcdm/pow(pba->H0,3)/sqrt(Omega_rad);
      pvecback_integration[pba->index_bi_rho_dr] = f*pba->H0*pba->H0/pow(a/pba->a_today,4);
    }
    else{
      /** There is also a space reserved for a future case where dr is not sourced by dcdm */
      pvecback_integration[pba->index_bi_rho_dr] = 0.0;
    }
  }

/** - fix initial value of modified gravity
   * run over all possible model cases
   */
  if(pba->has_smg == _TRUE_){
    
    pba->initial_conditions_set_smg = _FALSE_;
    
    //default value, can override latter
    if (pba->M_pl_evolution_smg ==_TRUE_){
      pvecback_integration[pba->index_bi_M_pl_smg] = 1.;
    }
       
    switch (pba->gravity_model_smg) {

      case quintessence_monomial:
	  pvecback_integration[pba->index_bi_phi_smg] = pba->parameters_smg[3];
	  pvecback_integration[pba->index_bi_phi_prime_smg] = pba->parameters_smg[2]*pba->H0;
	break;

	
      /* Attractor IC: H\dot\phi = constant = H_0^2 \xi
       * phi_prime = xi*a*H_0^2/H (\dot\phi = phi_prime/a)
       * assumes H = sqrt(rho_rad) initially
       * 
       * if attractor ICs change xi to fit some attractor value n = 0 with
       * 
       * n/H0 = xi(c2 - 6c3 xi + 18c4 xi^2 + 5c5 xi^4)
       * 
       * This is done at the level of background_initial_conditions
       * (this function does not seem to get access to the parameter being varied!)
       * 
       * We pick the nonzero xi closest to the user's given value!
       */
      
      case galileon: 
	
	if(pba->attractor_ic_smg == _TRUE_){
	
	  double xi = pba->parameters_smg[0];
	  double c2 = pba->parameters_smg[2];
	  double c3 = pba->parameters_smg[3];
	  double c4 = pba->parameters_smg[4];
	  double c5 = pba->parameters_smg[5];
	
	  double x[3];
	  double Omega_smg;
	  int complex;
	  int i;
	  double mindiff = 1e100;
	  
	  double xi_start = xi;
	  
	  //Don't use poly_3_split, is bad unless c3 tiny!
	  rf_solve_poly_3(5.*c5,18.*c4,-6.*c3,1.*c2,x,&complex);
	
	  if (pba->background_verbose > 2)
	  {
	    printf(" galileon attractor \n");
	    printf(" c5 = %.2e, c4 = %.2e, c3 = %.3e, c2 = %.3e \n ",c5,c4,c3,c2);
	    printf(" Solutions (complex = %i): \n",complex);
	  }
	  
	  for (i=0; i<3;i+=1){
	    Omega_smg = pow(x[i],2)*(c2/6. -2.*c3*x[i] +15./2.*c4*pow(x[i],2) + 7./3.*c5*pow(x[i],3));
	    if (x[i]!=0 && fabs(x[i]-xi)<mindiff){
	      xi_start = x[i];
	      mindiff = fabs(x[i]-xi);
	    }
	    if (pba->background_verbose > 2)
	      printf("  xi_%i = %e, Omega_* = %.2e \n",i, x[i],Omega_smg);
	  }
	  if (pba->background_verbose > 2)
	    printf(" Dealer's pick: xi = %e (wish = %e) \n",xi_start,xi);
	  pvecback_integration[pba->index_bi_phi_prime_smg] = a*xi_start*pow(pba->H0,2)/sqrt(rho_rad);
	}else{
	  pvecback_integration[pba->index_bi_phi_prime_smg] = a*pba->parameters_smg[0]*pow(pba->H0,2)/sqrt(rho_rad);
	}
	//phi is irrelevant
	  pvecback_integration[pba->index_bi_phi_smg] = pba->parameters_smg[6];
	
	break;
      /* BD IC: note that the field value is basically the planck mass,
       * so its initial value should be around 1
       * the derivative we take to be zero, but this can be extended
       */
      case brans_dicke:
	pvecback_integration[pba->index_bi_phi_smg] = pba->parameters_smg[2];
	pvecback_integration[pba->index_bi_phi_prime_smg] = pba->parameters_smg[3];
	break;
	
      case propto_omega:
	pvecback_integration[pba->index_bi_M_pl_smg] = pba->parameters_2_smg[4];
	break;	
      
      case propto_scale:
	pvecback_integration[pba->index_bi_M_pl_smg] = pba->parameters_2_smg[4];
	break;	

      case eft_alphas_power_law:
	pvecback_integration[pba->index_bi_M_pl_smg] = 1. + pba->parameters_2_smg[0]*pow(a, pba->parameters_2_smg[4]);
	break;

      case eft_gammas_power_law:
	pvecback_integration[pba->index_bi_M_pl_smg] = 1. + pba->parameters_2_smg[0]*pow(a,pba->parameters_2_smg[4]) + pba->parameters_2_smg[3]*pow(a,pba->parameters_2_smg[7]);
	break;
      case eft_gammas_exponential:
	pvecback_integration[pba->index_bi_M_pl_smg] = exp(pba->parameters_2_smg[0]*pow(a,pba->parameters_2_smg[4])) + exp(pba->parameters_2_smg[3]*pow(a,pba->parameters_2_smg[7])) -1.;
	break;
    }
    
    if (pba->field_evolution_smg == _TRUE_){
      if (pba->background_verbose>3) 
	printf(" -> Initial conditions: phi = %e, phi' = %e \n",pvecback_integration[pba->index_bi_phi_smg],pvecback_integration[pba->index_bi_phi_prime_smg]);
      
      class_test(!isfinite(pvecback_integration[pba->index_bi_phi_smg]) || !isfinite(pvecback_integration[pba->index_bi_phi_smg]),
		 pba->error_message,
		 "initial phi = %e phi_prime = %e -> check initial conditions",
		 pvecback_integration[pba->index_bi_phi_smg],pvecback_integration[pba->index_bi_phi_smg]);    	
      }
      if (pba->M_pl_evolution_smg == _TRUE_)
	if (pba->background_verbose>3) 
	  printf(" -> Initial conditions: M_pl = %e \n",pvecback_integration[pba->index_bi_M_pl_smg]);
    
      if (pba->rho_evolution_smg == _TRUE_){
        pvecback_integration[pba->index_bi_rho_smg] = pvecback[pba->index_bg_rho_smg];
      }

  }//end of smg

  if (pba->has_fld == _TRUE_){

    /* rho_fld today */
    rho_fld_today = pba->Omega0_fld * pow(pba->H0,2);

    /* integrate rho_fld(a) from a_ini to a_0, to get rho_fld(a_ini) given rho_fld(a0) */
    class_call(background_w_fld(pba,a,&w_fld,&dw_over_da_fld,&integral_fld), pba->error_message, pba->error_message);

    /* Note: for complicated w_fld(a) functions with no simple
    analytic integral, this is the place were you should compute
    numerically the simple 1d integral [int_{a_ini}^{a_0} 3
    [(1+w_fld)/a] da] (e.g. with the Romberg method?) instead of
    calling background_w_fld */

    /* rho_fld at initial time */
    pvecback_integration[pba->index_bi_rho_fld] = rho_fld_today * exp(integral_fld);

  }

  /** - Fix initial value of \f$ \phi, \phi' \f$
   * set directly in the radiation attractor => fixes the units in terms of rho_ur
   *
   * TODO:
   * - There seems to be some small oscillation when it starts.
   * - Check equations and signs. Sign of phi_prime?
   * - is rho_ur all there is early on?
   */
  if(pba->has_scf == _TRUE_){
    scf_lambda = pba->scf_parameters[0];
    if(pba->attractor_ic_scf == _TRUE_){
      pvecback_integration[pba->index_bi_phi_scf] = -1/scf_lambda*
        log(rho_rad*4./(3*pow(scf_lambda,2)-12))*pba->phi_ini_scf;
      if (3.*pow(scf_lambda,2)-12. < 0){
        /** - --> If there is no attractor solution for scf_lambda, assign some value. Otherwise would give a nan.*/
    	pvecback_integration[pba->index_bi_phi_scf] = 1./scf_lambda;//seems to the work
	if (pba->background_verbose > 0)
	  printf(" No attractor IC for lambda = %.3e ! \n ",scf_lambda);
      }
      pvecback_integration[pba->index_bi_phi_prime_scf] = 2*pvecback_integration[pba->index_bi_a]*
        sqrt(V_scf(pba,pvecback_integration[pba->index_bi_phi_scf]))*pba->phi_prime_ini_scf;
    }
    else{
      printf("Not using attractor initial conditions\n");
      /** - --> If no attractor initial conditions are assigned, gets the provided ones. */
      pvecback_integration[pba->index_bi_phi_scf] = pba->phi_ini_scf;
      pvecback_integration[pba->index_bi_phi_prime_scf] = pba->phi_prime_ini_scf;
    }
  }

  /* Infer pvecback from pvecback_integration */
  class_call(background_functions(pba, pvecback_integration, pba->long_info, pvecback),
	     pba->error_message,
	     pba->error_message);
  
  
  /* Final step is to set the initial Hubble rate, if it is to be evolved with the H' equation */
  if (pba->hubble_evolution == _TRUE_){
   if(pba->has_smg == _TRUE_){
     pvecback_integration[pba->index_bi_H] = pvecback[pba->index_bg_H];
    }
    else {
      pvecback[pba->index_bg_H] = sqrt(pvecback[pba->index_bg_rho_crit]);
      pvecback_integration[pba->index_bi_H] = sqrt(pvecback[pba->index_bg_rho_crit]);
    }
  }
  
  /* Declare the smg initial conditions as set */
  if (pba->has_smg)
    pba->initial_conditions_set_smg = _TRUE_;

  /* Just checking that our initial time indeed is deep enough in the radiation
     dominated regime */
  class_test(fabs(pvecback[pba->index_bg_Omega_r]+pvecback[pba->index_bg_Omega_de]-1.) > ppr->tol_initial_Omega_r,
	     pba->error_message,
	     "Omega_r = %e, Omega_de = %e, not close enough to 1. Decrease a_ini_over_a_today_default in order to start from radiation domination.",
	     pvecback[pba->index_bg_Omega_r],pvecback[pba->index_bg_Omega_de]);

  /** - compute initial proper time, assuming radiation-dominated
      universe since Big Bang and therefore \f$ t=1/(2H) \f$ (good
      approximation for most purposes) */

  class_test(pvecback[pba->index_bg_H] <= 0.,
             pba->error_message,
             "H = %e instead of strictly positive",pvecback[pba->index_bg_H]);

  pvecback_integration[pba->index_bi_time] = 1./(2.* pvecback[pba->index_bg_H]);

  /** - compute initial conformal time, assuming radiation-dominated
      universe since Big Bang and therefore \f$ \tau=1/(aH) \f$
      (good approximation for most purposes) */
  pvecback_integration[pba->index_bi_tau] = 1./(a * pvecback[pba->index_bg_H]);

  /** - compute initial sound horizon, assuming \f$ c_s=1/\sqrt{3} \f$ initially */
  pvecback_integration[pba->index_bi_rs] = pvecback_integration[pba->index_bi_tau]/sqrt(3.);

  /** - set initial value of D and D' in RD. D will be renormalised later, but D' must be correct. */
  pvecback_integration[pba->index_bi_D] = a;
  pvecback_integration[pba->index_bi_D_prime] = 2*pvecback_integration[pba->index_bi_D]*pvecback[pba->index_bg_H];

  return _SUCCESS_;

}

/**
 * Subroutine for formatting background output
 *
 */

int background_output_titles(struct background * pba,
                             char titles[_MAXTITLESTRINGLENGTH_]
                             ){

  /** - Length of the column title should be less than _OUTPUTPRECISION_+6
      to be indented correctly, but it can be as long as . */
  int n;
  char tmp[20];

  class_store_columntitle(titles,"z",_TRUE_);
  class_store_columntitle(titles,"proper time [Gyr]",_TRUE_);
  class_store_columntitle(titles,"conf. time [Mpc]",_TRUE_);
  class_store_columntitle(titles,"H [1/Mpc]",_TRUE_);
  class_store_columntitle(titles,"comov. dist.",_TRUE_);
  class_store_columntitle(titles,"ang.diam.dist.",_TRUE_);
  class_store_columntitle(titles,"lum. dist.",_TRUE_);
  class_store_columntitle(titles,"comov.snd.hrz.",_TRUE_);
  class_store_columntitle(titles,"(.)rho_g",_TRUE_);
  class_store_columntitle(titles,"(.)rho_b",_TRUE_);
  class_store_columntitle(titles,"(.)rho_cdm",pba->has_cdm);
  if (pba->has_ncdm == _TRUE_){
    for (n=0; n<pba->N_ncdm; n++){
      sprintf(tmp,"(.)rho_ncdm[%d]",n);
      class_store_columntitle(titles,tmp,_TRUE_);
      sprintf(tmp,"(.)p_ncdm[%d]",n);
      class_store_columntitle(titles,tmp,_TRUE_);
    }
  }
  class_store_columntitle(titles,"(.)rho_lambda",pba->has_lambda);
  class_store_columntitle(titles,"(.)rho_fld",pba->has_fld);
  class_store_columntitle(titles,"(.)w_fld",pba->has_fld);
  class_store_columntitle(titles,"(.)rho_ur",pba->has_ur);
  class_store_columntitle(titles,"(.)rho_crit",_TRUE_);
  class_store_columntitle(titles,"(.)rho_dcdm",pba->has_dcdm);
  class_store_columntitle(titles,"(.)rho_dr",pba->has_dr);

  class_store_columntitle(titles,"gr.fac. D",_TRUE_);
  class_store_columntitle(titles,"gr.fac. f",_TRUE_);
  
  class_store_columntitle(titles,"(.)rho_smg",pba->has_smg);   
  class_store_columntitle(titles,"(.)p_smg",pba->has_smg);   

  class_store_columntitle(titles,"phi_smg",pba->field_evolution_smg); 
  class_store_columntitle(titles,"phi'",pba->field_evolution_smg); 
  class_store_columntitle(titles,"phi''",pba->field_evolution_smg);
  class_store_columntitle(titles,"M*^2_smg",pba->has_smg);       
  class_store_columntitle(titles,"kineticity_smg",pba->has_smg);   
  class_store_columntitle(titles,"braiding_smg",pba->has_smg);
  class_store_columntitle(titles,"tensor_excess_smg",pba->has_smg);   
  class_store_columntitle(titles,"Mpl_running_smg",pba->has_smg);       
  class_store_columntitle(titles,"c_s^2",pba->has_smg);        
  class_store_columntitle(titles,"kin (D)",pba->has_smg);        

  return _SUCCESS_;
}

int background_output_data(
                           struct background *pba,
                           int number_of_titles,
                           double *data){
  int index_tau, storeidx, n;
  double *dataptr, *pvecback;

  /** Stores quantities */
  for (index_tau=0; index_tau<pba->bt_size; index_tau++){
    dataptr = data + index_tau*number_of_titles;
    pvecback = pba->background_table + index_tau*pba->bg_size;
    storeidx = 0;

    class_store_double(dataptr,pba->a_today/pvecback[pba->index_bg_a]-1.,_TRUE_,storeidx);
    class_store_double(dataptr,pvecback[pba->index_bg_time]/_Gyr_over_Mpc_,_TRUE_,storeidx);
    class_store_double(dataptr,pba->conformal_age-pvecback[pba->index_bg_conf_distance],_TRUE_,storeidx);
    class_store_double(dataptr,pvecback[pba->index_bg_H],_TRUE_,storeidx);
    class_store_double(dataptr,pvecback[pba->index_bg_conf_distance],_TRUE_,storeidx);
    class_store_double(dataptr,pvecback[pba->index_bg_ang_distance],_TRUE_,storeidx);
    class_store_double(dataptr,pvecback[pba->index_bg_lum_distance],_TRUE_,storeidx);
    class_store_double(dataptr,pvecback[pba->index_bg_rs],_TRUE_,storeidx);
    class_store_double(dataptr,pvecback[pba->index_bg_rho_g],_TRUE_,storeidx);
    class_store_double(dataptr,pvecback[pba->index_bg_rho_b],_TRUE_,storeidx);
    class_store_double(dataptr,pvecback[pba->index_bg_rho_cdm],pba->has_cdm,storeidx);
    if (pba->has_ncdm == _TRUE_){
      for (n=0; n<pba->N_ncdm; n++){
        class_store_double(dataptr,pvecback[pba->index_bg_rho_ncdm1+n],_TRUE_,storeidx);
        class_store_double(dataptr,pvecback[pba->index_bg_p_ncdm1+n],_TRUE_,storeidx);
      }
    }
    class_store_double(dataptr,pvecback[pba->index_bg_rho_lambda],pba->has_lambda,storeidx);
    class_store_double(dataptr,pvecback[pba->index_bg_rho_fld],pba->has_fld,storeidx);
    class_store_double(dataptr,pvecback[pba->index_bg_w_fld],pba->has_fld,storeidx);
    class_store_double(dataptr,pvecback[pba->index_bg_rho_ur],pba->has_ur,storeidx);
    class_store_double(dataptr,pvecback[pba->index_bg_rho_crit],_TRUE_,storeidx);
    class_store_double(dataptr,pvecback[pba->index_bg_rho_dcdm],pba->has_dcdm,storeidx);
    class_store_double(dataptr,pvecback[pba->index_bg_rho_dr],pba->has_dr,storeidx);

    class_store_double(dataptr,pvecback[pba->index_bg_D],_TRUE_,storeidx);
    class_store_double(dataptr,pvecback[pba->index_bg_f],_TRUE_,storeidx);
    
    class_store_double(dataptr,pvecback[pba->index_bg_rho_smg],pba->has_smg,storeidx);  
    class_store_double(dataptr,pvecback[pba->index_bg_p_smg],pba->has_smg,storeidx);

    class_store_double(dataptr,pvecback[pba->index_bg_phi_smg],pba->field_evolution_smg,storeidx);  
    class_store_double(dataptr,pvecback[pba->index_bg_phi_prime_smg],pba->field_evolution_smg,storeidx); 
    class_store_double(dataptr,pvecback[pba->index_bg_phi_prime_prime_smg],pba->field_evolution_smg,storeidx);   
    class_store_double(dataptr,pvecback[pba->index_bg_M2_smg],pba->has_smg,storeidx); 
    class_store_double(dataptr,pvecback[pba->index_bg_kineticity_smg],pba->has_smg,storeidx);   
    class_store_double(dataptr,pvecback[pba->index_bg_braiding_smg],pba->has_smg,storeidx);   
    class_store_double(dataptr,pvecback[pba->index_bg_tensor_excess_smg],pba->has_smg,storeidx);
    class_store_double(dataptr,pvecback[pba->index_bg_mpl_running_smg],pba->has_smg,storeidx);
    class_store_double(dataptr,pvecback[pba->index_bg_cs2_smg],pba->has_smg,storeidx);     
    class_store_double(dataptr,pvecback[pba->index_bg_kinetic_D_smg],pba->has_smg,storeidx);
    
  }

  return _SUCCESS_;
}


/**
 * Subroutine evaluating the derivative with respect to conformal time
 * of quantities which are integrated (a, t, etc).
 *
 * This is one of the few functions in the code which is passed to
 * the generic_integrator() routine.  Since generic_integrator()
 * should work with functions passed from various modules, the format
 * of the arguments is a bit special:
 *
 * - fixed input parameters and workspaces are passed through a generic
 * pointer. Here, this is just a pointer to the background structure
 * and to a background vector, but generic_integrator() doesn't know
 * its fine structure.
 *
 * - the error management is a bit special: errors are not written as
 * usual to pba->error_message, but to a generic error_message passed
 * in the list of arguments.
 *
 * @param tau                      Input: conformal time
 * @param y                        Input: vector of variable
 * @param dy                       Output: its derivative (already allocated)
 * @param parameters_and_workspace Input: pointer to fixed parameters (e.g. indices)
 * @param error_message            Output: error message
 */
int background_derivs(
                      double tau,
                      double* y, /* vector with argument y[index_bi] (must be already allocated with size pba->bi_size) */
                      double* dy, /* vector with argument dy[index_bi]
                                     (must be already allocated with
                                     size pba->bi_size) */
                      void * parameters_and_workspace,
                      ErrorMsg error_message
                      ) {

  /** Summary: */

  /** - define local variables */

  struct background_parameters_and_workspace * pbpaw;
  struct background * pba;
  double * pvecback, a, H, rho_M;

  pbpaw = parameters_and_workspace;
  pba =  pbpaw->pba;
  pvecback = pbpaw->pvecback;

  /** - calculate functions of \f$ a \f$ with background_functions() */
  class_call(background_functions(pba, y, pba->normal_info, pvecback),
             pba->error_message,
             error_message);

  /** - Short hand notation */
  a = y[pba->index_bi_a];
  H = pvecback[pba->index_bg_H];

  /** - calculate \f$ a'=a^2 H \f$ */
  dy[pba->index_bi_a] = y[pba->index_bi_a] * y[pba->index_bi_a] * pvecback[pba->index_bg_H];

  /** - calculate /f$ H'= (...) + stabilization /f$ */
  if (pba->hubble_evolution == _TRUE_)
    dy[pba->index_bi_H] = pvecback[pba->index_bg_H_prime];
  
  /** - calculate /f$ t' = a /f$ */
  dy[pba->index_bi_time] = y[pba->index_bi_a];

  /** - calculate /f$ \rho'= -3aH (1+w) \rho /f$ */
  if (pba->rho_evolution_smg == _TRUE_){
    dy[pba->index_bi_rho_smg] = pvecback[pba->index_bg_rho_prime_smg];
  }

  class_test(pvecback[pba->index_bg_rho_g] <= 0.,
             error_message,
             "rho_g = %e instead of strictly positive",pvecback[pba->index_bg_rho_g]);

  /** - calculate \f$ rs' = c_s \f$*/
  dy[pba->index_bi_rs] = 1./sqrt(3.*(1.+3.*pvecback[pba->index_bg_rho_b]/4./pvecback[pba->index_bg_rho_g]))*sqrt(1.-pba->K*y[pba->index_bi_rs]*y[pba->index_bi_rs]); // TBC: curvature correction

  /** - solve second order growth equation  \f$ [D''(\tau)=-aHD'(\tau)+3/2 a^2 \rho_M D(\tau) \f$ */
  rho_M = pvecback[pba->index_bg_rho_b];
  if (pba->has_cdm)
    rho_M += pvecback[pba->index_bg_rho_cdm];
  dy[pba->index_bi_D] = y[pba->index_bi_D_prime];
  dy[pba->index_bi_D_prime] = -a*H*y[pba->index_bi_D_prime] + 1.5*a*a*rho_M*y[pba->index_bi_D];

  if (pba->has_dcdm == _TRUE_){
    /** - compute dcdm density \f$ \rho' = -3aH \rho - a \Gamma \rho \f$*/
    dy[pba->index_bi_rho_dcdm] = -3.*y[pba->index_bi_a]*pvecback[pba->index_bg_H]*y[pba->index_bi_rho_dcdm]-
      y[pba->index_bi_a]*pba->Gamma_dcdm*y[pba->index_bi_rho_dcdm];
  }

  if ((pba->has_dcdm == _TRUE_) && (pba->has_dr == _TRUE_)){
    /** - Compute dr density \f$ \rho' = -4aH \rho - a \Gamma \rho \f$ */
    dy[pba->index_bi_rho_dr] = -4.*y[pba->index_bi_a]*pvecback[pba->index_bg_H]*y[pba->index_bi_rho_dr]+
      y[pba->index_bi_a]*pba->Gamma_dcdm*y[pba->index_bi_rho_dcdm];
  }
  
  /** - Scalar field equation: \f$ \phi'' + 2 a H \phi' + a^2 dV = 0 \f$  (note H is wrt cosmic time)**/
  if (pba->has_smg == _TRUE_){
    if(pba->field_evolution_smg){
      dy[pba->index_bi_phi_smg] = y[pba->index_bi_phi_prime_smg];
      dy[pba->index_bi_phi_prime_smg] = pvecback[pba->index_bg_phi_prime_prime_smg];
    }
    /** - Planck mass equation (if parameterization in terms of alpha_m **/
    if (pba->M_pl_evolution_smg == _TRUE_)
      dy[pba->index_bi_M_pl_smg] = y[pba->index_bi_a]*pvecback[pba->index_bg_H]*pvecback[pba->index_bg_mpl_running_smg]*y[pba->index_bi_M_pl_smg];   //in this case the running has to be integrated (eq 3.3 of 1404.3713 yields M2' = aH\alpha_M)
  }  

  if (pba->has_fld == _TRUE_) {
    /** - Compute fld density \f$ \rho' = -3aH (1+w_{fld}(a)) \rho \f$ */
    dy[pba->index_bi_rho_fld] = -3.*y[pba->index_bi_a]*pvecback[pba->index_bg_H]*(1.+pvecback[pba->index_bg_w_fld])*y[pba->index_bi_rho_fld];
  }

  if (pba->has_scf == _TRUE_){
    /** - Scalar field equation: \f$ \phi'' + 2 a H \phi' + a^2 dV = 0 \f$  (note H is wrt cosmic time) */
    dy[pba->index_bi_phi_scf] = y[pba->index_bi_phi_prime_scf];
    dy[pba->index_bi_phi_prime_scf] = - y[pba->index_bi_a]*
      (2*pvecback[pba->index_bg_H]*y[pba->index_bi_phi_prime_scf]
       + y[pba->index_bi_a]*dV_scf(pba,y[pba->index_bi_phi_scf])) ;
  }

  return _SUCCESS_;

}


/** This function fills the modified gravity part of background_functions.
 * First all the Horndeski functions G_i(X,phi) are computed. 
 * A loop is used to allow different implementations without erasing previous ones
 * Note that in CLASS units a canonical field has G2 = X ~ [Mpc]^-2
 * This implies that phi_prime ~ [Mpc]^-1 
 * and phi is dimensionless (we can think of phi as given in units of the Planck mass
 * - A default module to numerically compute the derivatives when no analytic functions are given should be added. 
 * Numerical derivatives may further serve as a consistency check.
 * TODO: Add a background_write_alpha_primes
 */

int background_gravity_functions(
				 struct background *pba,
				 double * pvecback_B,
				 short return_format,
				 double * pvecback
				 ){
  
      // scalar field + curvature not yet implemented
  class_test(pba->K !=0 ,
	     pba->error_message,
	     "has_smg with curvature K = %e not yet implemented",pba->K);  

  if (pba->field_evolution_smg == _TRUE_) {
  
    /* declare variables and set defaults to zero */
    double a, phi, phi_prime, H;
    double x,f,df;
    int n, n_max=100;
    double X,rho_tot,p_tot;
    double E0,E1,E2,E3,B,A,R,M,F,P;
    double G2=0, G2_X=0, G2_XX=0, G2_phi=0, G2_Xphi=0;
    double G3_X=0, G3_XX=0, G3_phi=0, G3_phiphi=0, G3_Xphi=0;
    double G4, G4_smg=0;
    double G4_phi=0, G4_phiphi=0, G4_X=0, G4_XX=0, G4_XXX=0, G4_Xphi=0, G4_Xphiphi=0, G4_XXphi=0;
    double G5=0, G5_phi=0, G5_phiphi=0, G5_X=0, G5_XX=0, G5_XXX=0, G5_Xphi=0, G5_Xphiphi=0, G5_XXphi=0;
    
    a = pvecback_B[pba->index_bi_a];
    if (pba->hubble_evolution == _TRUE_)
      H = pvecback_B[pba->index_bi_H];
    
    phi = pvecback_B[pba->index_bi_phi_smg];
    phi_prime = pvecback_B[pba->index_bi_phi_prime_smg];
  
    X = 0.5*pow(phi_prime/a,2);
    rho_tot = pvecback[pba->index_bg_rho_tot_wo_smg];
    p_tot = pvecback[pba->index_bg_p_tot_wo_smg];
  
    /* set default Einstein-Hilbert term (in CLASS units), can be overwritten latter */
    G4 = 1./2.;
  
    /* Overwrite the Horneski functions and their partial derivatives depending on the model */
    if (pba->gravity_model_smg == quintessence_monomial) {

      double N = pba->parameters_smg[0];
      double V0 = pba->parameters_smg[1];
      
      /* G2 = X - V0*pba->Omega0_smg*pow(pba->H0,2)*pow(phi,N); */
      G2 = X - V0*3.*pow(pba->H0/pba->h,2.)*pow(phi,N);
      G2_X = 1.;
      /* G2_phi = -N*V0*pba->Omega0_smg*pow(pba->H0,2)*pow(phi,N-1); */
      G2_phi = -N*V0*3.*pow(pba->H0/pba->h,2.)*pow(phi,N-1.);
    }
    else if(pba->gravity_model_smg == galileon){//TODO: change name with ccc_galileon
      
      double M3 = pow(pba->H0,2);
      
      double Lambda1 = pba->parameters_smg[1]*M3;
      double Lambda2 = pba->parameters_smg[2];
      double Lambda3 = pba->parameters_smg[3]/M3;
      double Lambda4 = pba->parameters_smg[4]*pow(M3,-2);
      double Lambda5 = pba->parameters_smg[5]*pow(M3,-3);
      
      G2 = Lambda2*X - 0.5*Lambda1*phi;
      G2_X = Lambda2;
      G2_phi = - 0.5*Lambda1;
      /*  G_3 = -2*Lambda3*X */
      G3_X = -2.*Lambda3;
      /* G_4 = 1/2 + Lambda4 X^2 */
      G4_smg = Lambda4*pow(X,2);
      G4 = 1/2. + G4_smg;
      G4_X = 2.*Lambda4*X;
      G4_XX = 2.*Lambda4;
      /* G_5 = Lambda5*pow(X,2) */
      G5_X = 2.*Lambda5*X;
      G5_XX = 2.*Lambda5;
    }
    else if(pba->gravity_model_smg == brans_dicke){
      
      /* Brans-Dicke can't cause acceleration:
       * - V is a constant potential, basically a cosmological constant
       * - omega is the Brans-Dicke parameter in charge of the fifth force
       */
      double V = 3.*pba->parameters_smg[0]*pow(pba->H0,2); 
      double omega = pba->parameters_smg[1]; 
      
      G2 = -V + omega*X/phi;
      G2_X = omega/phi;
      G2_Xphi = -omega/pow(phi,2);
      G2_phi = -omega*X/pow(phi,2);

      G4_smg = (phi-1.)/2.;
      G4 = phi/2.;
      G4_phi = 1./2.;
      
    }

  
    //TODO: Write the Bellini-Sawicki functions and other information to pvecback
    
    pvecback[pba->index_bg_phi_smg] = phi; // value of the scalar field phi
    pvecback[pba->index_bg_phi_prime_smg] = phi_prime; // value of the scalar field phi derivative wrt conformal time     

    /** - Modified time-time Friedmann equation 
      * NOTE: H is NOT the curly H!!
      * NOTE: added rho_smg, p_smg separately
      */
                
    E0 = (3.*rho_tot + (-1.)*G2 + (G2_X + (-1.)*G3_phi)*2.*X)*1./3.;
    E1 = ((-1.)*G4_phi + (G3_X + (-2.)*G4_Xphi)*X)*2.*phi_prime*pow(a,-1);
    E2 = (G4 + (4.*G4_X + (-3.)*G5_phi + (2.*G4_XX + (-1.)*G5_Xphi)*2.*X)*(-1.)*X)*2.;
    E3 = (5.*G5_X + 2.*X*G5_XX)*2./3.*phi_prime*pow(a,-1)*X;
    
    /* Rewrite if ICs not set or no evolution */
    if (pba->initial_conditions_set_smg == _FALSE_ || pba->hubble_evolution == _FALSE_){
      class_test(E3*pow(E0,1./2.) > 1e-10 && pba->initial_conditions_set_smg == _FALSE_,
		  pba->error_message,
	           " E3=%e is large in Friedmann constraint when setting ICs ",  E3);
      /* Use Newton's method */
      x = sqrt(E0);   
      f = E3*x*x*x -E2*x*x + E1*x + E0;
      n = 0;
      while (fabs(f/E0)> 1e-8 && n < 100){
	f = E3*x*x*x - E2*x*x + E1*x + E0;
	df = 3.*E3*x*x - 2.*E2*x + E1;
	x -= f/df;
	n++;
      }
      H=x;
      if (pba->background_verbose > 5 && pba->initial_conditions_set_smg == _FALSE_ )
	printf(" Initial H = %e, sqrt(rho) = %e, ratio = %e, n=%i \n", H, sqrt(rho_tot),sqrt(rho_tot)/H,n);
    }
    
    /* Rewritten by the constraint if ICs have not been set */
    pvecback[pba->index_bg_H] = H;
    
    pvecback[pba->index_bg_M2_smg] = 2.*G4 + (2.*G4_X + H*phi_prime*pow(a,-1)*G5_X + (-1.)*G5_phi)*(-2.)*X;
    
    class_test(isnan(pvecback[pba->index_bg_H]),
	       pba->error_message,
               " H=%e is not a number at a = %e. phi = %e, phi_prime = %e, E0=%e, E1=%e, E2=%e, E3=%e, M_*^2 = %e ",
	       pvecback[pba->index_bg_H],a,phi,phi_prime,E0,E1,E2,E3,pvecback[pba->index_bg_M2_smg]);     
    
    
    /* alpha_K and alpha_B are needed in the equation and do not depend on phi'' */
    /* alpha_K kineticity */
    pvecback[pba->index_bg_kineticity_smg] = ((3.*G5_X + (7.*G5_XX + 2.*X*G5_XXX)*X)*4.*H*phi_prime*pow(a,-1)*X + (G2_X + (-2.)*G3_phi + (G2_XX + (-1.)*G3_Xphi)*2.*X)*2.*pow(H,-2)*X + (G3_X + (-3.)*G4_Xphi + (G3_XX + (-2.)*G4_XXphi)*X)*12.*pow(H,-1)*phi_prime*pow(a,-1)*X + (G4_X + (-1.)*G5_phi + (8.*G4_XX + (-5.)*G5_Xphi + (2.*G4_XXX + (-1.)*G5_XXphi)*2.*X)*X)*12.*X)*pow(pvecback[pba->index_bg_M2_smg],-1);    

    /* alpha_B braiding */
    pvecback[pba->index_bg_braiding_smg] = ((3.*G5_X + 2.*X*G5_XX)*2.*H*phi_prime*pow(a,-1)*X + ((-1.)*G4_phi + (G3_X + (-2.)*G4_Xphi)*X)*2.*pow(H,-1)*phi_prime*pow(a,-1) + (G4_X + (-1.)*G5_phi + (2.*G4_XX + (-1.)*G5_Xphi)*X)*8.*X)*pow(pvecback[pba->index_bg_M2_smg],-1);
    
    
    /** TODO: add references 
      * - Modified space-space Friedmann equation and scalar field equation
      * B phi'' + A H' + R = 0
      * M phi'' + F H' + P = 0
      * They will be mixed in general: write the coefficients and solve for phi'', H'
      */    
    
    B = (3.*G5_X + 2.*X*G5_XX)*2./3.*pow(H,2)*pow(a,-1)*X + ((-1.)*G4_phi + (G3_X + (-2.)*G4_Xphi)*X)*2./3.*pow(a,-1) + (G4_X + (-1.)*G5_phi + (2.*G4_XX + (-1.)*G5_Xphi)*X)*4./3.*H*phi_prime*pow(a,-2);

    A = (-2.)/3.*pvecback[pba->index_bg_M2_smg];
    
    R = (3.*G5_X + 2.*X*G5_XX)*(-4.)/3.*pow(H,3)*phi_prime*X + (((G4_X + (-1.)*G5_phi)*5. + (5.*G4_XX + (-3.)*G5_Xphi)*2.*X)*(-4.)/3.*pow(H,2)*X + ((-3.)*rho_tot + (-3.)*p_tot + (G2_X + (-2.)*G3_phi + 2.*G4_phiphi)*(-2.)*X)*1./3.)*a + ((-1.)*G4_phi + (2.*G3_X + (-6.)*G4_Xphi + G5_phiphi)*X)*(-4.)/3.*H*phi_prime;
    
    M = (3.*G5_X + (7.*G5_XX + 2.*X*G5_XXX)*X)*2.*pow(H,2)*phi_prime*pow(a,-3) + (G2_X + (-2.)*G3_phi + (G2_XX + (-1.)*G3_Xphi)*2.*X)*pow(H,-1)*pow(a,-2) + (G3_X + (-3.)*G4_Xphi + (G3_XX + (-2.)*G4_XXphi)*X)*6.*phi_prime*pow(a,-3) + (G4_X + (-1.)*G5_phi + (8.*G4_XX + (-5.)*G5_Xphi + (2.*G4_XXX + (-1.)*G5_XXphi)*2.*X)*X)*6.*H*pow(a,-2);
     
    F = (3.*G5_X + 2.*X*G5_XX)*6.*H*pow(a,-1)*X + (X*G3_X + (-1.)*G4_phi + (-2.)*X*G4_Xphi)*6.*pow(H,-1)*pow(a,-1) + (G4_X + 2.*X*G4_XX + (-1.)*G5_phi + (-1.)*X*G5_Xphi)*12.*phi_prime*pow(a,-2);
    
    P = ((-3.)*G5_X + (2.*G5_XX + X*G5_XXX)*4.*X)*(-2.)*pow(H,3)*X + ((-3.)*G4_X + 3.*G5_phi + (3.*G4_XX + (-4.)*G5_Xphi + (3.*G4_XXX + (-2.)*G5_XXphi)*2.*X)*X)*(-4.)*pow(H,2)*phi_prime*pow(a,-1) + ((-1.)*G2_phi + (G2_Xphi + (-1.)*G3_phiphi)*2.*X)*pow(H,-1) + ((-1.)*G2_X + 2.*G3_phi + (G2_XX + (-4.)*G3_Xphi + 6.*G4_Xphiphi)*X)*(-2.)*phi_prime*pow(a,-1) + (2.*G4_phi + ((-1.)*G3_X + G5_phiphi + (G3_XX + (-4.)*G4_XXphi + G5_Xphiphi)*2.*X)*X)*(-6.)*H;
     
    class_test((A*M - B*F) == 0 ,
	       pba->error_message,
               "scalar field mixing with metric has degenerate denominator at a = %e, phi = %e, phi_prime = %e \n with A = %e, M =%e, B=%e, F=%e, \n H=%e, E0=%e, E1=%e, E2=%e, E3=%e \n M_*^2 = %e Kineticity = %e, Braiding = %e",
	       a,phi,phi_prime, A, M, B, F,
	       pvecback[pba->index_bg_H],E0,E1,E2,E3,
	       pvecback[pba->index_bg_M2_smg], pvecback[pba->index_bg_kineticity_smg],pvecback[pba->index_bg_braiding_smg]);   
    
    /* Friedmann space-space equation with friction added */
    pvecback[pba->index_bg_H_prime] = ((-1.)*B*P + M*R)*pow(B*F + (-1.)*A*M,-1);
    /* choose sign for friction depending on the derivative */
    if ((2.*E2*H - E1 - 3*E3*H*H)>=0)
      pvecback[pba->index_bg_H_prime] += - a*pba->hubble_friction*(E2*H*H - E0 - E1*H - E3*H*H*H);
    else{
      pvecback[pba->index_bg_H_prime] += a*pba->hubble_friction*(E2*H*H - E0 - E1*H - E3*H*H*H);
    }
    
    /* Field equation */
    pvecback[pba->index_bg_phi_prime_prime_smg] = (A*P + (-1.)*F*R)*pow(B*F + (-1.)*A*M,-1);
    
    /* alpha_T, alpha_M depend on phi''... -> computed now */
    /* alpha_T: tensor speed excess */
    pvecback[pba->index_bg_tensor_excess_smg] = ((pvecback[pba->index_bg_phi_prime_prime_smg] + (-2.)*H*phi_prime*a)*(-2.)*pow(a,-2)*G5_X + (G4_X + (-1.)*G5_phi)*4.)*pow(pvecback[pba->index_bg_M2_smg],-1)*X;

    /* alpha_M: Planck mass running */
    pvecback[pba->index_bg_mpl_running_smg] = ((-2.)*pow(H,-1)*pvecback[pba->index_bg_H_prime]*phi_prime*pow(a,-2)*X*G5_X + (3.*G5_X + 2.*X*G5_XX)*2.*H*phi_prime*pow(a,-1)*X + ((3.*G5_X + 2.*X*G5_XX)*(-2.)*X + (G4_X + (-1.)*G5_phi + (2.*G4_XX + (-1.)*G5_Xphi)*X)*(-2.)*pow(H,-1)*phi_prime*pow(a,-1))*pvecback[pba->index_bg_phi_prime_prime_smg]*pow(a,-2) + (G4_X + (-1.)*G5_phi + (G4_XX + (-1.)*G5_Xphi)*2.*X)*4.*X + (G4_phi + ((-2.)*G4_Xphi + G5_phiphi)*X)*2.*pow(H,-1)*phi_prime*pow(a,-1))*pow(pvecback[pba->index_bg_M2_smg],-1);   
    
    /* Energy density of the field */
    pvecback[pba->index_bg_rho_smg] = (5.*G5_X + 2.*X*G5_XX)*2./3.*pow(H,3)*phi_prime*pow(a,-1)*X + ((-1.)*G2 + (G2_X + (-1.)*G3_phi)*2.*X)*1./3. + (G4_phi + (G3_X + (-2.)*G4_Xphi)*(-1.)*X)*(-2.)*H*phi_prime*pow(a,-1) + ((-2.)*G4_smg + ((4.*G4_X + (-3.)*G5_phi)*2. + (2.*G4_XX + (-1.)*G5_Xphi)*4.*X)*X)*pow(H,2);
    
    /* Pressure density of the field */
    pvecback[pba->index_bg_p_smg] = (G5_X + 2.*X*G5_XX)*2./3.*pow(H,3)*phi_prime*pow(a,-1)*X + ((-4.)/3.*H*phi_prime*pow(a,-2)*X*G5_X + (-2.*G4_smg + (2.*G4_X + (-1.)*G5_phi)*2.*X)*(-2.)/3.*pow(a,-1))*pvecback[pba->index_bg_H_prime] + (6.*G4_smg + ((-2.)*G4_X + (-1.)*G5_phi + (4.*G4_XX + (-3.)*G5_Xphi)*2.*X)*2.*X)*1./3.*pow(H,2) + ((3.*G5_X + 2.*X*G5_XX)*(-2.)/3.*pow(H,2)*pow(a,-2)*X + ((-1.)*G4_phi + (G3_X + (-2.)*G4_Xphi)*X)*(-2.)/3.*pow(a,-2) + (G4_X + (-1.)*G5_phi + (2.*G4_XX + (-1.)*G5_Xphi)*X)*(-4.)/3.*H*phi_prime*pow(a,-3))*pvecback[pba->index_bg_phi_prime_prime_smg] + (G2 + (G3_phi + (-2.)*G4_phiphi)*(-2.)*X)*1./3. + (G4_phi + (G3_X + (-6.)*G4_Xphi + 2.*G5_phiphi)*X)*2./3.*H*phi_prime*pow(a,-1);
      
  }// end of if pba->field_evolution_smg
  else{
    
    double a, M_pl;
    double rho_tot, p_tot;
    double Omega_smg;
    
    a = pvecback_B[pba->index_bi_a];
    M_pl = pvecback_B[pba->index_bi_M_pl_smg];    
    
    rho_tot = pvecback[pba->index_bg_rho_tot_wo_smg];
    p_tot = pvecback[pba->index_bg_p_tot_wo_smg];
    
    //initialize the values to the defaults
    pvecback[pba->index_bg_kineticity_smg] = 0;
    pvecback[pba->index_bg_braiding_smg] = 0.;
    pvecback[pba->index_bg_tensor_excess_smg] = 0.;
    pvecback[pba->index_bg_M2_smg] = 1.;
    pvecback[pba->index_bg_mpl_running_smg] = 0.;
    
     if (pba->expansion_model_smg == lcdm){
      
      double Omega_const_smg = pba->parameters_smg[0];
      
      pvecback[pba->index_bg_rho_smg] = Omega_const_smg*pow(pba->H0,2);
      pvecback[pba->index_bg_p_smg] = -Omega_const_smg*pow(pba->H0,2);
    }
    
    if (pba->expansion_model_smg == wowa){
      
      double Omega_const_smg = pba->parameters_smg[0];
      double w0 = pba->parameters_smg[1];
      double wa = pba->parameters_smg[2];
      
      pvecback[pba->index_bg_rho_smg] = Omega_const_smg * pow(pba->H0,2)/pow(a,3.*(1. + w0 + wa)) * exp(3.*wa*(a-1.));
      pvecback[pba->index_bg_p_smg] = (w0+(1-a)*wa) * Omega_const_smg * pow(pba->H0,2)/pow(a,3.*(1.+w0+wa)) * exp(3.*wa*(a-1.));
    }
    if (pba->expansion_model_smg == wowa_w){

      double Omega_const_smg = pba->parameters_smg[0];
      double w0 = pba->parameters_smg[1];
      double wa = pba->parameters_smg[2];

      pvecback[pba->index_bg_w_smg] = w0+(1-a)*wa;

      if (pba->initial_conditions_set_smg == _FALSE_) {
        // Here we provide wi wf from w= (1-a)*wi+a*wf.
        // This is useful to set the initial conditions  for the energy density.
        // The value inferred here is just a guess, since then the shooting will modify it.
        double wi = w0+wa;
        double wf = w0;

        pvecback[pba->index_bg_rho_smg] = Omega_const_smg * pow(pba->H0,2)/pow(a,3.*(1. + wi)) * exp(3.*(wi-wf)*(a-1.));
      }
      else {
        pvecback[pba->index_bg_rho_smg] = pvecback_B[pba->index_bi_rho_smg];
      }
      pvecback[pba->index_bg_p_smg] = pvecback[pba->index_bg_w_smg] * pvecback[pba->index_bg_rho_smg];

    }

    rho_tot += pvecback[pba->index_bg_rho_smg];
    p_tot += pvecback[pba->index_bg_p_smg];    

    
    Omega_smg = pvecback[pba->index_bg_rho_smg]/rho_tot; //used for some parameterizations
    

    if (pba->gravity_model_smg == propto_omega) {	
      
      double c_k = pba->parameters_2_smg[0];
      double c_b = pba->parameters_2_smg[1];
      double c_m = pba->parameters_2_smg[2];
      double c_t = pba->parameters_2_smg[3];      
      
      pvecback[pba->index_bg_kineticity_smg] = c_k*Omega_smg;
      pvecback[pba->index_bg_braiding_smg] = c_b*Omega_smg;	
      pvecback[pba->index_bg_tensor_excess_smg] = c_t*Omega_smg;
      pvecback[pba->index_bg_mpl_running_smg] = c_m*Omega_smg;
      pvecback[pba->index_bg_M2_smg] = M_pl;
    }
    else if (pba->gravity_model_smg == propto_scale) {	
      
      double c_k = pba->parameters_2_smg[0];
      double c_b = pba->parameters_2_smg[1];
      double c_m = pba->parameters_2_smg[2];
      double c_t = pba->parameters_2_smg[3];      
      
      pvecback[pba->index_bg_kineticity_smg] = c_k*a;
      pvecback[pba->index_bg_braiding_smg] = c_b*a;	
      pvecback[pba->index_bg_tensor_excess_smg] = c_t*a;
      pvecback[pba->index_bg_mpl_running_smg] = c_m*a;
      pvecback[pba->index_bg_M2_smg] = M_pl;
    }
    else if (pba->gravity_model_smg == eft_alphas_power_law) {	
      
      double M_0 = pba->parameters_2_smg[0];
      double c_k = pba->parameters_2_smg[1];
      double c_b = pba->parameters_2_smg[2];
      double c_t = pba->parameters_2_smg[3];      
      double M_0_exp = pba->parameters_2_smg[4];
      double c_k_exp = pba->parameters_2_smg[5];
      double c_b_exp = pba->parameters_2_smg[6];
      double c_t_exp = pba->parameters_2_smg[7];      
      
      pvecback[pba->index_bg_kineticity_smg] = c_k*pow(a, c_k_exp);
      pvecback[pba->index_bg_braiding_smg] = c_b*pow(a, c_b_exp);	
      pvecback[pba->index_bg_tensor_excess_smg] = c_t*pow(a, c_t_exp);
      pvecback[pba->index_bg_mpl_running_smg] = M_0*M_0_exp*pow(a, M_0_exp)/(1. + M_0*pow(a, M_0_exp));
      pvecback[pba->index_bg_M2_smg] = M_pl;
    }
    else if ((pba->gravity_model_smg == eft_gammas_power_law) || (pba->gravity_model_smg == eft_gammas_exponential)) {
      
      double Omega=0., g1=0., g2=0., g3=0., Omega_p=0., Omega_pp=0., g3_p=0.;
      double Omega_0=0., g1_0=0., g2_0=0., g3_0=0.;
      double Omega_exp=0., g1_exp=0., g2_exp=0., g3_exp=0.;
      
      Omega_0 = pba->parameters_2_smg[0];
      g1_0 = pba->parameters_2_smg[1];
      g2_0 = pba->parameters_2_smg[2];
      g3_0 = pba->parameters_2_smg[3];
      Omega_exp = pba->parameters_2_smg[4];
      g1_exp = pba->parameters_2_smg[5];
      g2_exp = pba->parameters_2_smg[6];
      g3_exp = pba->parameters_2_smg[7];
      
      if (pba->gravity_model_smg == eft_gammas_power_law) {
        Omega = Omega_0*pow(a,Omega_exp);
        Omega_p = Omega_0*Omega_exp*pow(a,Omega_exp-1.); // Derivative w.r.t. the scale factor
        Omega_pp = Omega_0*Omega_exp*(Omega_exp-1.)*pow(a,Omega_exp-2.); // Derivative w.r.t. the scale factor
        g1 = g1_0*pow(a,g1_exp);
        g2 = g2_0*pow(a,g2_exp);
        g3 = g3_0*pow(a,g3_exp);
        g3_p = g3_0*g3_exp*pow(a,g3_exp-1.); // Derivative w.r.t. the scale factor
      }
      else { //(pba->gravity_model_smg == eft_gammas_exponential)
        Omega = exp(Omega_0*pow(a,Omega_exp))-1.;
        Omega_p = Omega_0*Omega_exp*pow(a,Omega_exp-1.)*exp(Omega_0*pow(a,Omega_exp)); // Derivative w.r.t. the scale factor
        Omega_pp = Omega_0*Omega_exp*pow(a,Omega_exp-2.)*exp(Omega_0*pow(a,Omega_exp))*(Omega_exp-1.+Omega_0*Omega_exp*pow(a,Omega_exp)); // Derivative w.r.t. the scale factor
        g1 = exp(g1_0*pow(a,g1_exp))-1.;
        g2 = exp(g2_0*pow(a,g2_exp))-1.;
        g3 = exp(g3_0*pow(a,g3_exp))-1.;
        g3_p = g3_0*g3_exp*pow(a,g3_exp-1.)*exp(g3_0*pow(a,g3_exp)); // Derivative w.r.t. the scale factor
      }
      
      
      double c_over_H2 = (-pow(a,2.)*Omega_pp + 3.*(Omega + a*Omega_p/2.)*(rho_tot + p_tot)/rho_tot + 3.*(pvecback[pba->index_bg_rho_smg]+pvecback[pba->index_bg_p_smg])/rho_tot)/2.;
      
      pvecback[pba->index_bg_kineticity_smg] = 2.*(2.*g1*pow(pba->H0,2.)/rho_tot + c_over_H2)/(1. + Omega + g3);
      pvecback[pba->index_bg_braiding_smg] = -(g2*pba->H0/sqrt(rho_tot) + a*Omega_p)/(1. + Omega + g3);
      pvecback[pba->index_bg_tensor_excess_smg] = -g3/(1. + Omega + g3);
      pvecback[pba->index_bg_mpl_running_smg] = a*(Omega_p + g3_p)/(1. + Omega + g3);
      pvecback[pba->index_bg_M2_smg] = M_pl;

    }//end of look pover models
    
    
    pvecback[pba->index_bg_H] = sqrt(rho_tot-pba->K/a/a);
    /** - compute derivative of H with respect to conformal time */
    pvecback[pba->index_bg_H_prime] = - (3./2.) * (rho_tot + p_tot) * a + pba->K/a;
    
    //add friction term
    if (pba->hubble_evolution == _TRUE_ && pba->initial_conditions_set_smg == _TRUE_){
      pvecback[pba->index_bg_H] = pvecback_B[pba->index_bi_H];
      /** - compute derivative of H with respect to conformal time */
      pvecback[pba->index_bg_H_prime] += - a*pba->hubble_friction*(pvecback_B[pba->index_bi_H]*pvecback_B[pba->index_bi_H] - rho_tot - pba->K/a/a);
    }

    // Compute time derivative of rho_smg
    if (pba->rho_evolution_smg == _TRUE_){
        pvecback[pba->index_bg_rho_prime_smg] = -3.*a*pvecback[pba->index_bg_H]*(1.+pvecback[pba->index_bg_w_smg])*pvecback[pba->index_bg_rho_smg];
    }

}//end of parameterized mode  
    
  // add a value to the kineticity to avoid problems with perturbations in certain models.
  // NOTE: this needs to be done here to avoid interfering with the equations
  pvecback[pba->index_bg_kineticity_smg] += pba->kineticity_safe_smg;
  
  // kinetic term
  pvecback[pba->index_bg_kinetic_D_smg] = 3./2.*pow(pvecback[pba->index_bg_braiding_smg],2) + pvecback[pba->index_bg_kineticity_smg];
  
  //Derivatives of the BS functions and others. Set to zero here and computed numerically once the background is integrated (needed so that debuggers don't complain).
      
  pvecback[pba->index_bg_kineticity_prime_smg] = 0.;
  pvecback[pba->index_bg_braiding_prime_smg] = 0.;
  pvecback[pba->index_bg_mpl_running_prime_smg] = 0.;
  pvecback[pba->index_bg_tensor_excess_prime_smg] = 0.;
  pvecback[pba->index_bg_H_prime_prime] = 0.;
  pvecback[pba->index_bg_p_tot_wo_prime_smg] = 0.;
  pvecback[pba->index_bg_p_prime_smg] = 0.;
  pvecback[pba->index_bg_cs2_smg] = 0.;
  pvecback[pba->index_bg_kinetic_D_prime_smg] = 0.;
  pvecback[pba->index_bg_cs2num_smg] = 0.;
  pvecback[pba->index_bg_cs2num_prime_smg] = 0.;
  pvecback[pba->index_bg_lambda_1_smg] = 0.;
  pvecback[pba->index_bg_lambda_2_smg] = 0.;
  pvecback[pba->index_bg_lambda_3_smg] = 0.;
  pvecback[pba->index_bg_lambda_4_smg] = 0.;
  pvecback[pba->index_bg_lambda_5_smg] = 0.;
  pvecback[pba->index_bg_lambda_6_smg] = 0.;
  pvecback[pba->index_bg_lambda_7_smg] = 0.;
  pvecback[pba->index_bg_lambda_8_smg] = 0.;
  pvecback[pba->index_bg_lambda_2_prime_smg] = 0.;
  pvecback[pba->index_bg_lambda_8_prime_smg] = 0.;
  if (pba->field_evolution_smg == _FALSE_ && pba->M_pl_evolution_smg == _FALSE_){
    pvecback[pba->index_bg_mpl_running_smg] = 0.;
  }

  return _SUCCESS_;
  
}

int background_gravity_parameters(
				  struct background *pba
				  ){
 
  switch (pba->gravity_model_smg) {
  
   case quintessence_monomial:
     printf("Modified gravity: quintessence_monomial with parameters: \n");
     printf("-> N = %g, V0 = %g, V0* = %g, phi_prime_0 = %g, phi_0 = %g \n",
	    pba->parameters_smg[0], pba->parameters_smg[1], pba->parameters_smg[1]*3.*pow(pba->H0/pba->h,2),
	    pba->parameters_smg[2], pba->parameters_smg[3]);
     break;
     
   case galileon:
     printf("Modified gravity: covariant Galileon with parameters: \n");
     printf("-> c_1 = %g, c_2 = %g, c_3 = %g \n   c_4 = %g, c_5 = %g, xi_ini = %g (xi_end = %g) \n",
	    pba->parameters_smg[1],pba->parameters_smg[2],pba->parameters_smg[3],pba->parameters_smg[4],pba->parameters_smg[5],pba->parameters_smg[0], pba->xi_0_smg);
     break;

   case brans_dicke:
     printf("Modified gravity: Brans Dicke with parameters: \n");
     printf("-> Lambda = %g, w = %g, phi_0 = %g, phi_prime_0 = %g \n",
	    pba->parameters_smg[0],pba->parameters_smg[1],pba->parameters_smg[2],pba->parameters_smg[3]);
     break;   
     
   case propto_omega:
     printf("Modified gravity: propto_omega with parameters: \n");
     printf("-> c_K = %g, c_B = %g, c_M = %g, c_T = %g, M_*^2_init = %g \n",
	    pba->parameters_2_smg[0],pba->parameters_2_smg[1],pba->parameters_2_smg[2],pba->parameters_2_smg[3],
	    pba->parameters_2_smg[4]);
     break;
     
   case propto_scale:
     printf("Modified gravity: propto_scale with parameters: \n");
     printf("-> c_K = %g, c_B = %g, c_M = %g, c_T = %g, M_*^2_init = %g \n",
	    pba->parameters_2_smg[0],pba->parameters_2_smg[1],pba->parameters_2_smg[2],pba->parameters_2_smg[3],
	    pba->parameters_2_smg[4]);
     break;

   case eft_alphas_power_law:
     printf("Modified gravity: eft_alphas_power_law with parameters: \n");
     printf("-> M_*^2_0 = %g, c_K = %g, c_B = %g, c_T = %g, M_*^2_exp = %g, c_K_exp = %g, c_B_exp = %g, c_T_exp = %g\n",
	    pba->parameters_2_smg[0],pba->parameters_2_smg[1],pba->parameters_2_smg[2],pba->parameters_2_smg[3],
	    pba->parameters_2_smg[4],pba->parameters_2_smg[5],pba->parameters_2_smg[6],pba->parameters_2_smg[7]);
     break;

   case eft_gammas_power_law:
     printf("Modified gravity: eft_gammas_power_law with parameters: \n");
     printf("-> Omega_0 = %g, gamma_1 = %g, gamma_2 = %g, gamma_3 = %g, Omega_0_exp = %g, gamma_1_exp = %g, gamma_2_exp = %g, gamma_3_exp = %g \n",
	    pba->parameters_2_smg[0],pba->parameters_2_smg[1],pba->parameters_2_smg[2],pba->parameters_2_smg[3],pba->parameters_2_smg[4],pba->parameters_2_smg[5],pba->parameters_2_smg[6],pba->parameters_2_smg[7]);
     break;

   case eft_gammas_exponential:
     printf("Modified gravity: eft_gammas_exponential with parameters: \n");
     printf("-> Omega_0 = %g, gamma_1 = %g, gamma_2 = %g, gamma_3 = %g, Omega_0_exp = %g, gamma_1_exp = %g, gamma_2_exp = %g, gamma_3_exp = %g \n",
	    pba->parameters_2_smg[0],pba->parameters_2_smg[1],pba->parameters_2_smg[2],pba->parameters_2_smg[3],pba->parameters_2_smg[4],pba->parameters_2_smg[5],pba->parameters_2_smg[6],pba->parameters_2_smg[7]);
     break;

    
  }
  
  if(pba->field_evolution_smg==_FALSE_) {
    switch (pba->expansion_model_smg) {
      
    case lcdm:
      printf("Parameterized model with LCDM expansion \n");
      printf("-> Omega_smg = %f \n",pba->parameters_smg[0]);
      break;

      case wowa:
      printf("Parameterized model with CPL expansion \n");
      printf("-> Omega_smg = %f, w0 = %f, wa = %e \n",
	     pba->parameters_smg[0],pba->parameters_smg[1],pba->parameters_smg[2]);
      break;

      case wowa_w:
      printf("Parameterized model with CPL expansion \n");
      printf("-> Omega_smg = %f, w0 = %f, wa = %e \n",
	     pba->parameters_smg[0],pba->parameters_smg[1],pba->parameters_smg[2]);
      break;

    }
    
  }
  
  return _SUCCESS_;
  
}

/**
 * Scalar field potential and its derivatives with respect to the field _scf
 * For Albrecht & Skordis model: 9908085
 * - \f$ V = V_{p_{scf}}*V_{e_{scf}} \f$
 * - \f$ V_e =  \exp(-\lambda \phi) \f$ (exponential)
 * - \f$ V_p = (\phi - B)^\alpha + A \f$ (polynomial bump)
 *
 * TODO:
 * - Add some functionality to include different models/potentials (tuning would be difficult, though)
 * - Generalize to Kessence/Horndeski/PPF and/or couplings
 * - A default module to numerically compute the derivatives when no analytic functions are given should be added.
 * - Numerical derivatives may further serve as a consistency check.
 *
 */

/**
 *
 * The units of phi, tau in the derivatives and the potential V are the following:
 * - phi is given in units of the reduced Planck mass \f$ m_{pl} = (8 \pi G)^{(-1/2)}\f$
 * - tau in the derivative is given in units of Mpc.
 * - the potential \f$ V(\phi) \f$ is given in units of \f$ m_{pl}^2/Mpc^2 \f$.
 * With this convention, we have
 * \f$ \rho^{class} = (8 \pi G)/3 \rho^{physical} = 1/(3 m_{pl}^2) \rho^{physical} = 1/3 * [ 1/(2a^2) (\phi')^2 + V(\phi) ] \f$
    and \f$ \rho^{class} \f$ has the proper dimension \f$ Mpc^-2 \f$.
 */

double V_e_scf(struct background *pba,
               double phi
               ) {
  double scf_lambda = pba->scf_parameters[0];
  //  double scf_alpha  = pba->scf_parameters[1];
  //  double scf_A      = pba->scf_parameters[2];
  //  double scf_B      = pba->scf_parameters[3];

  return  exp(-scf_lambda*phi);
}

double dV_e_scf(struct background *pba,
                double phi
                ) {
  double scf_lambda = pba->scf_parameters[0];
  //  double scf_alpha  = pba->scf_parameters[1];
  //  double scf_A      = pba->scf_parameters[2];
  //  double scf_B      = pba->scf_parameters[3];

  return -scf_lambda*V_scf(pba,phi);
}

double ddV_e_scf(struct background *pba,
                 double phi
                 ) {
  double scf_lambda = pba->scf_parameters[0];
  //  double scf_alpha  = pba->scf_parameters[1];
  //  double scf_A      = pba->scf_parameters[2];
  //  double scf_B      = pba->scf_parameters[3];

  return pow(-scf_lambda,2)*V_scf(pba,phi);
}


/** parameters and functions for the polynomial coefficient
 * \f$ V_p = (\phi - B)^\alpha + A \f$(polynomial bump)
 *
 * double scf_alpha = 2;
 *
 * double scf_B = 34.8;
 *
 * double scf_A = 0.01; (values for their Figure 2)
 */

double V_p_scf(
               struct background *pba,
               double phi) {
  //  double scf_lambda = pba->scf_parameters[0];
  double scf_alpha  = pba->scf_parameters[1];
  double scf_A      = pba->scf_parameters[2];
  double scf_B      = pba->scf_parameters[3];

  return  pow(phi - scf_B,  scf_alpha) +  scf_A;
}

double dV_p_scf(
                struct background *pba,
                double phi) {

  //  double scf_lambda = pba->scf_parameters[0];
  double scf_alpha  = pba->scf_parameters[1];
  //  double scf_A      = pba->scf_parameters[2];
  double scf_B      = pba->scf_parameters[3];

  return   scf_alpha*pow(phi -  scf_B,  scf_alpha - 1);
}

double ddV_p_scf(
                 struct background *pba,
                 double phi) {
  //  double scf_lambda = pba->scf_parameters[0];
  double scf_alpha  = pba->scf_parameters[1];
  //  double scf_A      = pba->scf_parameters[2];
  double scf_B      = pba->scf_parameters[3];

  return  scf_alpha*(scf_alpha - 1.)*pow(phi -  scf_B,  scf_alpha - 2);
}

/** Fianlly we can obtain the overall potential \f$ V = V_p*V_e \f$
 */

double V_scf(
             struct background *pba,
             double phi) {
  return  V_e_scf(pba,phi)*V_p_scf(pba,phi);
}

double dV_scf(
              struct background *pba,
	      double phi) {
  return dV_e_scf(pba,phi)*V_p_scf(pba,phi) + V_e_scf(pba,phi)*dV_p_scf(pba,phi);
}

double ddV_scf(
               struct background *pba,
               double phi) {
  return ddV_e_scf(pba,phi)*V_p_scf(pba,phi) + 2*dV_e_scf(pba,phi)*dV_p_scf(pba,phi) + V_e_scf(pba,phi)*ddV_p_scf(pba,phi);
}<|MERGE_RESOLUTION|>--- conflicted
+++ resolved
@@ -459,9 +459,7 @@
     
     //TODO: need to define menaingfully -> separate early universe (IC, BBN...) from late (Halofit...)
     //BUG: causes problem with halofit!, if not, causes bug with Brans-Dicke
-<<<<<<< HEAD
-    rho_r += 3.*pvecback[pba->index_bg_p_smg]; //field pressure contributes radiation
-    rho_m += pvecback[pba->index_bg_rho_smg] - 3.* pvecback[pba->index_bg_p_smg]; //the rest contributes matter     
+    rho_de += pvecback[pba->index_bg_rho_smg];
 
     /** - compute w_smg */
     if (pba->rho_evolution_smg == _FALSE_) {
@@ -469,10 +467,6 @@
     }
 
 }
-=======
-    rho_de += pvecback[pba->index_bg_rho_smg];
-  }
->>>>>>> 35181303
 
   /** - compute relativistic density to total density ratio */
   pvecback[pba->index_bg_Omega_r] = rho_r / rho_tot;
