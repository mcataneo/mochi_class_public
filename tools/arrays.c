/**
 * module with tools for manipulating arrays
 * Julien Lesgourgues, 18.04.2010
 */

#include "arrays.h"
#include "parallel.h"

/**
 * Called by thermodynamics_init(); perturbations_sources().
 */
int array_derive(
		 double * array,
		 int n_columns,
		 int n_lines,
		 int index_x,   /** from 0 to (n_columns-1) */
		 int index_y,
		 int index_dydx,
		 ErrorMsg errmsg) {

  int i;

  double dx1,dx2,dy1,dy2,weight1,weight2;

  class_test((index_dydx == index_x) || (index_dydx == index_y),
	     errmsg,
	     "output column %d must differ from input columns %d and %d",index_dydx,index_x,index_y);

  dx2=array[1*n_columns+index_x]-array[0*n_columns+index_x];
  dy2=array[1*n_columns+index_y]-array[0*n_columns+index_y];

  for (i=1; i<n_lines-1; i++) {

    dx1 = dx2;
    dy1 = dy2;
    dx2 = array[(i+1)*n_columns+index_x]-array[i*n_columns+index_x];
    dy2 = array[(i+1)*n_columns+index_y]-array[i*n_columns+index_y];
    class_test((dx1 == 0) || (dx2 == 0),
	       errmsg,
	       "stop to avoid division by zero");
    weight1 = dx2*dx2;
    weight2 = dx1*dx1;
    array[i*n_columns+index_dydx] = (weight1*dy1+weight2*dy2) / (weight1*dx1+weight2*dx2);

    if (i == 1)
      array[(i-1)*n_columns+index_dydx] = 2.*dy1/dx1 - array[i*n_columns+index_dydx];

    if (i == n_lines-2)
      array[(i+1)*n_columns+index_dydx] = 2.*dy2/dx2 - array[i*n_columns+index_dydx];
  }

  return _SUCCESS_;
}

int array_derive_spline(
		 double * x_array,
		 int n_lines,
		 double * array,
		 double * array_splined,
		 int n_columns,
		 int index_y,
		 int index_dydx,
		 ErrorMsg errmsg) {

  int i;

  double h;

  class_test(index_dydx == index_y,
	     errmsg,
	     "Output column %d must differ from input columns %d",
	     index_dydx,
	     index_y);

  class_test(n_lines<2,
	     errmsg,
	     "no possible derivation with less than two lines");

  for (i=0; i<n_lines-1; i++) {

    h = x_array[i+1] - x_array[i];
    if (h == 0) {
      class_sprintf(errmsg,"%s(L:%d) h=0, stop to avoid division by zero",__func__,__LINE__);
      return _FAILURE_;
    }

    array[i*n_columns+index_dydx] =
      (array[(i+1)*n_columns+index_y] - array[i*n_columns+index_y])/h
      - h / 6. * (array_splined[(i+1)*n_columns+index_y] + 2. * array_splined[i*n_columns+index_y]);

  }

  h = x_array[n_lines-1] - x_array[n_lines-2];

  array[(n_lines-1)*n_columns+index_dydx] =
    (array[(n_lines-1)*n_columns+index_y] - array[(n_lines-2)*n_columns+index_y])/h
    + h / 6. * (2. * array_splined[(n_lines-1)*n_columns+index_y] + array_splined[(n_lines-2)*n_columns+index_y]);

  return _SUCCESS_;
}

int array_derive_spline_table_line_to_line(
					   double * x_array,
					   int n_lines,
					   double * array,
					   int n_columns,
					   int index_y,
					   int index_ddy,
					   int index_dy,
					   ErrorMsg errmsg) {

  int i;

  double h;

  class_test(index_ddy == index_y,
	     errmsg,
	     "Output column %d must differ from input columns %d",
	     index_ddy,
	     index_y);

  class_test(index_ddy == index_dy,
	     errmsg,
	     "Output column %d must differ from input columns %d",
	     index_ddy,
	     index_dy);

  class_test(n_lines<2,
	     errmsg,
	     "no possible derivation with less than two lines");

  for (i=0; i<n_lines-1; i++) {

    h = x_array[i+1] - x_array[i];
    if (h == 0) {
      class_sprintf(errmsg,"%s(L:%d) h=0, stop to avoid division by zero",__func__,__LINE__);
      return _FAILURE_;
    }

    array[i*n_columns+index_dy] =
      (array[(i+1)*n_columns+index_y] - array[i*n_columns+index_y])/h
      - h / 6. * (array[(i+1)*n_columns+index_ddy] + 2. * array[i*n_columns+index_ddy]);

  }

  h = x_array[n_lines-1] - x_array[n_lines-2];

  array[(n_lines-1)*n_columns+index_dy] =
    (array[(n_lines-1)*n_columns+index_y] - array[(n_lines-2)*n_columns+index_y])/h
    + h / 6. * (2. * array[(n_lines-1)*n_columns+index_ddy] + array[(n_lines-2)*n_columns+index_ddy]);

  return _SUCCESS_;
}

int array_derive1_order2_table_line_to_line(
				       double * x_array,
				       int n_lines,
				       double * array,
				       int n_columns,
				       int index_y,
				       int index_dy,
				       ErrorMsg errmsg) {

  int i=1;
  double dxp,dxm,dyp,dym;

  if (n_lines < 2) {
    class_sprintf(errmsg,"%s(L:%d) routine called with n_lines=%d, should be at least 2",__func__,__LINE__,n_lines);
    return _FAILURE_;
  }

  dxp = x_array[2] - x_array[1];
  dxm = x_array[0] - x_array[1];
  dyp = *(array+2*n_columns+index_y) - *(array+1*n_columns+index_y);
  dym = *(array+0*n_columns+index_y) - *(array+1*n_columns+index_y);

  if ((dxp*dxm*(dxm-dxp)) == 0.) {
    class_sprintf(errmsg,"%s(L:%d) stop to avoid division by zero",__func__,__LINE__);
    return _FAILURE_;
  }

  *(array+1*n_columns+index_dy) = (dyp*dxm*dxm-dym*dxp*dxp)/(dxp*dxm*(dxm-dxp));

  *(array+0*n_columns+index_dy) = *(array+1*n_columns+index_dy)
    - (x_array[1] - x_array[0]) * 2.*(dyp*dxm-dym*dxp)/(dxp*dxm*(dxp-dxm));

  for (i=2; i<n_lines-1; i++) {

    dxp = x_array[i+1] - x_array[i];
    dxm = x_array[i-1] - x_array[i];
    dyp = *(array+(i+1)*n_columns+index_y) - *(array+i*n_columns+index_y);
    dym = *(array+(i-1)*n_columns+index_y) - *(array+i*n_columns+index_y);

    if ((dxp*dxm*(dxm-dxp)) == 0.) {
      class_sprintf(errmsg,"%s(L:%d) stop to avoid division by zero",__func__,__LINE__);
      return _FAILURE_;
    }

    *(array+i*n_columns+index_dy) = (dyp*dxm*dxm-dym*dxp*dxp)/(dxp*dxm*(dxm-dxp));

  }

  *(array+(n_lines-1)*n_columns+index_dy) = *(array+(n_lines-2)*n_columns+index_dy)
    + (x_array[n_lines-1] - x_array[n_lines-2]) * 2.*(dyp*dxm-dym*dxp)/(dxp*dxm*(dxp-dxm));

  return _SUCCESS_;

}

int array_derive2_order2_table_line_to_line(
				       double * x_array,
				       int n_lines,
				       double * array,
				       int n_columns,
				       int index_y,
				       int index_dy,
				       int index_ddy,
				       ErrorMsg errmsg) {

  int i;
  double dxp,dxm,dyp,dym;

  for (i=1; i<n_lines-1; i++) {

    dxp = x_array[i+1] - x_array[i];
    dxm = x_array[i-1] - x_array[i];
    dyp = *(array+(i+1)*n_columns+index_y) - *(array+i*n_columns+index_y);
    dym = *(array+(i-1)*n_columns+index_y) - *(array+i*n_columns+index_y);

    if ((dxp*dxm*(dxm-dxp)) == 0.) {
      class_sprintf(errmsg,"%s(L:%d) stop to avoid division by zero",__func__,__LINE__);
      return _FAILURE_;
    }

    *(array+i*n_columns+index_dy) = (dyp*dxm*dxm-dym*dxp*dxp)/(dxp*dxm*(dxm-dxp));
    *(array+i*n_columns+index_ddy) = 2.*(dyp*dxm-dym*dxp)/(dxp*dxm*(dxp-dxm));

  }

  *(array+0*n_columns+index_dy) = *(array+1*n_columns+index_dy)
    - (x_array[1] - x_array[0]) * *(array+1*n_columns+index_ddy);
  *(array+0*n_columns+index_ddy) = *(array+1*n_columns+index_ddy);

  *(array+(n_lines-1)*n_columns+index_dy) = *(array+(n_lines-2)*n_columns+index_dy)
    + (x_array[n_lines-1] - x_array[n_lines-2]) * *(array+(n_lines-2)*n_columns+index_ddy);
  *(array+(n_lines-1)*n_columns+index_ddy) = *(array+(n_lines-2)*n_columns+index_ddy);

  return _SUCCESS_;

}

int array_integrate_spline_table_line_to_line(
					      double * x_array,
					      int n_lines,
					      double * array,
					      int n_columns,
					      int index_y,
					      int index_ddy,
					      int index_inty,
					      ErrorMsg errmsg) {

  int i;

  double h;

  *(array+0*n_columns+index_inty)  = 0.;

  for (i=0; i < n_lines-1; i++) {

    h = (x_array[i+1]-x_array[i]);

    // the second line ended with an incorrect + sign until v3.2 included (Credits: C. Radermacher)
    *(array+(i+1)*n_columns+index_inty) = *(array+i*n_columns+index_inty) +
      (array[i*n_columns+index_y]+array[(i+1)*n_columns+index_y])*h/2. -
      (array[i*n_columns+index_ddy]+array[(i+1)*n_columns+index_ddy])*h*h*h/24.;

  }

  return _SUCCESS_;
}


 /**
 * Not called.
 */
int array_derive_two(
		     double * array,
		     int n_columns,
		     int n_lines,
		     int index_x,   /** from 0 to (n_columns-1) */
		     int index_y,
		     int index_dydx,
		     int index_ddydxdx,
		     ErrorMsg errmsg) {

  int i;

  double dx1,dx2,dy1,dy2,weight1,weight2;

  if ((index_dydx == index_x) || (index_dydx == index_y)) {
    class_sprintf(errmsg,"%s(L:%d) : Output column %d must differ from input columns %d and %d",__func__,__LINE__,index_dydx,index_x,index_y);
    return _FAILURE_;
  }

  dx2=*(array+1*n_columns+index_x)-*(array+0*n_columns+index_x);
  dy2=*(array+1*n_columns+index_y)-*(array+0*n_columns+index_y);

  for (i=1; i<n_lines-1; i++) {

    dx1 = dx2;
    dy1 = dy2;
    dx2 = *(array+(i+1)*n_columns+index_x)-*(array+i*n_columns+index_x);
    dy2 = *(array+(i+1)*n_columns+index_y)-*(array+i*n_columns+index_y);
    weight1 = dx2*dx2;
    weight2 = dx1*dx1;

    if ((dx1 == 0.) && (dx2 == 0.)) {
      class_sprintf(errmsg,"%s(L:%d) stop to avoid division by zero",__func__,__LINE__);
      return _FAILURE_;
    }

    *(array+i*n_columns+index_dydx) = (weight1*dy1+weight2*dy2) / (weight1*dx1+weight2*dx2);
    *(array+i*n_columns+index_ddydxdx) = (dx2*dy1-dx1*dy2) / (weight1*dx1+weight2*dx2);

    if (i == 1) {
      *(array+(i-1)*n_columns+index_dydx) = 2.*dy1/dx1 - *(array+i*n_columns+index_dydx);
      *(array+(i-1)*n_columns+index_ddydxdx) = *(array+i*n_columns+index_ddydxdx);
    }

    if (i == n_lines-2) {
      *(array+(i+1)*n_columns+index_dydx) = 2.*dy2/dx2 - *(array+i*n_columns+index_dydx);
      *(array+(i+1)*n_columns+index_dydx) = *(array+i*n_columns+index_ddydxdx);
    }
  }

  return _SUCCESS_;
}

int array_spline(
		  double * array,
		  int n_columns,
		  int n_lines,
		  int index_x,   /** from 0 to (n_columns-1) */
		  int index_y,
		  int index_ddydx2,
		  short spline_mode,
		  ErrorMsg errmsg) {

  int i,k;
  double p,qn,sig,un;
  double * u;
  double dy_first;
  double dy_last;

  if (n_lines < 3) {
    class_sprintf(errmsg,"%s(L:%d) n_lines=%d, while routine needs n_lines >= 3",__func__,__LINE__,n_lines);
    return _FAILURE_;
  }

  u = (double*)malloc((n_lines-1) * sizeof(double));
  if (u == NULL) {
    class_sprintf(errmsg,"%s(L:%d) Cannot allocate u",__func__,__LINE__);
    return _FAILURE_;
  }

  if (spline_mode == _SPLINE_NATURAL_) {
    *(array+0*n_columns+index_ddydx2) = u[0] = 0.0;
  }
  else {
    if (spline_mode == _SPLINE_EST_DERIV_) {
      dy_first =
	((*(array+2*n_columns+index_x)-*(array+0*n_columns+index_x))*
	 (*(array+2*n_columns+index_x)-*(array+0*n_columns+index_x))*
	 (*(array+1*n_columns+index_y)-*(array+0*n_columns+index_y))-
	 (*(array+1*n_columns+index_x)-*(array+0*n_columns+index_x))*
	 (*(array+1*n_columns+index_x)-*(array+0*n_columns+index_x))*
	 (*(array+2*n_columns+index_y)-*(array+0*n_columns+index_y)))/
	((*(array+2*n_columns+index_x)-*(array+0*n_columns+index_x))*
	 (*(array+1*n_columns+index_x)-*(array+0*n_columns+index_x))*
	 (*(array+2*n_columns+index_x)-*(array+1*n_columns+index_x)));

      *(array+0*n_columns+index_ddydx2) = -0.5;

      u[0] =
	(3./(*(array+1*n_columns+index_x) -  *(array+0*n_columns+index_x)))*
	((*(array+1*n_columns+index_y) -  *(array+0*n_columns+index_y))/
	 (*(array+1*n_columns+index_x) -  *(array+0*n_columns+index_x))
	 -dy_first);
    }
    else {
      class_sprintf(errmsg,"%s(L:%d) Spline mode not identified: %d",__func__,__LINE__,spline_mode);
      return _FAILURE_;
    }
  }

  for (i=1; i < n_lines-1; i++) {

      sig = (*(array+i*n_columns+index_x) - *(array+(i-1)*n_columns+index_x))
	/ (*(array+(i+1)*n_columns+index_x) - *(array+(i-1)*n_columns+index_x));

      p = sig * *(array+(i-1)*n_columns+index_ddydx2) + 2.0;
      *(array+i*n_columns+index_ddydx2) = (sig-1.0)/p;
      u[i] = (*(array+(i+1)*n_columns+index_y) - *(array+i*n_columns+index_y))
	/ (*(array+(i+1)*n_columns+index_x) - *(array+i*n_columns+index_x))
	- (*(array+i*n_columns+index_y) - *(array+(i-1)*n_columns+index_y))
	/ (*(array+i*n_columns+index_x) - *(array+(i-1)*n_columns+index_x));
      u[i]= (6.0 * u[i] /
	     (*(array+(i+1)*n_columns+index_x) - *(array+(i-1)*n_columns+index_x))
	     - sig * u[i-1]) / p;

    }

  if (spline_mode == _SPLINE_NATURAL_) {
    qn=0.;
    un=0.;
  }
  else {
    if (spline_mode == _SPLINE_EST_DERIV_) {
      dy_last =
	((*(array+(n_lines-3)*n_columns+index_x)-*(array+(n_lines-1)*n_columns+index_x))*
	 (*(array+(n_lines-3)*n_columns+index_x)-*(array+(n_lines-1)*n_columns+index_x))*
	 (*(array+(n_lines-2)*n_columns+index_y)-*(array+(n_lines-1)*n_columns+index_y))-
	 (*(array+(n_lines-2)*n_columns+index_x)-*(array+(n_lines-1)*n_columns+index_x))*
	 (*(array+(n_lines-2)*n_columns+index_x)-*(array+(n_lines-1)*n_columns+index_x))*
	 (*(array+(n_lines-3)*n_columns+index_y)-*(array+(n_lines-1)*n_columns+index_y)))/
	((*(array+(n_lines-3)*n_columns+index_x)-*(array+(n_lines-1)*n_columns+index_x))*
	 (*(array+(n_lines-2)*n_columns+index_x)-*(array+(n_lines-1)*n_columns+index_x))*
	 (*(array+(n_lines-3)*n_columns+index_x)-*(array+(n_lines-2)*n_columns+index_x)));

      qn=0.5;
      un =
	(3./(*(array+(n_lines-1)*n_columns+index_x) -  *(array+(n_lines-2)*n_columns+index_x)))*
	(dy_last-(*(array+(n_lines-1)*n_columns+index_y) -  *(array+(n_lines-2)*n_columns+index_y))/
	 (*(array+(n_lines-1)*n_columns+index_x) -  *(array+(n_lines-2)*n_columns+index_x)));
    }
    else {
      class_sprintf(errmsg,"%s(L:%d) Spline mode not identified: %d",__func__,__LINE__,spline_mode);
      return _FAILURE_;
    }
  }

  *(array+(n_lines-1)*n_columns+index_ddydx2) =
    (un-qn*u[n_lines-2])/(qn* *(array+(n_lines-2)*n_columns+index_ddydx2)+1.0);

  for (k=n_lines-2; k>=0; k--)
    *(array+k*n_columns+index_ddydx2) = *(array+k*n_columns+index_ddydx2) *
      *(array+(k+1)*n_columns+index_ddydx2) + u[k];

  free(u);

  return _SUCCESS_;
}

int array_spline_table_line_to_line(
				    double * x, /* vector of size x_size */
				    int n_lines,
				    double * array,
				    int n_columns,
				    int index_y,
				    int index_ddydx2,
				    short spline_mode,
				    ErrorMsg errmsg) {

  int i,k;
  double p,qn,sig,un;
  double * u;
  double dy_first;
  double dy_last;

  class_test(n_lines<3,
             errmsg,
             "no possible spline with less than three lines");

  u = (double*)malloc((n_lines-1) * sizeof(double));
  if (u == NULL) {
    class_sprintf(errmsg,"%s(L:%d) Cannot allocate u",__func__,__LINE__);
    return _FAILURE_;
  }

  if (spline_mode == _SPLINE_NATURAL_) {
    *(array+0*n_columns+index_ddydx2) = u[0] = 0.0;
  }
  else {
    if (spline_mode == _SPLINE_EST_DERIV_) {
      dy_first =
	((x[2]-x[0])*(x[2]-x[0])*
	 (*(array+1*n_columns+index_y)-*(array+0*n_columns+index_y))-
	 (x[1]-x[0])*(x[1]-x[0])*
	 (*(array+2*n_columns+index_y)-*(array+0*n_columns+index_y)))/
	((x[2]-x[0])*(x[1]-x[0])*(x[2]-x[1]));
      *(array+0*n_columns+index_ddydx2) = -0.5;
      u[0] =
	(3./(x[1] -  x[0]))*
	((*(array+1*n_columns+index_y) -  *(array+0*n_columns+index_y))/
	 (x[1] - x[0])-dy_first);
    }
    else {
      class_sprintf(errmsg,"%s(L:%d) Spline mode not identified: %d",__func__,__LINE__,spline_mode);
      return _FAILURE_;
    }
  }

  for (i=1; i < n_lines-1; i++) {

      sig = (x[i] - x[i-1]) / (x[i+1] - x[i-1]);

      p = sig * *(array+(i-1)*n_columns+index_ddydx2) + 2.0;
      *(array+i*n_columns+index_ddydx2) = (sig-1.0)/p;
      u[i] = (*(array+(i+1)*n_columns+index_y) - *(array+i*n_columns+index_y))
	/ (x[i+1] - x[i])
	- (*(array+i*n_columns+index_y) - *(array+(i-1)*n_columns+index_y))
	/ (x[i] - x[i-1]);
      u[i]= (6.0 * u[i] /
	     (x[i+1] - x[i-1])
	     - sig * u[i-1]) / p;

  }

  if (spline_mode == _SPLINE_NATURAL_) {
    qn=0.;
    un=0.;
  }
  else {
    if (spline_mode == _SPLINE_EST_DERIV_) {
      dy_last =
	((x[n_lines-3]-x[n_lines-1])*(x[n_lines-3]-x[n_lines-1])*
	 (*(array+(n_lines-2)*n_columns+index_y)-*(array+(n_lines-1)*n_columns+index_y))-
	 (x[n_lines-2]-x[n_lines-1])*(x[n_lines-2]-x[n_lines-1])*
	 (*(array+(n_lines-3)*n_columns+index_y)-*(array+(n_lines-1)*n_columns+index_y)))/
	((x[n_lines-3]-x[n_lines-1])*(x[n_lines-2]-x[n_lines-1])*(x[n_lines-3]-x[n_lines-2]));
      qn=0.5;
      un =
	(3./(x[n_lines-1] - x[n_lines-2]))*
	(dy_last-(*(array+(n_lines-1)*n_columns+index_y) -  *(array+(n_lines-2)*n_columns+index_y))/
	 (x[n_lines-1] - x[n_lines-2]));
    }
    else {
      class_sprintf(errmsg,"%s(L:%d) Spline mode not identified: %d",__func__,__LINE__,spline_mode);
      return _FAILURE_;
    }
  }

  *(array+(n_lines-1)*n_columns+index_ddydx2) =
    (un-qn*u[n_lines-2])/(qn* *(array+(n_lines-2)*n_columns+index_ddydx2)+1.0);

  for (k=n_lines-2; k>=0; k--)
    *(array+k*n_columns+index_ddydx2) = *(array+k*n_columns+index_ddydx2) *
      *(array+(k+1)*n_columns+index_ddydx2) + u[k];

  free(u);

  return _SUCCESS_;
 }

int array_spline_table_lines(
			     double * x, /* vector of size x_size */
			     int x_size,
			     double * y_array, /* array of size x_size*y_size with elements
						  y_array[index_x*y_size+index_y] */
			     int y_size,
			     double * ddy_array, /* array of size x_size*y_size */
			     short spline_mode,
			     ErrorMsg errmsg
			     ) {

  double * p;
  double * qn;
  double * un;
  double * u;
  double sig;
  int index_x;
  int index_y;
  double dy_first;
  double dy_last;

  u = (double*)malloc((x_size-1) * y_size * sizeof(double));
  p = (double*)malloc(y_size * sizeof(double));
  qn = (double*)malloc(y_size * sizeof(double));
  un = (double*)malloc(y_size * sizeof(double));

  if (u == NULL) {
    class_sprintf(errmsg,"%s(L:%d) Cannot allocate u",__func__,__LINE__);
    return _FAILURE_;
  }
  if (p == NULL) {
    class_sprintf(errmsg,"%s(L:%d) Cannot allocate p",__func__,__LINE__);
    return _FAILURE_;
  }
  if (qn == NULL) {
    class_sprintf(errmsg,"%s(L:%d) Cannot allocate qn",__func__,__LINE__);
    return _FAILURE_;
  }
  if (un == NULL) {
    class_sprintf(errmsg,"%s(L:%d) Cannot allocate un",__func__,__LINE__);
    return _FAILURE_;
  }

  if (x_size==2) spline_mode = _SPLINE_NATURAL_; // in the case of only 2 x-values, only the natural spline method is appropriate, for _SPLINE_EST_DERIV_ at least 3 x-values are needed.

  index_x=0;

  if (spline_mode == _SPLINE_NATURAL_) {
    for (index_y=0; index_y < y_size; index_y++) {
      ddy_array[index_x*y_size+index_y] = u[index_x*y_size+index_y] = 0.0;
    }
  }
  else {
    if (spline_mode == _SPLINE_EST_DERIV_) {

      for (index_y=0; index_y < y_size; index_y++) {

	dy_first =
	  ((x[2]-x[0])*(x[2]-x[0])*
	   (y_array[1*y_size+index_y]-y_array[0*y_size+index_y])-
	   (x[1]-x[0])*(x[1]-x[0])*
	   (y_array[2*y_size+index_y]-y_array[0*y_size+index_y]))/
	  ((x[2]-x[0])*(x[1]-x[0])*(x[2]-x[1]));

	ddy_array[index_x*y_size+index_y] = -0.5;

	u[index_x*y_size+index_y] =
	  (3./(x[1] -  x[0]))*
	  ((y_array[1*y_size+index_y]-y_array[0*y_size+index_y])/
	   (x[1] - x[0])-dy_first);

      }
    }
    else {
      class_sprintf(errmsg,"%s(L:%d) Spline mode not identified: %d",__func__,__LINE__,spline_mode);
      return _FAILURE_;
    }
  }


  for (index_x=1; index_x < x_size-1; index_x++) {

    sig = (x[index_x] - x[index_x-1])/(x[index_x+1] - x[index_x-1]);

    for (index_y=0; index_y < y_size; index_y++) {

      p[index_y] = sig * ddy_array[(index_x-1)*y_size+index_y] + 2.0;

      ddy_array[index_x*y_size+index_y] = (sig-1.0)/p[index_y];

      u[index_x*y_size+index_y] =
	(y_array[(index_x+1)*y_size+index_y] - y_array[index_x*y_size+index_y])
	/ (x[index_x+1] - x[index_x])
	- (y_array[index_x*y_size+index_y] - y_array[(index_x-1)*y_size+index_y])
	/ (x[index_x] - x[index_x-1]);

      u[index_x*y_size+index_y] = (6.0 * u[index_x*y_size+index_y] /
				   (x[index_x+1] - x[index_x-1])
				   - sig * u[(index_x-1)*y_size+index_y]) / p[index_y];
    }

  }

  if (spline_mode == _SPLINE_NATURAL_) {

    for (index_y=0; index_y < y_size; index_y++) {
      qn[index_y]=un[index_y]=0.0;
    }

  }
  else {
    if (spline_mode == _SPLINE_EST_DERIV_) {

      for (index_y=0; index_y < y_size; index_y++) {

	dy_last =
	  ((x[x_size-3]-x[x_size-1])*(x[x_size-3]-x[x_size-1])*
	   (y_array[(x_size-2)*y_size+index_y]-y_array[(x_size-1)*y_size+index_y])-
	   (x[x_size-2]-x[x_size-1])*(x[x_size-2]-x[x_size-1])*
	   (y_array[(x_size-3)*y_size+index_y]-y_array[(x_size-1)*y_size+index_y]))/
	  ((x[x_size-3]-x[x_size-1])*(x[x_size-2]-x[x_size-1])*(x[x_size-3]-x[x_size-2]));

	qn[index_y]=0.5;

	un[index_y]=
	  (3./(x[x_size-1] - x[x_size-2]))*
	  (dy_last-(y_array[(x_size-1)*y_size+index_y] - y_array[(x_size-2)*y_size+index_y])/
	   (x[x_size-1] - x[x_size-2]));

      }
    }
    else {
      class_sprintf(errmsg,"%s(L:%d) Spline mode not identified: %d",__func__,__LINE__,spline_mode);
      return _FAILURE_;
    }
  }

  index_x=x_size-1;

  for (index_y=0; index_y < y_size; index_y++) {
    ddy_array[index_x*y_size+index_y] =
      (un[index_y] - qn[index_y] * u[(index_x-1)*y_size+index_y]) /
      (qn[index_y] * ddy_array[(index_x-1)*y_size+index_y] + 1.0);
  }

  for (index_x=x_size-2; index_x >= 0; index_x--) {
    for (index_y=0; index_y < y_size; index_y++) {

      ddy_array[index_x*y_size+index_y] = ddy_array[index_x*y_size+index_y] *
	ddy_array[(index_x+1)*y_size+index_y] + u[index_x*y_size+index_y];

    }
  }

  free(qn);
  free(un);
  free(p);
  free(u);

  return _SUCCESS_;
 }

int array_derivate_spline(
                          double * __restrict__ x_array,
                          int n_lines,
                          double * __restrict__ array,
                          double * __restrict__ array_splined,
                          int n_columns,
                          double x,
                          int * __restrict__ last_index,
                          double * __restrict__ result,
                          int result_size, /** from 1 to n_columns */
                          ErrorMsg errmsg) {

  int inf,sup,mid,i;
  double h,a,b;

  inf=0;
  sup=n_lines-1;

  if (x_array[inf] < x_array[sup]){

    if (x < x_array[inf]) {
      sprintf(errmsg,"%s(L:%d) : x=%e < x_min=%e",__func__,__LINE__,x,x_array[inf]);
      return _FAILURE_;
    }

    if (x > x_array[sup]) {
      sprintf(errmsg,"%s(L:%d) : x=%e > x_max=%e",__func__,__LINE__,x,x_array[sup]);
      return _FAILURE_;
    }

    while (sup-inf > 1) {

      mid=(int)(0.5*(inf+sup));
      if (x < x_array[mid]) {sup=mid;}
      else {inf=mid;}

    }

  }

  else {

    if (x < x_array[sup]) {
      sprintf(errmsg,"%s(L:%d) : x=%e < x_min=%e",__func__,__LINE__,x,x_array[sup]);
      return _FAILURE_;
    }

    if (x > x_array[inf]) {
      sprintf(errmsg,"%s(L:%d) : x=%e > x_max=%e",__func__,__LINE__,x,x_array[inf]);
      return _FAILURE_;
    }

    while (sup-inf > 1) {

      mid=(int)(0.5*(inf+sup));
      if (x > x_array[mid]) {sup=mid;}
      else {inf=mid;}

    }

  }

  *last_index = inf;

  h = x_array[sup] - x_array[inf];
  b = (x-x_array[inf])/h;
  a = 1-b;

  for (i=0; i<result_size; i++)
    *(result+i) =
      (*(array+sup*n_columns+i) - *(array+inf*n_columns+i))/h +
      (-(3.*a*a-1.)* *(array_splined+inf*n_columns+i) +
       (3.*b*b-1.)* *(array_splined+sup*n_columns+i))*h/6.;

  return _SUCCESS_;
}

int array_logspline_table_lines(
			     double * x, /* vector of size x_size */
			     int x_size,
			     double * y_array, /* array of size x_size*y_size with elements
						  y_array[index_x*y_size+index_y] */
			     int y_size,
			     double * ddlny_array, /* array of size x_size*y_size */
			     short spline_mode,
			     ErrorMsg errmsg
			     ) {

  double * p;
  double * qn;
  double * un;
  double * u;
  double sig;
  int index_x;
  int index_y;
  double dy_first;
  double dy_last;

  u = (double*)malloc((x_size-1) * y_size * sizeof(double));
  p = (double*)malloc(y_size * sizeof(double));
  qn = (double*)malloc(y_size * sizeof(double));
  un = (double*)malloc(y_size * sizeof(double));
  if (u == NULL) {
    class_sprintf(errmsg,"%s(L:%d) Cannot allocate u",__func__,__LINE__);
    return _FAILURE_;
  }
  if (p == NULL) {
    class_sprintf(errmsg,"%s(L:%d) Cannot allocate p",__func__,__LINE__);
    return _FAILURE_;
  }
  if (qn == NULL) {
    class_sprintf(errmsg,"%s(L:%d) Cannot allocate qn",__func__,__LINE__);
    return _FAILURE_;
  }
  if (un == NULL) {
    class_sprintf(errmsg,"%s(L:%d) Cannot allocate un",__func__,__LINE__);
    return _FAILURE_;
  }

  if (x_size==2) spline_mode = _SPLINE_NATURAL_; // in the case of only 2 x-values, only the natural spline method is appropriate, for _SPLINE_EST_DERIV_ at least 3 x-values are needed.

  index_x=0;

  if (spline_mode == _SPLINE_NATURAL_) {
    for (index_y=0; index_y < y_size; index_y++) {
      ddlny_array[index_x*y_size+index_y] = u[index_x*y_size+index_y] = 0.0;
    }
  }
  else {
    if (spline_mode == _SPLINE_EST_DERIV_) {

      for (index_y=0; index_y < y_size; index_y++) {

	dy_first =
	  ((log(x[2])-log(x[0]))*(log(x[2])-log(x[0]))*
	   (log(y_array[1*y_size+index_y])-log(y_array[0*y_size+index_y]))-
	   (log(x[1])-log(x[0]))*(log(x[1])-log(x[0]))*
	   (log(y_array[2*y_size+index_y])-log(y_array[0*y_size+index_y])))/
	  ((log(x[2])-log(x[0]))*(log(x[1])-log(x[0]))*(log(x[2])-log(x[1])));

	ddlny_array[index_x*y_size+index_y] = -0.5;

	u[index_x*y_size+index_y] =
	  (3./(log(x[1]) - log(x[0])))*
	  ((log(y_array[1*y_size+index_y])-log(y_array[0*y_size+index_y]))/
	   (log(x[1]) - log(x[0]))-dy_first);

      }
    }
    else {
      class_sprintf(errmsg,"%s(L:%d) Spline mode not identified: %d",__func__,__LINE__,spline_mode);
      return _FAILURE_;
    }
  }


  for (index_x=1; index_x < x_size-1; index_x++) {

    sig = (log(x[index_x]) - log(x[index_x-1]))/(log(x[index_x+1]) - log(x[index_x-1]));

    for (index_y=0; index_y < y_size; index_y++) {

      p[index_y] = sig * ddlny_array[(index_x-1)*y_size+index_y] + 2.0;

      ddlny_array[index_x*y_size+index_y] = (sig-1.0)/p[index_y];

      u[index_x*y_size+index_y] =
	(log(y_array[(index_x+1)*y_size+index_y]) - log(y_array[index_x*y_size+index_y]))
	/ (log(x[index_x+1]) - log(x[index_x]))
	- (log(y_array[index_x*y_size+index_y]) - log(y_array[(index_x-1)*y_size+index_y]))
	/ (log(x[index_x]) - log(x[index_x-1]));

      u[index_x*y_size+index_y] = (6.0 * u[index_x*y_size+index_y] /
				   (log(x[index_x+1]) - log(x[index_x-1]))
				   - sig * u[(index_x-1)*y_size+index_y]) / p[index_y];
    }

  }

  if (spline_mode == _SPLINE_NATURAL_) {

    for (index_y=0; index_y < y_size; index_y++) {
      qn[index_y]=un[index_y]=0.0;
    }

  }
  else {
    if (spline_mode == _SPLINE_EST_DERIV_) {

      for (index_y=0; index_y < y_size; index_y++) {

	dy_last =
	  ((log(x[x_size-3])-log(x[x_size-1]))*(log(x[x_size-3])-log(x[x_size-1]))*
	   (log(y_array[(x_size-2)*y_size+index_y])-log(y_array[(x_size-1)*y_size+index_y]))-
	   (log(x[x_size-2])-log(x[x_size-1]))*(log(x[x_size-2])-log(x[x_size-1]))*
	   (log(y_array[(x_size-3)*y_size+index_y])-log(y_array[(x_size-1)*y_size+index_y])))/
	  ((log(x[x_size-3])-log(x[x_size-1]))*(log(x[x_size-2])-log(x[x_size-1]))*(log(x[x_size-3])-log(x[x_size-2])));

	qn[index_y]=0.5;

	un[index_y]=
	  (3./(log(x[x_size-1]) - log(x[x_size-2])))*
	  (dy_last-(log(y_array[(x_size-1)*y_size+index_y]) - log(y_array[(x_size-2)*y_size+index_y]))/
	   (log(x[x_size-1]) - log(x[x_size-2])));

      }
    }
    else {
      class_sprintf(errmsg,"%s(L:%d) Spline mode not identified: %d",__func__,__LINE__,spline_mode);
      return _FAILURE_;
    }
  }

  index_x=x_size-1;


  for (index_y=0; index_y < y_size; index_y++) {
    ddlny_array[index_x*y_size+index_y] =
      (un[index_y] - qn[index_y] * u[(index_x-1)*y_size+index_y]) /
      (qn[index_y] * ddlny_array[(index_x-1)*y_size+index_y] + 1.0);
  }

  for (index_x=x_size-2; index_x >= 0; index_x--) {
    for (index_y=0; index_y < y_size; index_y++) {

      ddlny_array[index_x*y_size+index_y] = ddlny_array[index_x*y_size+index_y] *
	ddlny_array[(index_x+1)*y_size+index_y] + u[index_x*y_size+index_y];

    }
  }

  free(qn);
  free(un);
  free(p);
  free(u);

  return _SUCCESS_;
 }

int array_spline_table_columns(
		       double * x, /* vector of size x_size */
		       int x_size,
		       double * y_array, /* array of size x_size*y_size with elements
					  y_array[index_y*x_size+index_x] */
		       int y_size,
		       double * ddy_array, /* array of size x_size*y_size */
		       short spline_mode,
		       ErrorMsg errmsg
		       ) {

  double * p;
  double * qn;
  double * un;
  double * u;
  double sig;
  int index_x;
  int index_y;
  double dy_first;
  double dy_last;

  u = (double*)malloc((x_size-1) * y_size * sizeof(double));
  p = (double*)malloc(y_size * sizeof(double));
  qn = (double*)malloc(y_size * sizeof(double));
  un = (double*)malloc(y_size * sizeof(double));
  if (u == NULL) {
    class_sprintf(errmsg,"%s(L:%d) Cannot allocate u",__func__,__LINE__);
    return _FAILURE_;
  }
  if (p == NULL) {
    class_sprintf(errmsg,"%s(L:%d) Cannot allocate p",__func__,__LINE__);
    return _FAILURE_;
  }
  if (qn == NULL) {
    class_sprintf(errmsg,"%s(L:%d) Cannot allocate qn",__func__,__LINE__);
    return _FAILURE_;
  }
  if (un == NULL) {
    class_sprintf(errmsg,"%s(L:%d) Cannot allocate un",__func__,__LINE__);
    return _FAILURE_;
  }

  if (x_size==2) spline_mode = _SPLINE_NATURAL_; // in the case of only 2 x-values, only the natural spline method is appropriate, for _SPLINE_EST_DERIV_ at least 3 x-values are needed.

  index_x=0;

  if (spline_mode == _SPLINE_NATURAL_) {
    for (index_y=0; index_y < y_size; index_y++) {
      ddy_array[index_y*x_size+index_x] = 0.0;
      u[index_x*y_size+index_y] = 0.0;
    }
  }
  else {
    if (spline_mode == _SPLINE_EST_DERIV_) {

      class_test(x[2]-x[0]==0.,
		 errmsg,
		 "x[2]=%g, x[0]=%g, stop to avoid seg fault",x[2],x[0]);
      class_test(x[1]-x[0]==0.,
		 errmsg,
		 "x[1]=%g, x[0]=%g, stop to avoid seg fault",x[1],x[0]);
      class_test(x[2]-x[1]==0.,
		 errmsg,
		 "x[2]=%g, x[1]=%g, stop to avoid seg fault",x[2],x[1]);

      for (index_y=0; index_y < y_size; index_y++) {

	dy_first =
	  ((x[2]-x[0])*(x[2]-x[0])*
	   (y_array[index_y*x_size+1]-y_array[index_y*x_size+0])-
	   (x[1]-x[0])*(x[1]-x[0])*
	   (y_array[index_y*x_size+2]-y_array[index_y*x_size+0]))/
	  ((x[2]-x[0])*(x[1]-x[0])*(x[2]-x[1]));

	ddy_array[index_y*x_size+index_x] = -0.5;

	u[index_x*y_size+index_y] =
	  (3./(x[1] -  x[0]))*
	  ((y_array[index_y*x_size+1]-y_array[index_y*x_size+0])/
	   (x[1] - x[0])-dy_first);

      }
    }
    else {
      class_sprintf(errmsg,"%s(L:%d) Spline mode not identified: %d",__func__,__LINE__,spline_mode);
      return _FAILURE_;
    }
  }

  for (index_x=1; index_x < x_size-1; index_x++) {

    sig = (x[index_x] - x[index_x-1])/(x[index_x+1] - x[index_x-1]);

    for (index_y=0; index_y < y_size; index_y++) {

      p[index_y] = sig * ddy_array[index_y*x_size+(index_x-1)] + 2.0;

      ddy_array[index_y*x_size+index_x] = (sig-1.0)/p[index_y];

      u[index_x*y_size+index_y] =
	(y_array[index_y*x_size+(index_x+1)] - y_array[index_y*x_size+index_x])
	/ (x[index_x+1] - x[index_x])
	- (y_array[index_y*x_size+index_x] - y_array[index_y*x_size+(index_x-1)])
	/ (x[index_x] - x[index_x-1]);

      u[index_x*y_size+index_y] = (6.0 * u[index_x*y_size+index_y] /
				   (x[index_x+1] - x[index_x-1])
				   - sig * u[(index_x-1)*y_size+index_y]) / p[index_y];
    }

  }

  if (spline_mode == _SPLINE_NATURAL_) {

    for (index_y=0; index_y < y_size; index_y++) {
      qn[index_y]=un[index_y]=0.0;
    }

  }
  else {
    if (spline_mode == _SPLINE_EST_DERIV_) {

      for (index_y=0; index_y < y_size; index_y++) {

	dy_last =
	  ((x[x_size-3]-x[x_size-1])*(x[x_size-3]-x[x_size-1])*
	   (y_array[index_y*x_size+(x_size-2)]-y_array[index_y*x_size+(x_size-1)])-
	   (x[x_size-2]-x[x_size-1])*(x[x_size-2]-x[x_size-1])*
	   (y_array[index_y*x_size+(x_size-3)]-y_array[index_y*x_size+(x_size-1)]))/
	  ((x[x_size-3]-x[x_size-1])*(x[x_size-2]-x[x_size-1])*(x[x_size-3]-x[x_size-2]));

	qn[index_y]=0.5;

	un[index_y]=
	  (3./(x[x_size-1] - x[x_size-2]))*
	  (dy_last-(y_array[index_y*x_size+(x_size-1)] - y_array[index_y*x_size+(x_size-2)])/
	   (x[x_size-1] - x[x_size-2]));

      }
    }
    else {
      class_sprintf(errmsg,"%s(L:%d) Spline mode not identified: %d",__func__,__LINE__,spline_mode);
      return _FAILURE_;
    }
  }

  index_x=x_size-1;

  for (index_y=0; index_y < y_size; index_y++) {
    ddy_array[index_y*x_size+index_x] =
      (un[index_y] - qn[index_y] * u[(index_x-1)*y_size+index_y]) /
      (qn[index_y] * ddy_array[index_y*x_size+(index_x-1)] + 1.0);
  }

  for (index_x=x_size-2; index_x >= 0; index_x--) {
    for (index_y=0; index_y < y_size; index_y++) {

      ddy_array[index_y*x_size+index_x] = ddy_array[index_y*x_size+index_x] *
	ddy_array[index_y*x_size+(index_x+1)] + u[index_x*y_size+index_y];

    }
  }

  free(qn);
  free(p);
  free(u);
  free(un);

  return _SUCCESS_;
 }

int array_spline_table_columns2(
		       double * x, /* vector of size x_size */
		       int x_size,
		       double * y_array, /* array of size x_size*y_size with elements
					  y_array[index_y*x_size+index_x] */
		       int y_size,
		       double * ddy_array, /* array of size x_size*y_size */
		       short spline_mode,
		       ErrorMsg errmsg
		       ) {

  double * p;
  double * qn;
  double * un;
  double * u;

  int index_y;

  u = (double*)malloc((x_size-1) * y_size * sizeof(double));
  p = (double*)malloc(y_size * sizeof(double));
  qn = (double*)malloc(y_size * sizeof(double));
  un = (double*)malloc(y_size * sizeof(double));
  if (u == NULL) {
    class_sprintf(errmsg,"%s(L:%d) Cannot allocate u",__func__,__LINE__);
    return _FAILURE_;
  }
  if (p == NULL) {
    class_sprintf(errmsg,"%s(L:%d) Cannot allocate p",__func__,__LINE__);
    return _FAILURE_;
  }
  if (qn == NULL) {
    class_sprintf(errmsg,"%s(L:%d) Cannot allocate qn",__func__,__LINE__);
    return _FAILURE_;
  }
  if (un == NULL) {
    class_sprintf(errmsg,"%s(L:%d) Cannot allocate un",__func__,__LINE__);
    return _FAILURE_;
  }

  if (x_size==2) spline_mode = _SPLINE_NATURAL_; // in the case of only 2 x-values, only the natural spline method is appropriate, for _SPLINE_EST_DERIV_ 3 x-values are needed.

  class_setup_parallel();

  for (index_y=0; index_y < y_size; index_y++) {

    class_run_parallel(=,

      double dy_first;
      double dy_last;
      int index_x;
      double sig;
      if (spline_mode == _SPLINE_NATURAL_) {
        ddy_array[index_y*x_size+0] = 0.0;
        u[0*y_size+index_y] = 0.0;
      }
      else {
        dy_first =
          ((x[2]-x[0])*(x[2]-x[0])*
           (y_array[index_y*x_size+1]-y_array[index_y*x_size+0])-
           (x[1]-x[0])*(x[1]-x[0])*
           (y_array[index_y*x_size+2]-y_array[index_y*x_size+0]))/
          ((x[2]-x[0])*(x[1]-x[0])*(x[2]-x[1]));

        ddy_array[index_y*x_size+0] = -0.5;

        u[0*y_size+index_y] =
          (3./(x[1] -  x[0]))*
          ((y_array[index_y*x_size+1]-y_array[index_y*x_size+0])/
           (x[1] - x[0])-dy_first);

      }

      for (index_x=1; index_x < x_size-1; index_x++) {

        sig = (x[index_x] - x[index_x-1])/(x[index_x+1] - x[index_x-1]);

        p[index_y] = sig * ddy_array[index_y*x_size+(index_x-1)] + 2.0;

        ddy_array[index_y*x_size+index_x] = (sig-1.0)/p[index_y];

        u[index_x*y_size+index_y] =
          (y_array[index_y*x_size+(index_x+1)] - y_array[index_y*x_size+index_x])
          / (x[index_x+1] - x[index_x])
          - (y_array[index_y*x_size+index_x] - y_array[index_y*x_size+(index_x-1)])
          / (x[index_x] - x[index_x-1]);

        u[index_x*y_size+index_y] = (6.0 * u[index_x*y_size+index_y] /
                                     (x[index_x+1] - x[index_x-1])
                                     - sig * u[(index_x-1)*y_size+index_y]) / p[index_y];

      }

      if (spline_mode == _SPLINE_NATURAL_) {

        qn[index_y]=un[index_y]=0.0;

      }
      else {

        dy_last =
          ((x[x_size-3]-x[x_size-1])*(x[x_size-3]-x[x_size-1])*
           (y_array[index_y*x_size+(x_size-2)]-y_array[index_y*x_size+(x_size-1)])-
           (x[x_size-2]-x[x_size-1])*(x[x_size-2]-x[x_size-1])*
           (y_array[index_y*x_size+(x_size-3)]-y_array[index_y*x_size+(x_size-1)]))/
          ((x[x_size-3]-x[x_size-1])*(x[x_size-2]-x[x_size-1])*(x[x_size-3]-x[x_size-2]));

        qn[index_y]=0.5;

        un[index_y]=
          (3./(x[x_size-1] - x[x_size-2]))*
          (dy_last-(y_array[index_y*x_size+(x_size-1)] - y_array[index_y*x_size+(x_size-2)])/
           (x[x_size-1] - x[x_size-2]));

      }

      index_x=x_size-1;

      ddy_array[index_y*x_size+index_x] =
        (un[index_y] - qn[index_y] * u[(index_x-1)*y_size+index_y]) /
        (qn[index_y] * ddy_array[index_y*x_size+(index_x-1)] + 1.0);

      for (index_x=x_size-2; index_x >= 0; index_x--) {

        ddy_array[index_y*x_size+index_x] = ddy_array[index_y*x_size+index_x] *
          ddy_array[index_y*x_size+(index_x+1)] + u[index_x*y_size+index_y];

      }
      return _SUCCESS_;
    );
  }

  class_finish_parallel();

  free(qn);
  free(p);
  free(u);
  free(un);

  return _SUCCESS_;
 }

int array_spline_table_one_column(
		       double * x, /* vector of size x_size */
		       int x_size,
		       double * y_array, /* array of size x_size*y_size with elements
					  y_array[index_y*x_size+index_x] */
		       int y_size,
		       int index_y,
		       double * ddy_array, /* array of size x_size*y_size */
		       short spline_mode,
		       ErrorMsg errmsg
		       ) {

  double p;
  double qn;
  double un;
  double * u;
  double sig;
  int index_x;
  double dy_first;
  double dy_last;

  u = (double*)malloc((x_size-1) * sizeof(double));
  if (u == NULL) {
    class_sprintf(errmsg,"%s(L:%d) Cannot allocate u",__func__,__LINE__);
    return _FAILURE_;
  }

  if (x_size==2) spline_mode = _SPLINE_NATURAL_; // in the case of only 2 x-values, only the natural spline method is appropriate, for _SPLINE_EST_DERIV_ at least 3 x-values are needed.

  /************************************************/

  index_x=0;

  if (spline_mode == _SPLINE_NATURAL_) {
    ddy_array[index_y*x_size+index_x] = 0.0;
    u[index_x] = 0.0;
  }
  else {
    if (spline_mode == _SPLINE_EST_DERIV_) {

      dy_first =
	((x[2]-x[0])*(x[2]-x[0])*
	 (y_array[index_y*x_size+1]-y_array[index_y*x_size+0])-
	 (x[1]-x[0])*(x[1]-x[0])*
	 (y_array[index_y*x_size+2]-y_array[index_y*x_size+0]))/
	((x[2]-x[0])*(x[1]-x[0])*(x[2]-x[1]));

      ddy_array[index_y*x_size+index_x] = -0.5;

      u[index_x] =
	(3./(x[1] -  x[0]))*
	((y_array[index_y*x_size+1]-y_array[index_y*x_size+0])/
	 (x[1] - x[0])-dy_first);

    }
    else {
      class_sprintf(errmsg,"%s(L:%d) Spline mode not identified: %d",__func__,__LINE__,spline_mode);
      return _FAILURE_;
    }
  }

  /************************************************/

  for (index_x=1; index_x < x_size-1; index_x++) {

    sig = (x[index_x] - x[index_x-1])/(x[index_x+1] - x[index_x-1]);

    p = sig * ddy_array[index_y*x_size+(index_x-1)] + 2.0;

    ddy_array[index_y*x_size+index_x] = (sig-1.0)/p;

    u[index_x] =
      (y_array[index_y*x_size+(index_x+1)] - y_array[index_y*x_size+index_x])
      / (x[index_x+1] - x[index_x])
      - (y_array[index_y*x_size+index_x] - y_array[index_y*x_size+(index_x-1)])
      / (x[index_x] - x[index_x-1]);

    u[index_x] = (6.0 * u[index_x] /
		  (x[index_x+1] - x[index_x-1])
		  - sig * u[index_x-1]) / p;

  }

  /************************************************/

  if (spline_mode == _SPLINE_NATURAL_) {

      qn=un=0.0;

  }
  else {
    if (spline_mode == _SPLINE_EST_DERIV_) {

      dy_last =
	((x[x_size-3]-x[x_size-1])*(x[x_size-3]-x[x_size-1])*
	 (y_array[index_y*x_size+(x_size-2)]-y_array[index_y*x_size+(x_size-1)])-
	 (x[x_size-2]-x[x_size-1])*(x[x_size-2]-x[x_size-1])*
	 (y_array[index_y*x_size+(x_size-3)]-y_array[index_y*x_size+(x_size-1)]))/
	((x[x_size-3]-x[x_size-1])*(x[x_size-2]-x[x_size-1])*(x[x_size-3]-x[x_size-2]));

      qn=0.5;

      un=
	(3./(x[x_size-1] - x[x_size-2]))*
	(dy_last-(y_array[index_y*x_size+(x_size-1)] - y_array[index_y*x_size+(x_size-2)])/
	 (x[x_size-1] - x[x_size-2]));

    }
    else {
      class_sprintf(errmsg,"%s(L:%d) Spline mode not identified: %d",__func__,__LINE__,spline_mode);
      return _FAILURE_;
    }
  }

  /************************************************/

  index_x=x_size-1;

  ddy_array[index_y*x_size+index_x] =
    (un - qn * u[index_x-1]) /
    (qn * ddy_array[index_y*x_size+(index_x-1)] + 1.0);

  for (index_x=x_size-2; index_x >= 0; index_x--) {

    ddy_array[index_y*x_size+index_x] = ddy_array[index_y*x_size+index_x] *
      ddy_array[index_y*x_size+(index_x+1)] + u[index_x];

  }

  free(u);

  return _SUCCESS_;
}

int array_logspline_table_one_column(
		       double * x, /* vector of size x_size */
		       int x_size,
		       int x_stop,
		       double * y_array, /* array of size x_size*y_size with elements
					  y_array[index_y*x_size+index_x] */
		       int y_size,
		       int index_y,
		       double * ddlogy_array, /* array of size x_size*y_size */
		       short spline_mode,
		       ErrorMsg errmsg
		       ) {

  double p;
  double qn;
  double un;
  double * u;
  double sig;
  int index_x;
  double dy_first;
  double dy_last;

  u = (double*)malloc((x_stop-1) * sizeof(double));
  if (u == NULL) {
    class_sprintf(errmsg,"%s(L:%d) Cannot allocate u",__func__,__LINE__);
    return _FAILURE_;
  }

  if (x_size==2) spline_mode = _SPLINE_NATURAL_; // in the case of only 2 x-values, only the natural spline method is appropriate, for _SPLINE_EST_DERIV_ at least 3 x-values are needed.

  /************************************************/

  index_x=0;

  if (spline_mode == _SPLINE_NATURAL_) {
    ddlogy_array[index_y*x_size+index_x] = 0.0;
    u[index_x] = 0.0;
  }
  else {
    if (spline_mode == _SPLINE_EST_DERIV_) {

      dy_first =
	((log(x[2])-log(x[0]))*(log(x[2])-log(x[0]))*
	 (log(y_array[index_y*x_size+1])-log(y_array[index_y*x_size+0]))-
	 (log(x[1])-log(x[0]))*(log(x[1])-log(x[0]))*
	 (log(y_array[index_y*x_size+2])-log(y_array[index_y*x_size+0])))/
	((log(x[2])-log(x[0]))*(log(x[1])-log(x[0]))*(log(x[2])-log(x[1])));

      ddlogy_array[index_y*x_size+index_x] = -0.5;

      u[index_x] =
	(3./(log(x[1]) -  log(x[0])))*
	((log(y_array[index_y*x_size+1])-log(y_array[index_y*x_size+0]))/
	 (log(x[1]) - log(x[0]))-dy_first);

    }
    else {
      class_sprintf(errmsg,"%s(L:%d) Spline mode not identified: %d",__func__,__LINE__,spline_mode);
      return _FAILURE_;
    }
  }

  /************************************************/

  for (index_x=1; index_x < x_stop-1; index_x++) {

    sig = (log(x[index_x]) - log(x[index_x-1]))/(log(x[index_x+1]) - log(x[index_x-1]));

    p = sig * ddlogy_array[index_y*x_size+(index_x-1)] + 2.0;

    ddlogy_array[index_y*x_size+index_x] = (sig-1.0)/p;

    u[index_x] =
      (log(y_array[index_y*x_size+(index_x+1)]) - log(y_array[index_y*x_size+index_x]))
      / (log(x[index_x+1]) - log(x[index_x]))
      - (log(y_array[index_y*x_size+index_x]) - log(y_array[index_y*x_size+(index_x-1)]))
      / (log(x[index_x]) - log(x[index_x-1]));

    u[index_x] = (6.0 * u[index_x] /
		  (log(x[index_x+1]) - log(x[index_x-1]))
		  - sig * u[index_x-1]) / p;

  }

  /************************************************/

  if (spline_mode == _SPLINE_NATURAL_) {

      qn=un=0.0;

  }
  else {
    if (spline_mode == _SPLINE_EST_DERIV_) {

      dy_last =
	((log(x[x_stop-3])-log(x[x_stop-1]))*(log(x[x_stop-3])-log(x[x_stop-1]))*
	 (log(y_array[index_y*x_size+(x_stop-2)])-log(y_array[index_y*x_size+(x_stop-1)]))-
	 (log(x[x_stop-2])-log(x[x_stop-1]))*(log(x[x_stop-2])-log(x[x_stop-1]))*
	 (log(y_array[index_y*x_size+(x_stop-3)])-log(y_array[index_y*x_size+(x_stop-1)])))/
	((log(x[x_stop-3])-log(x[x_stop-1]))*(log(x[x_stop-2])-log(x[x_stop-1]))*
	 (log(x[x_stop-3])-log(x[x_stop-2])));

      qn=0.5;

      un=
	(3./(log(x[x_stop-1]) - log(x[x_stop-2])))*
	(dy_last-(log(y_array[index_y*x_size+(x_stop-1)]) - log(y_array[index_y*x_size+(x_stop-2)]))/
	 (log(x[x_stop-1]) - log(x[x_stop-2])));

    }
    else {
      class_sprintf(errmsg,"%s(L:%d) Spline mode not identified: %d",__func__,__LINE__,spline_mode);
      return _FAILURE_;
    }
  }

  /************************************************/

  index_x=x_stop-1;

  ddlogy_array[index_y*x_size+index_x] =
    (un - qn * u[index_x-1]) /
    (qn * ddlogy_array[index_y*x_size+(index_x-1)] + 1.0);

  for (index_x=x_stop-2; index_x >= 0; index_x--) {

    ddlogy_array[index_y*x_size+index_x] = ddlogy_array[index_y*x_size+index_x] *
      ddlogy_array[index_y*x_size+(index_x+1)] + u[index_x];

  }

  free(u);

  return _SUCCESS_;
}

int array_integrate_all_spline(
		   double * array,
		   int n_columns,
		   int n_lines,
		   int index_x,   /** from 0 to (n_columns-1) */
		   int index_y,
		   int index_ddy,
		   double * result,
		   ErrorMsg errmsg) {

  int i;
  double h;

  *result = 0;

  for (i=0; i < n_lines-1; i++) {

    h = (array[(i+1)*n_columns+index_x]-array[i*n_columns+index_x]);

    // the second line ended with an incorrect + sign until v3.2 included (Credits: C. Radermacher)
    *result +=
      (array[i*n_columns+index_y]+array[(i+1)*n_columns+index_y])*h/2. -
      (array[i*n_columns+index_ddy]+array[(i+1)*n_columns+index_ddy])*h*h*h/24.;

  }

  return _SUCCESS_;
}

int array_integrate_all_spline_table_line_to_line(
                  double * x_array,
                  int n_lines,
                  double * array,
                  int n_columns,
                  int index_y,
                  int index_ddy,
                  double * result,
                  ErrorMsg errmsg){

  int i;
  double h;

  *result = 0;

  for (i=0; i < n_lines-1; i++) {

    h = (x_array[i+1]-x_array[i]);

    // the second line ended with an incorrect + sign until v3.2 included (Credits: C. Radermacher)
    *result +=
      (array[i*n_columns+index_y]+array[(i+1)*n_columns+index_y])*h/2. -
      (array[i*n_columns+index_ddy]+array[(i+1)*n_columns+index_ddy])*h*h*h/24.;

  }

  return _SUCCESS_;
}

int array_integrate_all_trapzd_or_spline(
		   double * array,
		   int n_columns,
		   int n_lines,
           int index_start_spline,
		   int index_x,   /** from 0 to (n_columns-1) */
		   int index_y,
		   int index_ddy,
		   double * result,
		   ErrorMsg errmsg) {

  int i;
  double h;

  if ((index_start_spline<0) || (index_start_spline>=n_lines)) {
    class_sprintf(errmsg,"%s(L:%d) index_start_spline outside of range",__func__,__LINE__);
    return _FAILURE_;
  }

  *result = 0;

  /* trapezoidal integration till given index */

  for (i=0; i < index_start_spline; i++) {

    h = (array[(i+1)*n_columns+index_x]-array[i*n_columns+index_x]);

    *result +=
      (array[i*n_columns+index_y]+array[(i+1)*n_columns+index_y])*h/2.;

  }

  /* then, spline integration */

  for (i=index_start_spline; i < n_lines-1; i++) {

    h = (array[(i+1)*n_columns+index_x]-array[i*n_columns+index_x]);

    // the second line ended with an incorrect + sign until v3.2 included (Credits: C. Radermacher)
    *result +=
      (array[i*n_columns+index_y]+array[(i+1)*n_columns+index_y])*h/2. -
      (array[i*n_columns+index_ddy]+array[(i+1)*n_columns+index_ddy])*h*h*h/24.;

  }

  return _SUCCESS_;
}

 /**
 * Not called.
 */
int array_integrate(
		   double * array,
		   int n_columns,
		   int n_lines,
		   int index_x,   /** from 0 to (n_columns-1) */
		   int index_y,
		   int index_int_y_dx,
		   ErrorMsg errmsg) {

  int i;
  double sum;

  if ((index_int_y_dx == index_x) || (index_int_y_dx == index_y)) {
    class_sprintf(errmsg,"%s(L:%d) : Output column %d must differ from input columns %d and %d",__func__,__LINE__,index_int_y_dx,index_x,index_y);
    return _FAILURE_;
  }

  sum=0.;
  *(array+0*n_columns+index_int_y_dx)=sum;

  for (i=1; i<n_lines; i++) {

    sum += 0.5 * (*(array+i*n_columns+index_y) + *(array+(i-1)*n_columns+index_y))
               * (*(array+i*n_columns+index_x) - *(array+(i-1)*n_columns+index_x));

    *(array+i*n_columns+index_int_y_dx)=sum;
  }


  return _SUCCESS_;
}

 /**
 * Called by thermodynamics_init().
 */
int array_integrate_ratio(
		   double * array,
		   int n_columns,
		   int n_lines,
		   int index_x,   /** from 0 to (n_columns-1) */
		   int index_y1,
		   int index_y2,
		   int index_int_y1_over_y2_dx,
		   ErrorMsg errmsg) {

  int i;
  double sum;

  if ((index_int_y1_over_y2_dx == index_x) || (index_int_y1_over_y2_dx == index_y1) || (index_int_y1_over_y2_dx == index_y2)) {
    class_sprintf(errmsg,"%s(L:%d) : Output column %d must differ from input columns %d, %d and %d",__func__,__LINE__,index_int_y1_over_y2_dx,index_x,index_y1,index_y2);
    return _FAILURE_;
  }

  sum=0.;

  *(array+0*n_columns+index_int_y1_over_y2_dx)=sum;

  for (i=1; i<n_lines; i++) {

    sum += 0.5 * (*(array+i*n_columns+index_y1) / *(array+i*n_columns+index_y2)
		  + *(array+(i-1)*n_columns+index_y1) / *(array+(i-1)*n_columns+index_y2))
      * (*(array+i*n_columns+index_x) - *(array+(i-1)*n_columns+index_x));

    *(array+i*n_columns+index_int_y1_over_y2_dx)=sum;
  }


  return _SUCCESS_;
}

 /**
  * interpolate to get y_i(x), when x and y_i are all columns of the same array
  *
  * Called by background_at_eta(); background_eta_of_z(); background_solve(); thermodynamics_at_z().
  */
int array_interpolate(
		   double * array,
		   int n_columns,
		   int n_lines,
		   int index_x,   /** from 0 to (n_columns-1) */
		   double x,
		   int * last_index,
		   double * result,
		   int result_size, /** from 1 to n_columns */
		   ErrorMsg errmsg) {

  int inf,sup,mid,i;
  double weight;

  inf=0;
  sup=n_lines-1;

  if (*(array+inf*n_columns+index_x) < *(array+sup*n_columns+index_x)){

    if (x < *(array+inf*n_columns+index_x)) {
      class_sprintf(errmsg,"%s(L:%d) : x=%e < x_min=%e",__func__,__LINE__,x,*(array+inf*n_columns+index_x));
      return _FAILURE_;
    }

    if (x > *(array+sup*n_columns+index_x)) {
      class_sprintf(errmsg,"%s(L:%d) : x=%e > x_max=%e",__func__,__LINE__,x,*(array+sup*n_columns+index_x));
      return _FAILURE_;
    }

    while (sup-inf > 1) {

      mid=(int)(0.5*(inf+sup));
      if (x < *(array+mid*n_columns+index_x)) {sup=mid;}
      else {inf=mid;}

    }

  }

  else {

    if (x < *(array+sup*n_columns+index_x)) {
      class_sprintf(errmsg,"%s(L:%d) : x=%e < x_min=%e",__func__,__LINE__,x,*(array+sup*n_columns+index_x));
      return _FAILURE_;
    }

    if (x > *(array+inf*n_columns+index_x)) {
      class_sprintf(errmsg,"%s(L:%d) : x=%e > x_max=%e",__func__,__LINE__,x,*(array+inf*n_columns+index_x));
      return _FAILURE_;
    }

    while (sup-inf > 1) {

      mid=(int)(0.5*(inf+sup));
      if (x > *(array+mid*n_columns+index_x)) {sup=mid;}
      else {inf=mid;}

    }

  }

  *last_index = inf;

  weight=(x-*(array+inf*n_columns+index_x))/(*(array+sup*n_columns+index_x)-*(array+inf*n_columns+index_x));

  for (i=0; i<result_size; i++)
    *(result+i) = *(array+inf*n_columns+i) * (1.-weight)
      + weight * *(array+sup*n_columns+i);

  *(result+index_x) = x;

  return _SUCCESS_;
}


 /**
  * interpolate to get y(x), when x_i,y_i and ddy_i are all columns of the same array
  *
  * Called by background_at_eta(); background_eta_of_z(); background_solve(); thermodynamics_at_z().
  */
int array_interpolate_spline_transposed(double * array,
                                        int x_size,
                                        int y_size,
                                        int index_x,
                                        int index_y,
                                        int index_ddy,
                                        double x,
                                        int * last_index,
                                        double * result,
                                        ErrorMsg errmsg) {

  int inf,sup,mid;
  double h,a,b;

  inf=0;
  sup=x_size-1;

  if (array[inf*y_size+index_x] < array[sup*y_size+index_x]){

    if (x < array[inf*y_size+index_x]) {
      class_sprintf(errmsg,"%s(L:%d) : x=%e < x_min=%e",__func__,__LINE__,x,array[inf*y_size+index_x]);
      return _FAILURE_;
    }

    if (x > array[sup*y_size+index_x]) {
      class_sprintf(errmsg,"%s(L:%d) : x=%e > x_max=%e",__func__,__LINE__,x,array[sup*y_size+index_x]);
      return _FAILURE_;
    }

    while (sup-inf > 1) {

      mid=(int)(0.5*(inf+sup));
      if (x < array[mid*y_size+index_x]) {sup=mid;}
      else {inf=mid;}

    }

  }

  else {

    if (x < array[sup*y_size+index_x]) {
      class_sprintf(errmsg,"%s(L:%d) : x=%e < x_min=%e",__func__,__LINE__,x,array[sup*y_size+index_x]);
      return _FAILURE_;
    }

    if (x > array[inf*y_size+index_x]) {
      class_sprintf(errmsg,"%s(L:%d) : x=%e > x_max=%e",__func__,__LINE__,x,array[inf*y_size+index_x]);
      return _FAILURE_;
    }

    while (sup-inf > 1) {

      mid=(int)(0.5*(inf+sup));
      if (x > array[mid*y_size+index_x]) {sup=mid;}
      else {inf=mid;}

    }

  }

  *last_index = inf;

  h = array[sup*y_size+index_x]-array[inf*y_size+index_x];
  b = (x - array[inf*y_size+index_x])/h;
  a = 1.0 - b;

  *result= (a*array[inf*y_size+index_y]+b*array[sup*y_size+index_y]
            + ((a*a*a-a)* array[inf*y_size+index_ddy] + (b*b*b-b)* array[sup*y_size+index_ddy])*h*h/6.);

  return _SUCCESS_;
}

 /**
  * interpolate to get y_i(x), when x and y_i are in different arrays
  *
  * Called by background_at_eta(); background_eta_of_z(); background_solve(); thermodynamics_at_z().
  */
int array_interpolate_spline(
                             double * __restrict__ x_array,
                             int n_lines,
                             double * __restrict__ array,
                             double * __restrict__ array_splined,
                             int n_columns,
                             double x,
                             int * __restrict__ last_index,
                             double * __restrict__ result,
                             int result_size, /** from 1 to n_columns */
                             ErrorMsg errmsg) {

  int inf,sup,mid,i;
  double h,a,b;

  inf=0;
  sup=n_lines-1;

  if (x_array[inf] < x_array[sup]){

    if (x < x_array[inf]) {
      class_sprintf(errmsg,"%s(L:%d) : x=%e < x_min=%e",__func__,__LINE__,x,x_array[inf]);
      return _FAILURE_;
    }

    if (x > x_array[sup]) {
      class_sprintf(errmsg,"%s(L:%d) : x=%e > x_max=%e",__func__,__LINE__,x,x_array[sup]);
      return _FAILURE_;
    }

    while (sup-inf > 1) {

      mid=(int)(0.5*(inf+sup));
      if (x < x_array[mid]) {sup=mid;}
      else {inf=mid;}

    }

  }

  else {

    if (x < x_array[sup]) {
      class_sprintf(errmsg,"%s(L:%d) : x=%e < x_min=%e",__func__,__LINE__,x,x_array[sup]);
      return _FAILURE_;
    }

    if (x > x_array[inf]) {
      class_sprintf(errmsg,"%s(L:%d) : x=%e > x_max=%e",__func__,__LINE__,x,x_array[inf]);
      return _FAILURE_;
    }

    while (sup-inf > 1) {

      mid=(int)(0.5*(inf+sup));
      if (x > x_array[mid]) {sup=mid;}
      else {inf=mid;}

    }

  }

  *last_index = inf;

  h = x_array[sup] - x_array[inf];
  b = (x-x_array[inf])/h;
  a = 1-b;

  for (i=0; i<result_size; i++)
    *(result+i) =
      a * *(array+inf*n_columns+i) +
      b * *(array+sup*n_columns+i) +
      ((a*a*a-a)* *(array_splined+inf*n_columns+i) +
       (b*b*b-b)* *(array_splined+sup*n_columns+i))*h*h/6.;

  return _SUCCESS_;
}

 /**
  * Get the y[i] for which y[i]>c
  *
  * Called by fourier_HMcode()
  */
int array_search_bisect(
                        int n_lines,
                        double * __restrict__ array,
                        double c,
                        int * __restrict__ last_index,
                        ErrorMsg errmsg) {

  int inf,sup,mid;

  inf=0;
  sup=n_lines-1;

  if (array[inf] < array[sup]){

    if (c < array[inf]) {
      class_sprintf(errmsg,"%s(L:%d) : c=%e < y_min=%e",__func__,__LINE__,c,array[inf]);
      return _FAILURE_;
    }

    if (c > array[sup]) {
      class_sprintf(errmsg,"%s(L:%d) : c=%e > y_max=%e",__func__,__LINE__,c,array[sup]);
      return _FAILURE_;
    }

    while (sup-inf > 1) {

      mid=(int)(0.5*(inf+sup));
      if (c < array[mid]) {sup=mid;}
      else {inf=mid;}

    }

  }

  else {

    if (c < array[sup]) {
      class_sprintf(errmsg,"%s(L:%d) : x=%e < x_min=%e",__func__,__LINE__,c,array[sup]);
      return _FAILURE_;
    }

    if (c > array[inf]) {
      class_sprintf(errmsg,"%s(L:%d) : x=%e > x_max=%e",__func__,__LINE__,c,array[inf]);
      return _FAILURE_;
    }

    while (sup-inf > 1) {

      mid=(int)(0.5*(inf+sup));
      if (c > array[mid]) {sup=mid;}
      else {inf=mid;}

    }

  }

  *last_index = inf;

  return _SUCCESS_;
}

 /**
  * interpolate to get y_i(x), when x and y_i are in different arrays
  *
  * Called by background_at_eta(); background_eta_of_z(); background_solve(); thermodynamics_at_z().
  */
int array_interpolate_linear(
			     double * x_array,
			     int n_lines,
			     double * array,
			     int n_columns,
			     double x,
			     int * last_index,
			     double * result,
			     int result_size, /** from 1 to n_columns */
			     ErrorMsg errmsg) {

  int inf,sup,mid,i;
  double h,a,b;

  inf=0;
  sup=n_lines-1;

  if (x_array[inf] < x_array[sup]){

    if (x < x_array[inf]) {
      class_sprintf(errmsg,"%s(L:%d) : x=%e < x_min=%e",__func__,__LINE__,x,x_array[inf]);
      return _FAILURE_;
    }

    if (x > x_array[sup]) {
      class_sprintf(errmsg,"%s(L:%d) : x=%e > x_max=%e",__func__,__LINE__,x,x_array[sup]);
      return _FAILURE_;
    }

    while (sup-inf > 1) {

      mid=(int)(0.5*(inf+sup));
      if (x < x_array[mid]) {sup=mid;}
      else {inf=mid;}

    }

  }

  else {

    if (x < x_array[sup]) {
      class_sprintf(errmsg,"%s(L:%d) : x=%e < x_min=%e",__func__,__LINE__,x,x_array[sup]);
      return _FAILURE_;
    }

    if (x > x_array[inf]) {
      class_sprintf(errmsg,"%s(L:%d) : x=%e > x_max=%e",__func__,__LINE__,x,x_array[inf]);
      return _FAILURE_;
    }

    while (sup-inf > 1) {

      mid=(int)(0.5*(inf+sup));
      if (x > x_array[mid]) {sup=mid;}
      else {inf=mid;}

    }

  }

  *last_index = inf;

  h = x_array[sup] - x_array[inf];
  b = (x-x_array[inf])/h;
  a = 1-b;

  for (i=0; i<result_size; i++)
    *(result+i) =
      a * *(array+inf*n_columns+i) +
      b * *(array+sup*n_columns+i);

  return _SUCCESS_;
}


/* MC experimental stuff for multicolumn extrapolation/interpolation used by the Horndeski's external_alpha parameterization */
int array_interpolate_extrapolate_spline(
                             double * __restrict__ x_array,
                             int n_lines,
                             double * __restrict__ array,
                             double * __restrict__ array_splined,
                             int n_columns,
                             double x,
                             int * __restrict__ last_index,
                             double * __restrict__ result,
                             int result_size, /** from 1 to n_columns */
                             ErrorMsg errmsg) {

  int inf,sup,mid,i;
  double h,a,b;

  inf=0;
  sup=n_lines-1;

  if (x > x_array[n_lines-1]) {

    /*extrapolate linearly y as a function of x*/

    h = x_array[n_lines-1] - x_array[n_lines-2];
    b = (x-x_array[n_lines-2])/h;
    a = 1-b;

    for (i=0; i<result_size; i++)
      *(result+i) =
        a * *(array+(n_lines-2)*n_columns+i) +
        b * *(array+(n_lines-1)*n_columns+i);

  }

  else if (x < x_array[0]) {

    /*extrapolate linearly y as a function of x*/

    h = x_array[1] - x_array[0];
    b = (x-x_array[0])/h;
    a = 1-b;

    for (i=0; i<result_size; i++)
      *(result+i) =
        a * *(array+(0)*n_columns+i) +
        b * *(array+(1)*n_columns+i);

  } 

  else {

    if (x_array[inf] < x_array[sup]){

      if (x < x_array[inf]) {
        sprintf(errmsg,"%s(L:%d) : x=%e < x_min=%e",__func__,__LINE__,x,x_array[inf]);
        return _FAILURE_;
      }

      if (x > x_array[sup]) {
        sprintf(errmsg,"%s(L:%d) : x=%e > x_max=%e",__func__,__LINE__,x,x_array[sup]);
        return _FAILURE_;
      }

      while (sup-inf > 1) {

        mid=(int)(0.5*(inf+sup));
        if (x < x_array[mid]) {sup=mid;}
        else {inf=mid;}

      }

    }

    else {

      if (x < x_array[sup]) {
        sprintf(errmsg,"%s(L:%d) : x=%e < x_min=%e",__func__,__LINE__,x,x_array[sup]);
        return _FAILURE_;
      }

      if (x > x_array[inf]) {
        sprintf(errmsg,"%s(L:%d) : x=%e > x_max=%e",__func__,__LINE__,x,x_array[inf]);
        return _FAILURE_;
      }

      while (sup-inf > 1) {

        mid=(int)(0.5*(inf+sup));
        if (x > x_array[mid]) {sup=mid;}
        else {inf=mid;}

      }

    }

    *last_index = inf;

    h = x_array[sup] - x_array[inf];
    b = (x-x_array[inf])/h;
    a = 1-b;

    for (i=0; i<result_size; i++)
      *(result+i) =
        a * *(array+inf*n_columns+i) +
        b * *(array+sup*n_columns+i) +
        ((a*a*a-a)* *(array_splined+inf*n_columns+i) +
        (b*b*b-b)* *(array_splined+sup*n_columns+i))*h*h/6.;

  }

  return _SUCCESS_;
}
/* MC end experimental stuff */

/**
 * interpolate to get y_i(x), when x and y_i are in different arrays
 *
 * Called by background_at_eta(); background_eta_of_z(); background_solve(); thermodynamics_at_z().
 */
int array_interpolate_logspline(
							 double * x_array,
							 int n_lines,
							 double * array,
							 double * array_logsplined,
							 int n_columns,
							 double x,
							 int * last_index,
							 double * result,
							 int result_size, /** from 1 to n_columns */
							 ErrorMsg errmsg) {

	int inf,sup,mid,i;
	double h,a,b;

	inf=0;
	sup=n_lines-1;

	if (x_array[inf] < x_array[sup]){

		if (x < x_array[inf]) {
			class_sprintf(errmsg,"%s(L:%d) : x=%e < x_min=%e",__func__,__LINE__,x,x_array[inf]);
			return _FAILURE_;
		}

		if (x > x_array[sup]) {
			class_sprintf(errmsg,"%s(L:%d) : x=%e > x_max=%e",__func__,__LINE__,x,x_array[sup]);
			return _FAILURE_;
		}

		while (sup-inf > 1) {

			mid=(int)(0.5*(inf+sup));
			if (x < x_array[mid]) {sup=mid;}
			else {inf=mid;}

		}

	}

	else {

		if (x < x_array[sup]) {
			class_sprintf(errmsg,"%s(L:%d) : x=%e < x_min=%e",__func__,__LINE__,x,x_array[sup]);
			return _FAILURE_;
		}

		if (x > x_array[inf]) {
			class_sprintf(errmsg,"%s(L:%d) : x=%e > x_max=%e",__func__,__LINE__,x,x_array[inf]);
			return _FAILURE_;
		}

		while (sup-inf > 1) {

			mid=(int)(0.5*(inf+sup));
			if (x > x_array[mid]) {sup=mid;}
			else {inf=mid;}

		}

	}

	*last_index = inf;

	h = log(x_array[sup]) - log(x_array[inf]);
	b = (log(x)-log(x_array[inf]))/h;
	a = 1-b;

	for (i=0; i<result_size; i++)
		*(result+i) = exp(
		a * log(array[inf*n_columns+i]) +
		b * log(array[sup*n_columns+i]) +
		((a*a*a-a)* array_logsplined[inf*n_columns+i] +
		 (b*b*b-b)* array_logsplined[sup*n_columns+i])*h*h/6.);

	return _SUCCESS_;
}

 /**
  * interpolate to get y_i(x), when x and y_i are in different arrays
  *
  *
  */
int array_interpolate_spline_one_column(
					double * x_array,
					int x_size,
					double * y_array, /* array of size x_size*y_size with elements
							   y_array[index_y*x_size+index_x] */
					int y_size,
					int index_y,
					double * ddy_array, /* array of size x_size*y_size */
					double x,   /* input */
					double * y, /* output */
					ErrorMsg errmsg
					) {


  int inf,sup,mid;
  double h,a,b;

  inf=0;
  sup=x_size-1;

  if (x_array[inf] < x_array[sup]){

    if (x < x_array[inf]) {
      class_sprintf(errmsg,"%s(L:%d) : x=%e < x_min=%e",__func__,__LINE__,x,x_array[inf]);
      return _FAILURE_;
    }

    if (x > x_array[sup]) {
      class_sprintf(errmsg,"%s(L:%d) : x=%e > x_max=%e",__func__,__LINE__,x,x_array[sup]);
      return _FAILURE_;
    }

    while (sup-inf > 1) {

      mid=(int)(0.5*(inf+sup));
      if (x < x_array[mid]) {sup=mid;}
      else {inf=mid;}

    }

  }

  else {

    if (x < x_array[sup]) {
      class_sprintf(errmsg,"%s(L:%d) : x=%e < x_min=%e",__func__,__LINE__,x,x_array[sup]);
      return _FAILURE_;
    }

    if (x > x_array[inf]) {
      class_sprintf(errmsg,"%s(L:%d) : x=%e > x_max=%e",__func__,__LINE__,x,x_array[inf]);
      return _FAILURE_;
    }

    while (sup-inf > 1) {

      mid=(int)(0.5*(inf+sup));
      if (x > x_array[mid]) {sup=mid;}
      else {inf=mid;}

    }

  }

  h = x_array[sup] - x_array[inf];
  b = (x-x_array[inf])/h;
  a = 1-b;

  *y =
    a * y_array[index_y * x_size + inf] +
    b * y_array[index_y * x_size + sup] +
    ((a*a*a-a)* ddy_array[index_y * x_size + inf] +
     (b*b*b-b)* ddy_array[index_y * x_size + sup])*h*h/6.;

  return _SUCCESS_;
}

 /**
  * interpolate to get y_i(x), when x and y_i are in different arrays
  *
  *
  */
int array_interpolate_extrapolate_spline_one_column(
						    double * x_array,
						    int x_size,
						    double * y_array, /* array of size x_size*y_size with elements
									 y_array[index_y*x_size+index_x] */
						    int y_size,
						    int index_y,
						    double * ddy_array, /* array of size x_size*y_size */
						    double x,   /* input */
						    double * y, /* output */
						    ErrorMsg errmsg
						    ) {


  int inf,sup,mid;
  double h,a,b;

  if (x > x_array[x_size-2] || x < x_array[0]) {

    /*interpolate/extrapolate linearly y as a function of x*/

    h = x_array[x_size-1] - x_array[x_size-2];
    b = (x-x_array[x_size-2])/h;
    a = 1-b;

    *y = a * y_array[index_y * x_size + (x_size-2)] +
	     b * y_array[index_y * x_size + (x_size-1)];


  }

  else {

    /*interpolate y as a function of x with a spline*/

    inf=0;
    sup=x_size-1;

    if (x_array[inf] < x_array[sup]){

      if (x < x_array[inf]) {
	class_sprintf(errmsg,"%s(L:%d) : x=%e < x_min=%e",__func__,__LINE__,x,x_array[inf]);
	return _FAILURE_;
      }

      if (x > x_array[sup]) {
	class_sprintf(errmsg,"%s(L:%d) : x=%e > x_max=%e",__func__,__LINE__,x,x_array[sup]);
	return _FAILURE_;
      }

      while (sup-inf > 1) {

	mid=(int)(0.5*(inf+sup));
	if (x < x_array[mid]) {sup=mid;}
	else {inf=mid;}

      }

    }

    else {

      if (x < x_array[sup]) {
	class_sprintf(errmsg,"%s(L:%d) : x=%e < x_min=%e",__func__,__LINE__,x,x_array[sup]);
	return _FAILURE_;
      }

      if (x > x_array[inf]) {
	class_sprintf(errmsg,"%s(L:%d) : x=%e > x_max=%e",__func__,__LINE__,x,x_array[inf]);
	return _FAILURE_;
      }

      while (sup-inf > 1) {

	mid=(int)(0.5*(inf+sup));
	if (x > x_array[mid]) {sup=mid;}
	else {inf=mid;}

      }

    }

    h = x_array[sup] - x_array[inf];
    b = (x-x_array[inf])/h;
    a = 1-b;

    *y =
      a * y_array[index_y * x_size + inf] +
      b * y_array[index_y * x_size + sup] +
      ((a*a*a-a)* ddy_array[index_y * x_size + inf] +
       (b*b*b-b)* ddy_array[index_y * x_size + sup])*h*h/6.;

  }

  return _SUCCESS_;
}

 /**
  * interpolate to get y_i(x), when x and y_i are in different arrays
  *
  *
  */
int array_interpolate_extrapolate_logspline_loglinear_one_column(
								 double * x_array,
								 int x_size,
								 int x_stop,
								 double * y_array, /* array of size x_size*y_size with elements
										      y_array[index_y*x_size+index_x] */
								 int y_size,
								 int index_y,
								 double * ddlogy_array, /* array of size x_size*y_size */
								 double x,   /* input */
								 double * y, /* output */
								 ErrorMsg errmsg
								 ) {


  int inf,sup,mid;
  double h,a,b;

  if (x > x_array[x_stop-1]) {

    /*interpolate/extrapolate linearly ln(y) as a function of ln(x)*/

    h = log(x_array[x_stop-1]) - log(x_array[x_stop-2]);
    b = (log(x)-log(x_array[x_stop-2]))/h;
    a = 1-b;

/*     *y = exp(a * log(y_array[index_y * x_size + (x_stop-2)]) + */
/* 	     b * log(y_array[index_y * x_size + (x_stop-1)])); */

    *y = exp(log(y_array[index_y * x_size + (x_stop-1)])
	     +(log(x)-log(x_array[x_stop-1]))
	     *((log(y_array[index_y * x_size + (x_stop-1)])-log(y_array[index_y * x_size + (x_stop-2)]))/h
	       +h/6.*(ddlogy_array[index_y * x_size + (x_stop-2)]+2.*ddlogy_array[index_y * x_size + (x_stop-1)])));


  }

  else {

    /*interpolate ln(y) as a function of ln(x) with a spline*/

    inf=0;
    sup=x_stop-1;

    if (x_array[inf] < x_array[sup]){

      if (x < x_array[inf]) {
	class_sprintf(errmsg,"%s(L:%d) : x=%e < x_min=%e",__func__,__LINE__,x,x_array[inf]);
	return _FAILURE_;
      }

      if (x > x_array[sup]) {
	class_sprintf(errmsg,"%s(L:%d) : x=%e > x_max=%e",__func__,__LINE__,x,x_array[sup]);
	return _FAILURE_;
      }

      while (sup-inf > 1) {

	mid=(int)(0.5*(inf+sup));
	if (x < x_array[mid]) {sup=mid;}
	else {inf=mid;}

      }

    }

    else {

      if (x < x_array[sup]) {
	class_sprintf(errmsg,"%s(L:%d) : x=%e < x_min=%e",__func__,__LINE__,x,x_array[sup]);
	return _FAILURE_;
      }

      if (x > x_array[inf]) {
	class_sprintf(errmsg,"%s(L:%d) : x=%e > x_max=%e",__func__,__LINE__,x,x_array[inf]);
	return _FAILURE_;
      }

      while (sup-inf > 1) {

	mid=(int)(0.5*(inf+sup));
	if (x > x_array[mid]) {sup=mid;}
	else {inf=mid;}

      }

    }

    h = log(x_array[sup]) - log(x_array[inf]);
    b = (log(x)-log(x_array[inf]))/h;
    a = 1-b;

    *y = exp(a * log(y_array[index_y * x_size + inf]) +
	     b * log(y_array[index_y * x_size + sup]) +
	     ((a*a*a-a)* ddlogy_array[index_y * x_size + inf] +
	      (b*b*b-b)* ddlogy_array[index_y * x_size + sup])*h*h/6.);

  }

  return _SUCCESS_;
}

 /**
  * interpolate to get y_i(x), when x and y_i are all columns of the same array, x is arranged in growing order, and the point x is presumably close to the previous point x from the last call of this function.
  *
  * Called by background_at_eta(); background_eta_of_z(); background_solve(); thermodynamics_at_z().
  */
int array_interpolate_growing_closeby(
		   double * array,
		   int n_columns,
		   int n_lines,
		   int index_x,   /** from 0 to (n_columns-1) */
		   double x,
		   int * last_index,
		   double * result,
		   int result_size, /** from 1 to n_columns */
		   ErrorMsg errmsg) {

  int inf,sup,i;
  double weight;

  inf = *last_index;
  sup = *last_index+1;

  while (x < *(array+inf*n_columns+index_x)) {
    inf--;
    if (inf < 0) {
      class_sprintf(errmsg,"%s(L:%d) : x=%e < x_min=%e",__func__,__LINE__,
	      x,array[index_x]);
      return _FAILURE_;
    }
  }
  sup = inf+1;
  while (x > *(array+sup*n_columns+index_x)) {
    sup++;
    if (sup > (n_lines-1)) {
      class_sprintf(errmsg,"%s(L:%d) : x=%e > x_max=%e",__func__,__LINE__,
	      x,array[(n_lines-1)*n_columns+index_x]);
      return _FAILURE_;
    }
  }
  inf = sup-1;

  *last_index = inf;

  weight=(x-*(array+inf*n_columns+index_x))/(*(array+sup*n_columns+index_x)-*(array+inf*n_columns+index_x));

  for (i=0; i<result_size; i++)
    *(result+i) = *(array+inf*n_columns+i) * (1.-weight)
      + weight * *(array+sup*n_columns+i);

  *(result+index_x) = x;

  return _SUCCESS_;
}

/**
  * interpolate to get y(x), when x and y are two columns of the same array, x is arranged in growing order, and the point x is presumably close to the previous point x from the last call of this function.
  *
  * Called by background_at_eta(); background_eta_of_z(); background_solve(); thermodynamics_at_z().
  */
int array_interpolate_one_growing_closeby(
		   double * array,
		   int n_columns,
		   int n_lines,
		   int index_x,   /** from 0 to (n_columns-1) */
		   double x,
		   int * last_index,
           int index_y,
		   double * result,
		   ErrorMsg errmsg) {

  int inf,sup;
  double weight;

  inf = *last_index;
  sup = *last_index+1;

  while (x < *(array+inf*n_columns+index_x)) {
    inf--;
    if (inf < 0) {
      class_sprintf(errmsg,"%s(L:%d) : x=%e < x_min=%e",__func__,__LINE__,
	      x,array[index_x]);
      return _FAILURE_;
    }
  }
  sup = inf+1;
  while (x > *(array+sup*n_columns+index_x)) {
    sup++;
    if (sup > (n_lines-1)) {
      class_sprintf(errmsg,"%s(L:%d) : x=%e > x_max=%e",__func__,__LINE__,
	      x,array[(n_lines-1)*n_columns+index_x]);
      return _FAILURE_;
    }
  }
  inf = sup-1;

  *last_index = inf;

  weight=(x-*(array+inf*n_columns+index_x))/(*(array+sup*n_columns+index_x)-*(array+inf*n_columns+index_x));

  *result = *(array+inf*n_columns+index_y) * (1.-weight) + *(array+sup*n_columns+index_y) * weight;

  return _SUCCESS_;
}

 /**
  * interpolate to get y_i(x), when x and y_i are all columns of the same array, x is arranged in growing order, and the point x is presumably very close to the previous point x from the last call of this function.
  *
  * Called by background_at_eta(); background_eta_of_z(); background_solve(); thermodynamics_at_z().
  */
int array_interpolate_spline_growing_closeby(
					     double * x_array,
					     int n_lines,
					     double * array,
					     double * array_splined,
					     int n_columns,
					     double x,
					     int * last_index,
					     double * result,
					     int result_size, /** from 1 to n_columns */
					     ErrorMsg errmsg) {

  int inf,sup,i;
  double h,a,b;

  /*
  if (*last_index < 0) {
    class_sprintf(errmsg,"%s(L:%d) problem with last_index =%d < 0",__func__,__LINE__,*last_index);
    return _FAILURE_;
  }
  if (*last_index > (n_lines-1)) {
    class_sprintf(errmsg,"%s(L:%d) problem with last_index =%d > %d",__func__,__LINE__,*last_index,n_lines-1);
    return _FAILURE_;
  }
  */

  inf = *last_index;
  class_test(inf<0 || inf>(n_lines-1),
	     errmsg,
	     "*lastindex=%d out of range [0:%d]\n",inf,n_lines-1);
  while (x < x_array[inf]) {
    inf--;
    if (inf < 0) {
      class_sprintf(errmsg,"%s(L:%d) : x=%e < x_min=%e",__func__,__LINE__,
	      x,x_array[0]);
      return _FAILURE_;
    }
  }
  sup = inf+1;
  while (x > x_array[sup]) {
    sup++;
    if (sup > (n_lines-1)) {
      class_sprintf(errmsg,"%s(L:%d) : x=%e > x_max=%e",__func__,__LINE__,
	      x,x_array[n_lines-1]);
      return _FAILURE_;
    }
  }
  inf = sup-1;

  *last_index = inf;

  h = x_array[sup] - x_array[inf];
  b = (x-x_array[inf])/h;
  a = 1-b;

  for (i=0; i<result_size; i++)
    *(result+i) =
      a * *(array+inf*n_columns+i) +
      b * *(array+sup*n_columns+i) +
      ((a*a*a-a)* *(array_splined+inf*n_columns+i) +
       (b*b*b-b)* *(array_splined+sup*n_columns+i))*h*h/6.;

  return _SUCCESS_;
}

 /**
  * interpolate to get y_i(x), when x and y_i are all columns of the same array, x is arranged in growing order, and the point x is presumably close (but maybe not so close) to the previous point x from the last call of this function.
  *
  * Called by background_at_eta(); background_eta_of_z(); background_solve(); thermodynamics_at_z().
  */
int array_interpolate_spline_growing_hunt(
					     double * x_array,
					     int n_lines,
					     double * array,
					     double * array_splined,
					     int n_columns,
					     double x,
					     int * last_index,
					     double * result,
					     int result_size, /** from 1 to n_columns */
					     ErrorMsg errmsg) {

  int inf,sup,mid,i,inc;
  double h,a,b;

  inc=1;

  if (x >= x_array[*last_index]) {
    if (x > x_array[n_lines-1]) {
      class_sprintf(errmsg,"%s(L:%d) : x=%e > x_max=%e",__func__,__LINE__,
	      x,x_array[n_lines-1]);
      return _FAILURE_;
    }
    /* try closest neighboor upward */
    inf = *last_index;
    sup = inf + inc;
    if (x > x_array[sup]) {
      /* hunt upward */
      while (x > x_array[sup]) {
	inf = sup;
	inc += 1;
	sup += inc;
	if (sup > n_lines-1) {
	  sup = n_lines-1;
	}
      }
      /* bisect */
      while (sup-inf > 1) {
	mid=(int)(0.5*(inf+sup));
	if (x < x_array[mid]) {sup=mid;}
	else {inf=mid;}
      }
    }
   }
  else {
    if (x < x_array[0]) {
      class_sprintf(errmsg,"%s(L:%d) : x=%e < x_min=%e",__func__,__LINE__,
	      x,x_array[0]);
      return _FAILURE_;
    }
    /* try closest neighboor downward */
    sup = *last_index;
    inf = sup - inc;
    if (x < x_array[inf]) {
      /* hunt downward */
      while (x < x_array[inf]) {
	sup = inf;
	inc += 1;
	inf -= inc;
	if (inf < 0) {
	  inf = 0;
	}
      }
      /* bisect */
      while (sup-inf > 1) {
	mid=(int)(0.5*(inf+sup));
	if (x < x_array[mid]) {sup=mid;}
	else {inf=mid;}
      }
    }
  }

  *last_index = inf;

  h = x_array[sup] - x_array[inf];
  b = (x-x_array[inf])/h;
  a = 1-b;

  for (i=0; i<result_size; i++)
    *(result+i) =
      a * *(array+inf*n_columns+i) +
      b * *(array+sup*n_columns+i) +
      ((a*a*a-a)* *(array_splined+inf*n_columns+i) +
       (b*b*b-b)* *(array_splined+sup*n_columns+i))*h*h/6.;

  return _SUCCESS_;
}


// [NS]
/**
 * Get the index in the array, and the relative offset,
 *  but do not yet actually interpolate
 */
int array_spline_hunt(double* x_array,
                       int x_size,
                       double x,
                       int* last,
                       double* h,
                       double* a,
                       double* b,
                       ErrorMsg errmsg){
  /* Define local quantities */
  int inf,sup,mid,inc;
  int last_index = *last;

  /* Error checking */
  if(last_index>=x_size-1){last_index=x_size-2;}
  if(last_index<0){last_index=0;}

  /* Hunt ! */
  inc=1;
  if (x >= x_array[last_index]) {
    if (x > x_array[x_size-1]) {
      class_sprintf(errmsg,"%s(L:%d) : x=%e > x_max=%e",__func__,__LINE__,
        x,x_array[x_size-1]);
      return _FAILURE_;
    }
    /* try closest neighboor upward */
    inf = last_index;
    sup = inf + inc;
    if (x > x_array[sup]) {
      /* hunt upward */
      while (x > x_array[sup]) {
        inf = sup;
        inc += 1;
        sup += inc;
        if (sup > x_size-1) {
          sup = x_size-1;
        }
      }
      /* bisect */
      while (sup-inf > 1) {
        mid=(int)(0.5*(inf+sup));
        if (x < x_array[mid]) {sup=mid;}
        else {inf=mid;}
      }
    }
  }
  else {
    if (x < x_array[0]) {
      class_sprintf(errmsg,"%s(L:%d) : x=%.20e < x_min=%.20e",__func__,__LINE__,
        x,x_array[0]);
      return _FAILURE_;
    }
    /* try closest neighboor downward */
    sup = last_index;
    inf = sup - inc;
    if (x < x_array[inf]) {
      /* hunt downward */
      while (x < x_array[inf]) {
        sup = inf;
        inc += 1;
        inf -= inc;
        if (inf < 0) {
          inf = 0;
        }
      }
      /* bisect */
      while (sup-inf > 1) {
        mid=(int)(0.5*(inf+sup));
        if (x < x_array[mid]) {sup=mid;}
        else {inf=mid;}
      }
    }
  }

  /* We have found the prey */
  last_index = inf;
  *last = last_index;
  *h = x_array[sup] - x_array[inf];
  *b = (x-x_array[inf])/(*h);
  *a = 1.0-(*b);

  return _SUCCESS_;
}

/**
 * interpolate linearily to get y_i(x), when x and y_i are in two different arrays
 *
 * Called by transfer_interpolate_sources(); transfer_functions_at_k(); perturbations_sources_at_eta().
 */
int array_interpolate_two(
		   double * array_x,
		   int n_columns_x,
		   int index_x,   /** from 0 to (n_columns_x-1) */
		   double * array_y,
		   int n_columns_y,
		   int n_lines,  /** must be the same for array_x and array_y */
		   double x,
		   double * result,
		   int result_size, /** from 1 to n_columns_y */
		   ErrorMsg errmsg) {

  int inf,sup,mid,i;
  double weight;

  inf=0;
  sup=n_lines-1;

  if (array_x[inf*n_columns_x+index_x] < array_x[sup*n_columns_x+index_x]){

    if (x < array_x[inf*n_columns_x+index_x]) {

      class_sprintf(errmsg,"%s(L:%d) : x=%e < x_min=%e",__func__,__LINE__,x,array_x[inf*n_columns_x+index_x]);
      return _FAILURE_;
    }

    if (x > array_x[sup*n_columns_x+index_x]) {
      class_sprintf(errmsg,"%s(L:%d) : x=%e > x_max=%e",__func__,__LINE__,x,array_x[sup*n_columns_x+index_x]);
      return _FAILURE_;
    }

    while (sup-inf > 1) {

      mid=(int)(0.5*(inf+sup));
      if (x < array_x[mid*n_columns_x+index_x]) {sup=mid;}
      else {inf=mid;}

    }

  }

  else {

    if (x < *(array_x+sup*n_columns_x+index_x)) {
      class_sprintf(errmsg,"%s(L:%d) : x=%e < x_min=%e",__func__,__LINE__,x,*(array_x+sup*n_columns_x+index_x));
      return _FAILURE_;
    }

    if (x > *(array_x+inf*n_columns_x+index_x)) {
      class_sprintf(errmsg,"%s(L:%d) : x=%e > x_max=%e",__func__,__LINE__,x,*(array_x+inf*n_columns_x+index_x));
      return _FAILURE_;
    }

    while (sup-inf > 1) {

      mid=(int)(0.5*(inf+sup));
      if (x > *(array_x+mid*n_columns_x+index_x)) {sup=mid;}
      else {inf=mid;}

    }

  }

  weight=(x-*(array_x+inf*n_columns_x+index_x))/(*(array_x+sup*n_columns_x+index_x)-*(array_x+inf*n_columns_x+index_x));

  for (i=0; i<result_size; i++)
    *(result+i) = *(array_y+i*n_lines+inf) * (1.-weight)
      + weight * *(array_y+i*n_lines+sup) ;

  return _SUCCESS_;
}

/**
 * Same as array_interpolate_two, but with order of indices exchanged in array_y
 */
int array_interpolate_two_bis(
		   double * array_x,
		   int n_columns_x,
		   int index_x,   /** from 0 to (n_columns_x-1) */
		   double * array_y,
		   int n_columns_y,
		   int n_lines,  /** must be the same for array_x and array_y */
		   double x,
		   double * result,
		   int result_size, /** from 1 to n_columns_y */
		   ErrorMsg errmsg) {

  int inf,sup,mid,i;
  double weight;

  inf=0;
  sup=n_lines-1;

  if (array_x[inf*n_columns_x+index_x] < array_x[sup*n_columns_x+index_x]){

    if (x < array_x[inf*n_columns_x+index_x]) {

      class_sprintf(errmsg,"%s(L:%d) : x=%e < x_min=%e",__func__,__LINE__,x,array_x[inf*n_columns_x+index_x]);
      return _FAILURE_;
    }

    if (x > array_x[sup*n_columns_x+index_x]) {
      class_sprintf(errmsg,"%s(L:%d) : x=%e > x_max=%e",__func__,__LINE__,x,array_x[sup*n_columns_x+index_x]);
      return _FAILURE_;
    }

    while (sup-inf > 1) {

      mid=(int)(0.5*(inf+sup));
      if (x < array_x[mid*n_columns_x+index_x]) {sup=mid;}
      else {inf=mid;}

    }

  }

  else {

    if (x < *(array_x+sup*n_columns_x+index_x)) {
      class_sprintf(errmsg,"%s(L:%d) : x=%e < x_min=%e",__func__,__LINE__,x,*(array_x+sup*n_columns_x+index_x));
      return _FAILURE_;
    }

    if (x > *(array_x+inf*n_columns_x+index_x)) {
      class_sprintf(errmsg,"%s(L:%d) : x=%e > x_max=%e",__func__,__LINE__,x,*(array_x+inf*n_columns_x+index_x));
      return _FAILURE_;
    }

    while (sup-inf > 1) {

      mid=(int)(0.5*(inf+sup));
      if (x > *(array_x+mid*n_columns_x+index_x)) {sup=mid;}
      else {inf=mid;}

    }

  }

  weight=(x-*(array_x+inf*n_columns_x+index_x))/(*(array_x+sup*n_columns_x+index_x)-*(array_x+inf*n_columns_x+index_x));

  for (i=0; i<result_size; i++)
    *(result+i) = *(array_y+inf*n_columns_y+i) * (1.-weight)
      + weight * *(array_y+sup*n_columns_y+i) ;

  return _SUCCESS_;
}


/**
 * interpolate linearily to get y_i(x), when x and y_i are in two different arrays
 *
 * Called by transfer_interpolate_sources(); transfer_functions_at_k(); perturbations_sources_at_eta().
 */
int array_interpolate_two_arrays_one_column(
					    double * array_x, /* assumed to be a vector (i.e. one column array) */
					    double * array_y,
					    int n_columns_y,
					    int index_y, /* between 0 and (n_columns_y-1) */
					    int n_lines,  /** must be the same for array_x and array_y */
					    double x,
					    double * result,
					    ErrorMsg errmsg) {

  int inf,sup,mid;
  double weight;
  double epsilon=1e-9;

  inf=0;
  sup=n_lines-1;

  if (array_x[inf] < array_x[sup]){

    class_test(x < array_x[inf]-epsilon,
	       errmsg,
	       "x=%e < x_min=%e",x,array_x[inf]);

    class_test(x > array_x[sup]+epsilon,
	       errmsg,
	       "x=%e > x_max=%e",x,array_x[sup]);

    while (sup-inf > 1) {

      mid=(int)(0.5*(inf+sup));
      if (x < array_x[mid]) {sup=mid;}
      else {inf=mid;}

    }

  }

  else {

    class_test(x < array_x[sup]-epsilon,
	       errmsg,
	       "x=%e < x_min=%e",x,array_x[sup]);

    class_test(x > array_x[inf]+epsilon,
	       errmsg,
	       "x=%e > x_max=%e",x,array_x[inf]);

    while (sup-inf > 1) {

      mid=(int)(0.5*(inf+sup));
      if (x > array_x[mid]) {sup=mid;}
      else {inf=mid;}

    }

  }

  weight=(x-array_x[inf])/(array_x[sup]-array_x[inf]);

  *result = array_y[index_y*n_lines+inf] * (1.-weight)
    + weight * array_y[index_y*n_lines+sup];

  return _SUCCESS_;
}

/**
 * Called by transfer_solve().
 */
int array_interpolate_equal(
			    double * array,
			    int n_columns,
			    int n_lines,
			    double x,
			    double x_min,
			    double x_max,
			    double * result,
			    ErrorMsg errmsg) {

  int index_minus,i;
  double x_step,x_minus,weight;

  if (x < x_min) {
    class_sprintf(errmsg,"%s(L:%d) : x out of bounds: x=%e,x_min=%e",__func__,__LINE__,x,x_min);
    return _FAILURE_;
  }

  if (x > x_max) {
    class_sprintf(errmsg,"%s(L:%d) : x out of bounds: x=%e,x_max=%e",__func__,__LINE__,x,x_max);
    return _FAILURE_;
  }

  x_step = (x_max-x_min)/(n_lines-1);
  index_minus = (int)((x-x_min)/x_step);
  x_minus = index_minus * x_step;
  weight = (x-x_minus) / x_step;

  for (i=0; i<n_columns; i++)
    result[i] = *(array+n_columns*index_minus+i)*(1.-weight)
      + *(array+n_columns*(index_minus+1)+i)*weight;

  return _SUCCESS_;

}

/**
 * cubic interpolation of array with equally space abscisses
 */

int array_interpolate_cubic_equal(
				  double x0,
				  double dx,
				  double *yarray,
				  int Nx,
				  double x,
				  double * result,
				  ErrorMsg errmsg) {

  int i;
  double frac;

  class_test((dx > 0 && (x<x0 || x>x0+dx*(Nx-1))),
	     errmsg,
	     "x=%e out of range [%e %e]",x,x0,x0+dx*(Nx-1));

  class_test((dx < 0 && (x>x0 || x<x0+dx*(Nx-1))),
	     errmsg,
	     "x=%e out of range [%e %e]",x,x0+dx*(Nx-1),x0);

  i = (int)floor((x-x0)/dx);
  if (i<1) i=1;
  if (i>Nx-3) i=Nx-3;
  frac = (x-x0)/dx-i;
  yarray += i-1;

  *result=-yarray[0]*frac*(1.-frac)*(2.-frac)/6.
    +yarray[1]*(1.+frac)*(1.-frac)*(2.-frac)/2.
    +yarray[2]*(1.+frac)*frac*(2.-frac)/2.
    +yarray[3]*(1.+frac)*frac*(frac-1.)/6.;

  return _SUCCESS_;
}

int array_interpolate_parabola(double x1,
			       double x2,
			       double x3,
			       double x,
			       double y1,
			       double y2,
			       double y3,
			       double * y,
			       double * dy,
			       double * ddy,
			       ErrorMsg errmsg) {

  double a,b,c;

  /*
    a x_i**2 + b x_i + c = y_i

    a (x1**2-x2**2) + b (x1-x2) = y1-y2
    a (x3**2-x2**2) + b (x3-x2) = y3-y2

    a (x1**2-x2**2)(x3**2-x2**2) + b (x1-x2)(x3**2-x2**2) = (y1-y2)(x3**2-x2**2)
    a (x3**2-x2**2)(x1**2-x2**2) + b (x3-x2)(x1**2-x2**2) = (y3-y2)(x1**2-x2**2)

    b = [(y1-y2)(x3**2-x2**2) - (y3-y2)(x1**2-x2**2)]/(x1-x2)(x3-x2)(x3-x1)

  */

  b = ((y1-y2)*(x3-x2)*(x3+x2) - (y3-y2)*(x1-x2)*(x1+x2))/(x1-x2)/(x3-x2)/(x3-x1);

  a = (y1-y2-b*(x1-x2))/(x1-x2)/(x1+x2);

  c = y2 - b*x2 - a*x2*x2;

  *y = a*x*x + b*x + c;
  *dy = 2.*a*x + b;
  *ddy = 2.*a;

  return _SUCCESS_;

}

/**
 * Called by transfer_solve().
 */
int array_integrate_all(
		   double * array,
		   int n_columns,
		   int n_lines,
		   int index_x,   /** from 0 to (n_columns-1) */
		   int index_y,
		   double *result) {

  int i;
  double sum;

  sum=0.;

  for (i=1; i<n_lines; i++) {

    sum += 0.5 * (*(array+i*n_columns+index_y) + *(array+(i-1)*n_columns+index_y))
               * (*(array+i*n_columns+index_x) - *(array+(i-1)*n_columns+index_x));

  }

  *result = sum;

  return _SUCCESS_;

}

int array_smooth_trg(double * array,
		     int k_size,
		     int starting_k,
		     int eta_size,
		     int index_eta,
		     int radius, /*3, 5 or 7 */
		     ErrorMsg errmsg) {

  double * smooth;
  int i,j,jmin,jmax;
  double weigth;
  double *coeff;

  smooth=(double*)malloc(k_size*sizeof(double));
  if (smooth == NULL) {
    class_sprintf(errmsg,"%s(L:%d) Cannot allocate smooth",__func__,__LINE__);
    return _FAILURE_;
  }

  class_calloc(coeff,2*radius+1,sizeof(double),errmsg);

  switch(radius){
  case 3:
    weigth = 21;

    coeff[0] = -2;
    coeff[1] = 3;
    coeff[2] = 6;
    coeff[3] = 7;
    coeff[4] = 6;
    coeff[5] = 3;
    coeff[6] = -2;

    break;
  case 4:
    weigth = 231;

    coeff[0] = -21;
    coeff[1] = 14;
    coeff[2] = 39;
    coeff[3] = 54;
    coeff[4] = 59;
    coeff[5] = 54;
    coeff[6] = 39;
    coeff[7] = 14;
    coeff[8] = -21;

    break;
  case 5:
    weigth = 429;

    coeff[0] = -36;
    coeff[1] = 9;
    coeff[2] = 44;
    coeff[3] = 69;
    coeff[4] = 84;
    coeff[5] = 89;
    coeff[6] = 84;
    coeff[7] = 69;
    coeff[8] = 44;
    coeff[9] = 9;
    coeff[10] = -36;

    break;
  case 6:
    weigth = 143;

    coeff[0] = -11;
    coeff[1] = 0;
    coeff[2] = 9;
    coeff[3] = 16;
    coeff[4] = 21;
    coeff[5] = 24;
    coeff[6] = 25;
    coeff[7] = 24;
    coeff[8] = 21;
    coeff[9] = 16;
    coeff[10] = 9;
    coeff[11] = 0;
    coeff[12] = -11;

    break;
  case 7:
    weigth = 1105;

    coeff[0] = -78;
    coeff[1] = -13;
    coeff[2] = 42;
    coeff[3] = 87;
    coeff[4] = 122;
    coeff[5] = 147;
    coeff[6] = 162;
    coeff[7] = 167;
    coeff[8] = 162;
    coeff[9] = 147;
    coeff[10] = 122;
    coeff[11] = 87;
    coeff[12] = 42;
    coeff[13] = -13;
    coeff[14] = -78;

    break;

/*   case 8: */


  default:
    class_stop(errmsg,"Non valid radius %d: please chose between 3 4 5 or 6\n",radius);
    weigth=0;
    break;
  }

  for (i=starting_k; i<k_size-radius; i++) {
      smooth[i]=0.;
      jmin = MAX(i-radius,0);
      jmax = MIN(i+radius,k_size-1);
      for (j=jmin; j <= jmax; j++) {
	smooth[i] += coeff[j-jmin]*array[j+k_size*index_eta];
      }
      smooth[i] /= weigth;
  }

  for (i=starting_k; i<k_size-radius; i++)
    array[i+k_size*index_eta] = smooth[i];

  free(smooth);
  free(coeff);

  return _SUCCESS_;

}

int array_smooth(double * array,
		 int n_columns,
		 int n_lines,
		 int index, /** from 0 to (n_columns-1) */
		 int radius,
		 ErrorMsg errmsg) {

  double * smooth;
  int i,j,jmin,jmax;
  double weigth;

  smooth=(double*)malloc(n_lines*sizeof(double));
  if (smooth == NULL) {
    class_sprintf(errmsg,"%s(L:%d) Cannot allocate smooth",__func__,__LINE__);
    return _FAILURE_;
  }

  for (i=0; i<n_lines; i++) {
    smooth[i]=0.;
    weigth=0.;
    jmin = MAX(i-radius,0);
    jmax = MIN(i+radius,n_lines-1);
    for (j=jmin; j <= jmax; j++) {
      smooth[i] += array[j*n_columns+index];
      weigth += 1.;
    }
    smooth[i] /= weigth;
  }

  for (i=0; i<n_lines; i++)
    array[i*n_columns+index] = smooth[i];

  free(smooth);

  return _SUCCESS_;

}

/**
 * Compute quadrature weights for the trapezoidal integration method, xhen x is in gorwing order.
 *
 * @param x                     Input: Grid points on which f() is known.
 * @param n                     Input: number of grid points.
 * @param w_trapz               Output: Weights of the trapezoidal method.
 * @return the error status
 */

int array_trapezoidal_weights(
                              double * __restrict__ x,
                              int n,
                              double * __restrict__ w_trapz,
                              ErrorMsg errmsg
                              ) {
  int i;

  /* Case with just one point, w would normally be 0. */
  if (n==1){
    w_trapz[0] = 0.0;
  }
  else if (n>1){
    //Set edgeweights:
    w_trapz[0] = 0.5*(x[1]-x[0]);
    w_trapz[n-1] = 0.5*(x[n-1]-x[n-2]);
    //Set inner weights:
    for (i=1; i<(n-1); i++){
      w_trapz[i] = 0.5*(x[i+1]-x[i-1]);
    }
  }
  return _SUCCESS_;
}

/**
 * Compute quadrature weights for the trapezoidal integration method, when x is in decreasing order.
 *
 * @param x                     Input: Grid points on which f() is known.
 * @param n                     Input: number of grid points.
 * @param w_trapz               Output: Weights of the trapezoidal method.
 * @return the error status
 */

int array_trapezoidal_mweights(
                              double * __restrict__ x,
                              int n,
                              double * __restrict__ w_trapz,
                              ErrorMsg errmsg
                              ) {
  int i;

  /* Case with just one point. */
  if (n==1){
    w_trapz[0] = 1.0;
  }
  else if (n>1){
    //Set edgeweights:
    w_trapz[0] = 0.5*(x[0]-x[1]);
    w_trapz[n-1] = 0.5*(x[n-2]-x[n-1]);
    //Set inner weights:
    for (i=1; i<(n-1); i++){
      w_trapz[i] = 0.5*(x[i-1]-x[i+1]);
    }
  }
  return _SUCCESS_;
}

/**
 * Compute integral of function using trapezoidal method.
 *
 * @param integrand             Input: The function we are integrating.
 * @param n                     Input: Compute integral on grid [0;n-1].
 * @param w_trapz               Input: Weights of the trapezoidal method.
 * @param I                     Output: The integral.
 * @return the error status
 */

int array_trapezoidal_integral(
                                  double * __restrict__ integrand,
                                  int n,
                                  double * __restrict__ w_trapz,
                                  double * __restrict__ I,
                                  ErrorMsg errmsg
                                  ) {
  int i;
  double res=0.0;
  for (i=0; i<n; i++){
    res += integrand[i]*w_trapz[i];
  }
  *I = res;
  return _SUCCESS_;
}

/**
 * Compute convolution integral of product of two functions using trapezoidal method.
 *
 * @param integrand1            Input: Function 1.
 * @param integrand2            Input: Function 2.
 * @param n                     Input: Compute integral on grid [0;n-1].
 * @param w_trapz               Input: Weights of the trapezoidal method.
 * @param I                     Output: The integral.
 * @return the error status
 */

int array_trapezoidal_convolution(
                                     double * __restrict__ integrand1,
                                     double * __restrict__ integrand2,
                                     int n,
                                     double * __restrict__ w_trapz,
                                     double * __restrict__ I,
                                     ErrorMsg errmsg
                                     ) {
  int i;
  double res=0.0;
  for (i=0; i<n; i++){
    res += integrand1[i]*integrand2[i]*w_trapz[i];
  }
  *I = res;
  return _SUCCESS_;
}

/**
 * In general, to obtain a least-squared fit to N data points,
 * the matrix average(x^(i+j)) * a_i = average(x^j y) has to be solved,
 * where i,j are the individual matrix indices as powers, and
 * the averages are over all N data points.
 * Here we implement the case for 3 coefficients a_i explicitly,
 * using matrix calculations according to Cramer's rule.
 * (Instead of a full LU decomposition)
 *
 **/
int array_extrapolate_quadratic(double* x, double* y, double xnew, int x_size, double* ynew, double* dynew, ErrorMsg errmsg){

  int i;

  double * xarr = x;
  double * yarr = y;

  double av1=x_size;
  double avx=0.0, avxx=0.0, avxxx=0.0, avxxxx=0.0;
  double avy=0.0, avyx=0.0, avyxx=0.0;

  double div,a,b,c,xval,yval;

  /*
   * We pivot around the zero-th element
   * This removes natural offsets and scales
   * (i.e. transforms it to around unity for x and y)
   * This usually prevents numerical cancelation (offsets) and over/underflow (scales)
   */
  for(i=0;i<x_size;++i){
    xval = (xarr[i]-xarr[0])/xarr[0];
    yval = (yarr[i]-yarr[0])/yarr[0];
    avx += xval;
    avxx += xval*xval;
    avxxx += xval*xval*xval;
    avxxxx += xval*xval*xval*xval;
    avy += yval;
    avyx += yval*xval;
    avyxx += yval*xval*xval;
  }

  div = avxxxx*(avxx*av1-avx*avx) + avxxx*(avxx*avx-avxxx*av1) + avxx*(avxxx*avx-avxx*avxx);
  class_test(div == 0.0,
             errmsg,
             "Cannot extrapolate at x = %g for the given data set",xnew);
  a = avyxx*(avxx*av1-avx*avx) + avyx*(avxx*avx-avxxx*av1) + avy*(avxxx*avx-avxx*avxx);
  b = avyxx*(avxx*avx-avxxx*av1) + avyx*(avxxxx*av1-avxx*avxx) + avy*(avxxx*avxx-avx*avxxxx);
  c = avyxx*(avxxx*avx-avxx*avxx) + avyx*(avxxx*avxx-avxxxx*avx) + avy*(avxxxx*avxx-avxxx*avxxx);

  a/=div; b/=div; c/=div;

  xval = (xnew-xarr[0])/xarr[0];

  *ynew = yarr[0]+yarr[0]*(a*xval*xval + b*xval + c);
  *dynew = yarr[0]*(2.*a/xarr[0]*xval + b/xarr[0]);

  return _SUCCESS_;
}

/**
 * Assuming that array is a vector with elements arranged in descending
 * order, find i such that array[i] > value > array[i+1].
 */

int array_hunt_descending(
                          double * array,
                          int size,
                          double value,
                          int * index,
                          ErrorMsg errmsg
                          ) {
  int i_inf,i_sup,i_mid;

  i_inf=0;
  i_sup=size-1;

  /* checks */
  if (array[i_inf] < array[i_sup]) {
    class_sprintf(errmsg,"%s(L:%d) array is not in descending order (checked only the boundaries)",__func__,__LINE__);
    return _FAILURE_;
  }
  if ((value > array[i_inf]) || (value < array[i_sup])) {
    class_sprintf(errmsg,"%s(L:%d) %e is outside the range [%e, %e]",__func__,__LINE__,value,array[size-1],array[0]);
    return _FAILURE_;
  }

  /* bisection */
  while (i_sup-i_inf>1) {
    i_mid = (i_sup+i_inf)/2;
    if (value > array[i_mid])
      i_sup=i_mid;
    else
      i_inf=i_mid;
  }

  /* result */
  *index = i_inf;

  /* check for debug */
  /* routine never used and tested before, be careful */
  fprintf(stderr,
          "Check that array[%d]=%e>%e>array[%d]=%e\n",
          *index,
          array[*index],
          value,
          *index+1,
          array[*index+1]);
  return _FAILURE_;

  return _SUCCESS_;
}

/**
 * Assuming that array is a vector with elements arranged in ascending
 * order, find i such that array[i] < value < array[i+1].
 */

int array_hunt_ascending(
                          double * array,
                          int size,
                          double value,
                          int * index,
                          ErrorMsg errmsg
                          ) {
  int i_inf,i_sup,i_mid;

  i_inf=0;
  i_sup=size-1;

  /* checks */
  if (array[i_inf] > array[i_sup]) {
    class_sprintf(errmsg,"%s(L:%d) array is not in ascending order (checked only the boundaries)",__func__,__LINE__);
    return _FAILURE_;
  }
  if ((value < array[i_inf]) || (value > array[i_sup])) {
    class_sprintf(errmsg,"%s(L:%d) %e is outside the range [%e, %e]",__func__,__LINE__,value,array[0],array[size-1]);
    return _FAILURE_;
  }

  /* bisection */
  while (i_sup-i_inf>1) {
    i_mid = (i_sup+i_inf)/2;
    if (value > array[i_mid])
      i_inf=i_mid;
    else
      i_sup=i_mid;
  }

  /* result */
  *index = i_inf;

  /* check for debug */
  /*
  fprintf(stderr,
          "Check that array[%d]=%e<%e<array[%d]=%e\n",
          *index,
          array[*index],
          value,
          *index+1,
          array[*index+1]);
  return _FAILURE_;
  */

  return _SUCCESS_;
}

<<<<<<< HEAD
// Function to find the element closest in magnitude to the target
int array_find_closest_background_table(
                        double * bg_table,
                        int bg_size,
                        int bg_index, 
                        int size, 
                        double value,
                        int * index,
                        ErrorMsg errmsg
                        ) {
    *index = 0; // Start with the first element
    double minDiff = fabs(fabs(bg_table[bg_index]) - value); // Initial difference

    // Iterate through the array to find the closest value in magnitude
    for (int index_loga = 1; index_loga < size; index_loga++) {
        double diff = fabs(fabs(bg_table[index_loga*bg_size + bg_index]) - value);
        // Update index if a closer element is found in magnitude
        if (diff < minDiff) {
            minDiff = diff;
            *index = index_loga;
        }
    }

    // TODO_MC: no checks for inconsistencies. Add them later if necessary

    return _SUCCESS_;
=======

int array_smooth_Gaussian(double * x,
                          double * y,
                          double * ysmooth,
                          int length,
                          double sigma,
                          ErrorMsg errmsg){
  int i,j;
  double weight, total;
  double nsig = 3.;

  class_test(sigma<=0.,errmsg,"Cannot smooth with sigma<0 (sigma=%e)",sigma);

  for ( i=0;i<length;++i){
    total = 0.;
    if(abs(x[i]-x[0]) < nsig*sigma || abs(x[i]-x[length-1]) < nsig*sigma){
      ysmooth[i] = y[i];
    }
    else{
      ysmooth[i] = 0.;
      for( j=0;j<length;++j){
        weight = exp(-(x[i]-x[j])*(x[i]-x[j])/(2.*sigma*sigma));
        ysmooth[i] += y[j]*weight;
        total +=weight;
      }
      ysmooth[i]/=total;
    }
  }
  return _SUCCESS_;
>>>>>>> fb762fda
}<|MERGE_RESOLUTION|>--- conflicted
+++ resolved
@@ -2156,12 +2156,12 @@
     if (x_array[inf] < x_array[sup]){
 
       if (x < x_array[inf]) {
-        sprintf(errmsg,"%s(L:%d) : x=%e < x_min=%e",__func__,__LINE__,x,x_array[inf]);
+        class_sprintf(errmsg,"%s(L:%d) : x=%e < x_min=%e",__func__,__LINE__,x,x_array[inf]);
         return _FAILURE_;
       }
 
       if (x > x_array[sup]) {
-        sprintf(errmsg,"%s(L:%d) : x=%e > x_max=%e",__func__,__LINE__,x,x_array[sup]);
+        class_sprintf(errmsg,"%s(L:%d) : x=%e > x_max=%e",__func__,__LINE__,x,x_array[sup]);
         return _FAILURE_;
       }
 
@@ -3772,7 +3772,36 @@
   return _SUCCESS_;
 }
 
-<<<<<<< HEAD
+int array_smooth_Gaussian(double * x,
+                          double * y,
+                          double * ysmooth,
+                          int length,
+                          double sigma,
+                          ErrorMsg errmsg){
+  int i,j;
+  double weight, total;
+  double nsig = 3.;
+
+  class_test(sigma<=0.,errmsg,"Cannot smooth with sigma<0 (sigma=%e)",sigma);
+
+  for ( i=0;i<length;++i){
+    total = 0.;
+    if(abs(x[i]-x[0]) < nsig*sigma || abs(x[i]-x[length-1]) < nsig*sigma){
+      ysmooth[i] = y[i];
+    }
+    else{
+      ysmooth[i] = 0.;
+      for( j=0;j<length;++j){
+        weight = exp(-(x[i]-x[j])*(x[i]-x[j])/(2.*sigma*sigma));
+        ysmooth[i] += y[j]*weight;
+        total +=weight;
+      }
+      ysmooth[i]/=total;
+    }
+  }
+  return _SUCCESS_;
+}
+
 // Function to find the element closest in magnitude to the target
 int array_find_closest_background_table(
                         double * bg_table,
@@ -3799,35 +3828,4 @@
     // TODO_MC: no checks for inconsistencies. Add them later if necessary
 
     return _SUCCESS_;
-=======
-
-int array_smooth_Gaussian(double * x,
-                          double * y,
-                          double * ysmooth,
-                          int length,
-                          double sigma,
-                          ErrorMsg errmsg){
-  int i,j;
-  double weight, total;
-  double nsig = 3.;
-
-  class_test(sigma<=0.,errmsg,"Cannot smooth with sigma<0 (sigma=%e)",sigma);
-
-  for ( i=0;i<length;++i){
-    total = 0.;
-    if(abs(x[i]-x[0]) < nsig*sigma || abs(x[i]-x[length-1]) < nsig*sigma){
-      ysmooth[i] = y[i];
-    }
-    else{
-      ysmooth[i] = 0.;
-      for( j=0;j<length;++j){
-        weight = exp(-(x[i]-x[j])*(x[i]-x[j])/(2.*sigma*sigma));
-        ysmooth[i] += y[j]*weight;
-        total +=weight;
-      }
-      ysmooth[i]/=total;
-    }
-  }
-  return _SUCCESS_;
->>>>>>> fb762fda
 }