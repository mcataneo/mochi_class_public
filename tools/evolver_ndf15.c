/****************************************/
/* Stiff ODE evolver for CLASS                    */
/* 19/11 2010                                     */
/* Thomas Tram                                    */
/****************************************/
/*    This is an variable order, adaptive stepsize ODE evolver for CLASS.
    It is based on the Numerical Differentiaion Formulas    of order 1-5,
    and can be used to solve stiff problems. The algorithm is described in
    [The MATLAB ODE Suite, L. F. Shampine and M. W. Reichelt, SIAM Journal
    on Scientific Computing, 18-1, 1997].

    The code will call the (*output) routine at x-values in t_vec[]. It
    will interpolate to get the y-value aswell as (optionally) the first and
    second derivative at points returned by the routine relevant_indices.
    Since the transfer function only depends on a few of these values, there
    is no need to interpolate all of them.

    Every time there is a stepsize change, we need to rebuild **dif, the matrix
    which holds the backward differences, to reflect the new stepsize. This is done
    in "adjust_stepsize" and is essentially a matrix multiplication. Every times
    there is either a stepsize change, the method order k is changed, or we compute
    a new Jacobian, we must call "new_linearisation" to calculate a new LU
    decomposition of a matrix.

    The method will not recompute the Jacobian in every step, but only when the
    Newton iterations fail to converge fast enough. This feature makes the
    solver competitive even for non-stiff problems.

    Statistics is saved in the stepstat[6] vector. The entries are:
    stepstat[0] = Successful steps.
    stepstat[1] = Failed steps.
    stepstat[2] = Total number of function evaluations.
    stepstat[3] = Number of Jacobians computed.
    stepstat[4] = Number of LU decompositions.
    stepstat[5] = Number of linear solves.
    If ppt->perturbations_verbose > 2, this statistic is printed at the end of
    each call to evolver.

    Sparsity:
    When the number of equations becomes high, too much times is spent on solving
    linear equations. Since the ODE-functions are not very coupled, one would normally
    supply a sparsity pattern of the jacobian, which would encode the couplings of the
    equations. However, this would be of some inconvenience to the users who just want
    to add some new physics without thinking too much about how the code work. So we
    pay a few more function evaluations, and calculate the full jacobian every time.

    Then, if jac->use_sparse==_TRUE_, numjac will try to construct a sparse matrix from
    the dense matrix. If there are too many nonzero elements in the dense matrix, numjac
    will stop constructing the sparse matrix and set jac->use_sparse=_FALSE_. The sparse
    matrix is stored in the compressed column format. (See sparse.h).

    In the sparse case, we also do partial pivoting, but with diagonal preference. The
    structure of the equations are nearly optimal for the LU decomposition, so we don't
    want to mess it up by too many row permutations if we can avoid it. This is also why
    do not use any column permutation to pre-order the matrix.
*/
#include "common.h"
#include "evolver_ndf15.h"
//#include "perturbations.h"
#include "sparse.h"

int evolver_ndf15(
          int (*derivs)(double x,double * y,double * dy,
                void * parameters_and_workspace, ErrorMsg error_message),
          double x_ini,
          double x_final,
          double * y_inout,
          int * used_in_output,
          int neq,
          void * parameters_and_workspace_for_derivs,
          double rtol,
          double minimum_variation,
          int (*timescale_and_approximation)(double x,
                             void * parameters_and_workspace,
                             double * timescales,
                             ErrorMsg error_message),
          double timestep_over_timescale,
          double * t_vec,
          int tres,
          int (*output)(double x,double y[],double dy[],int index_x,void * parameters_and_workspace,
                ErrorMsg error_message),
          int (*print_variables)(double x, double y[], double dy[], void *parameters_and_workspace,
                     ErrorMsg error_message),
          ErrorMsg error_message){

  /* Constants: */
  double G[5]={1.0,3.0/2.0,11.0/6.0,25.0/12.0,137.0/60.0};
  double alpha[5]={-37.0/200,-1.0/9.0,-8.23e-2,-4.15e-2, 0};
  double invGa[5],erconst[5];
  double abstol = 1e-15, eps=1e-16, threshold=abstol;
  int maxit=4, maxk=5;

  /* Logicals: */
  int Jcurrent,havrate,done,at_hmin,nofailed,gotynew,tooslow,*interpidx;

  /* Storage: */
  double *f0,*y,*wt,*ddfddt,*pred,*ynew,*invwt,*rhs,*psi,*difkp1,*del,*yinterp;
  double *tempvec1,*tempvec2,*ypinterp,*yppinterp;
  double **dif;
  struct jacobian jac;
  struct numjac_workspace nj_ws;

  /* Method variables: */
  double t,t0,tfinal,tnew=0;
  double rh,htspan,absh,hmin,hmax,h,tdel;
  double abshlast,hinvGak,minnrm,oldnrm=0.,newnrm;
  double err,hopt,errkm1,hkm1,errit,rate=0.,temp,errkp1,hkp1,maxtmp;
  int k,klast,nconhk,iter,next,kopt,tdir;

  /* Misc: */
  int stepstat[6],nfenj,j,ii,jj, numidx, neqp=neq+1;
  int verbose=0;
  int funcreturn;

  /** Allocate memory . */

  void * buffer;
  int buffer_size;

  buffer_size=
    15*neqp*sizeof(double)
    +neqp*sizeof(int)
    +neqp*sizeof(double*)
    +(7*neq+1)*sizeof(double);

  class_alloc(buffer,
          buffer_size,
          error_message);

  f0       =(double*)buffer;
  wt       =f0+neqp;
  ddfddt   =wt+neqp;
  pred     =ddfddt+neqp;
  y        =pred+neqp;
  invwt    =y+neqp;
  rhs      =invwt+neqp;
  psi      =rhs+neqp;
  difkp1   =psi+neqp;
  del      =difkp1+neqp;
  yinterp  =del+neqp;
  ypinterp =yinterp+neqp;
  yppinterp=ypinterp+neqp;
  tempvec1 =yppinterp+neqp;
  tempvec2 =tempvec1+neqp;

  interpidx=(int*)(tempvec2+neqp);

  dif      =(double**)(interpidx+neqp);
  dif[1]   =(double*)(dif+neqp);
  for(j=2;j<=neq;j++) dif[j] = dif[j-1]+7; /* Set row pointers... */
  dif[0] = NULL;
  /* for (ii=0;ii<(7*neq+1);ii++) dif[1][ii]=0.; */
  for (j=1; j<=neq; j++) {
    for (ii=1;ii<=7;ii++) {
      dif[j][ii]=0.;
    }
  }

  /*     class_alloc(f0,sizeof(double)*neqp,error_message); */
  /*     class_alloc(wt,sizeof(double)*neqp,error_message); */
  /*     class_alloc(ddfddt,sizeof(double)*neqp,error_message); */
  /*     class_alloc(pred,sizeof(double)*neqp,error_message); */
  /*     class_alloc(y,sizeof(double)*neqp,error_message); */
  /*     class_alloc(invwt,sizeof(double)*neqp,error_message); */
  /*     class_alloc(rhs,sizeof(double)*neqp,error_message); */
  /*     class_alloc(psi,sizeof(double)*neqp,error_message); */
  /*     class_alloc(difkp1,sizeof(double)*neqp,error_message); */
  /*     class_alloc(del,sizeof(double)*neqp,error_message); */
  /*     class_alloc(yinterp,sizeof(double)*neqp,error_message); */
  /*     class_alloc(ypinterp,sizeof(double)*neqp,error_message); */
  /*     class_alloc(yppinterp,sizeof(double)*neqp,error_message); */
  /*     class_alloc(tempvec1,sizeof(double)*neqp,error_message); */
  /*     class_alloc(tempvec2,sizeof(double)*neqp,error_message); */

  /*     class_alloc(interpidx,sizeof(int)*neqp,error_message); */

  /* Allocate vector of pointers to rows of dif:*/
  /*     class_alloc(dif,sizeof(double*)*neqp,error_message);  */
  /*     class_calloc(dif[1],(7*neq+1),sizeof(double),error_message); */
  /*     dif[0] = NULL; */
  /*     for(j=2;j<=neq;j++) dif[j] = dif[j-1]+7; */ /* Set row pointers... */

  /*Set pointers:*/
  ynew = y_inout-1; /* This way y_inout is always up to date. */

  /*Initialize the jacobian:*/
  class_call(initialize_jacobian(&jac,neq,error_message),error_message,error_message);

  /* Initialize workspace for numjac: */
  class_call(initialize_numjac_workspace(&nj_ws,neq,error_message),error_message,error_message);

  /* Initialize some method parameters:*/
  for(ii=0;ii<5;ii++){
    invGa[ii] = 1.0/(G[ii]*(1.0 - alpha[ii]));
    erconst[ii] = alpha[ii]*G[ii] + 1.0/(2.0+ii);
  }

  /* Set the relevant indices which needs to be found by interpolation. */
  /* But if we want to print variables for testing purposes, just interpolate everything.. */
  for(ii=1;ii<=neq;ii++){
    y[ii] = y_inout[ii-1];
    if (print_variables==NULL){
      interpidx[ii]=used_in_output[ii-1];
    }
    else{
      interpidx[ii]=1;
    }
  }
  t0 = x_ini;
  tfinal = x_final;

  /* Some CLASS-specific stuff:*/
  next=0;
  while (t_vec[next] < t0) next++;

  if (verbose > 1){
    numidx=0;
    for(ii=1;ii<=neq;ii++){
      if (interpidx[ii]==_TRUE_) numidx++;
    }
    printf("%d/%d ",numidx,neq);
  }

  htspan = fabs(tfinal-t0);
  for(ii=0;ii<6;ii++) stepstat[ii] = 0;

  class_call_except((*derivs)(t0,y+1,f0+1,parameters_and_workspace_for_derivs,error_message),
				error_message,
				error_message,
			free(buffer);uninitialize_jacobian(&jac);uninitialize_numjac_workspace(&nj_ws));
  stepstat[2] +=1;
  if ((tfinal-t0)<0.0){
    tdir = -1;
  }
  else{
    tdir = 1;
  }
  hmax = (tfinal-t0)/10.0;
  t = t0;


  nfenj=0;
<<<<<<< HEAD
  class_call_except(numjac((*derivs),t,y,f0,&jac,&nj_ws,abstol,neq,
		    &nfenj,parameters_and_workspace_for_derivs,error_message),
	     error_message,error_message,
		 free(buffer);uninitialize_jacobian(&jac);uninitialize_numjac_workspace(&nj_ws));
=======
  class_call(numjac((*derivs),t,y,f0,&jac,&nj_ws,abstol,neq,
             &nfenj,parameters_and_workspace_for_derivs,error_message),
             error_message,error_message);
>>>>>>> 95eb770f
  stepstat[3] += 1;
  stepstat[2] += nfenj;
  Jcurrent = _TRUE_; /* True */

  hmin = 16.0*eps*MAX(fabs(t),fabs(tfinal));
  /*Calculate initial step */
  rh = 0.0;

  for(jj=1;jj<=neq;jj++){
    wt[jj] = MAX(fabs(y[jj]),threshold);
    /*printf("wt: %4.8f \n",wt[jj]);*/
    rh = MAX(rh,1.25/sqrt(rtol)*fabs(f0[jj]/wt[jj]));
  }

  absh = MIN(hmax, htspan);
  if (absh * rh > 1.0) absh = 1.0 / rh;

  absh = MAX(absh, hmin);
  h = tdir * absh;
  tdel = (t + tdir*MIN(sqrt(eps)*MAX(fabs(t),fabs(t+h)),absh)) - t;

<<<<<<< HEAD
  class_call_except((*derivs)(t+tdel,y+1,tempvec1+1,parameters_and_workspace_for_derivs,error_message),
	     error_message,error_message,
		 free(buffer);uninitialize_jacobian(&jac);uninitialize_numjac_workspace(&nj_ws));
=======
  class_call((*derivs)(t+tdel,y+1,tempvec1+1,parameters_and_workspace_for_derivs,error_message),
             error_message,error_message);
>>>>>>> 95eb770f
  stepstat[2] += 1;

  /*I assume that a full jacobi matrix is always calculated in the beginning...*/
  for(ii=1;ii<=neq;ii++){
    ddfddt[ii]=0.0;
    for(jj=1;jj<=neq;jj++){
      ddfddt[ii]+=(jac.dfdy[ii][jj])*f0[jj];
    }
  }

  rh = 0.0;
  for(ii=1;ii<=neq;ii++){
    ddfddt[ii] += (tempvec1[ii] - f0[ii]) / tdel;
    rh = MAX(rh,1.25*sqrt(0.5*fabs(ddfddt[ii]/wt[ii])/rtol));
  }
  absh = MIN(hmax, htspan);
  if (absh * rh > 1.0) absh = 1.0 / rh;

  absh = MAX(absh, hmin);
  h = tdir * absh;
  /* Done calculating initial step
     Get ready to do the loop:*/
  k = 1;            /*start at order 1 with BDF1    */
  klast = k;
  abshlast = absh;

  for(ii=1;ii<=neq;ii++) dif[ii][1] = h*f0[ii];

  hinvGak = h*invGa[k-1];
<<<<<<< HEAD
  nconhk = 0; 	/*steps taken with current h and k*/
  class_call_except(new_linearisation(&jac,hinvGak,neq,error_message),
	     error_message,error_message,
		 free(buffer);uninitialize_jacobian(&jac);uninitialize_numjac_workspace(&nj_ws));
=======
  nconhk = 0;     /*steps taken with current h and k*/
  class_call(new_linearisation(&jac,hinvGak,neq,error_message),
             error_message,error_message);
>>>>>>> 95eb770f
  stepstat[4] += 1;
  havrate = _FALSE_; /*false*/

  /* Doing main loop: */
  done = _FALSE_;
  at_hmin = _FALSE_;
  while (done==_FALSE_){
<<<<<<< HEAD
    hmin = MAX(hmin, minimum_variation);
=======
    /**class_test(stepstat[2] > 1e5, error_message,
           "Too many steps in evolver! Current stepsize:%g, in interval: [%g:%g]\n",
           absh,t0,tfinal);*/
>>>>>>> 95eb770f
    maxtmp = MAX(hmin,absh);
    absh = MIN(hmax, maxtmp);
    if (fabs(absh-hmin)<100*eps){
      /* If the stepsize has not changed */
      if (at_hmin==_TRUE_){
    absh = abshlast;    /*required by stepsize recovery */
      }
      at_hmin = _TRUE_;
    }
    else{
      at_hmin = _FALSE_;
    }
    h = tdir * absh;
    /* Stretch the step if within 10% of tfinal-t. */
    if (1.1*absh >= fabs(tfinal - t)){
      h = tfinal - t;
      absh = fabs(h);
      done = _TRUE_;
    }
    if (((fabs(absh-abshlast)/absh)>1e-6)||(k!=klast)){
      adjust_stepsize(dif,(absh/abshlast),neq,k);
      hinvGak = h * invGa[k-1];
      nconhk = 0;
<<<<<<< HEAD
      class_call_except(new_linearisation(&jac,hinvGak,neq,error_message),
		 error_message,error_message,
	 free(buffer);uninitialize_jacobian(&jac);uninitialize_numjac_workspace(&nj_ws));
=======
      class_call(new_linearisation(&jac,hinvGak,neq,error_message),
                 error_message,error_message);
>>>>>>> 95eb770f
      stepstat[4] += 1;
      havrate = _FALSE_;
    }
    /*        Loop for advancing one step */
    nofailed = _TRUE_;
    for( ; ; ){
      gotynew = _FALSE_;    /* is ynew evaluated yet?*/
      while(gotynew==_FALSE_){
<<<<<<< HEAD
	/*Compute the constant terms in the equation for ynew.
	  Next FOR lop is just: psi = matmul(dif(:,1:k),(G(1:k) * invGa(k)))*/
	for(ii=1;ii<=neq;ii++){
	  psi[ii] = 0.0;
	  for(jj=1;jj<=k;jj++){
	    psi[ii] += dif[ii][jj]*G[jj-1]*invGa[k-1];
	  }
	}
	/* Predict a solution at t+h. */
	tnew = t + h;
	if (done==_TRUE_){
	  tnew = tfinal; /*Hit end point exactly. */
	}
	h = tnew - t; 		 /* Purify h. */
	for(ii=1;ii<=neq;ii++){
	  pred[ii] = y[ii];
	  for(jj=1;jj<=k;jj++){
	    pred[ii] +=dif[ii][jj];
	  }
	}
	eqvec(pred,ynew,neq);

	/*The difference, difkp1, between pred and the final accepted
	  ynew is equal to the backward difference of ynew of order
	  k+1. Initialize to zero for the iteration to compute ynew.
	*/

	minnrm = 0.0;
	for(j=1;j<=neq;j++){
	  difkp1[j] = 0.0;
	  maxtmp = MAX(fabs(ynew[j]),fabs(y[j]));
	  invwt[j] = 1.0 / MAX(maxtmp,threshold);
	  maxtmp = 100*eps*fabs(ynew[j]*invwt[j]);
	  minnrm = MAX(minnrm,maxtmp);
	}
	/* Iterate with simplified Newton method. */
	tooslow = _FALSE_;
	for(iter=1;iter<=maxit;iter++){
	  for (ii=1;ii<=neq;ii++){
	    tempvec1[ii]=(psi[ii]+difkp1[ii]);
	  }
	  class_call_except((*derivs)(tnew,ynew+1,f0+1,parameters_and_workspace_for_derivs,error_message),
		     error_message,error_message,
			 free(buffer);uninitialize_jacobian(&jac);uninitialize_numjac_workspace(&nj_ws));
	  stepstat[2] += 1;
	  for(j=1;j<=neq;j++){
	    rhs[j] = hinvGak*f0[j]-tempvec1[j];
	  }

	  /*Solve the linear system A*x=del by using the LU decomposition stored in jac.*/
	  if (jac.use_sparse){
	    sp_lusolve(jac.Numerical, rhs+1, del+1);
	  }
	  else{
	    eqvec(rhs,del,neq);
	    lubksb(jac.LU,neq,jac.luidx,del);
	  }

	  stepstat[5]+=1;
	  newnrm = 0.0;
	  for(j=1;j<=neq;j++){
	    maxtmp = fabs(del[j]*invwt[j]);
	    newnrm = MAX(newnrm,maxtmp);
	  }
	  for(j=1;j<=neq;j++){
	    difkp1[j] += del[j];
	    ynew[j] = pred[j] + difkp1[j];
	  }
	  if (newnrm <= minnrm){
	    gotynew = _TRUE_;
	    break; /* Break Newton loop */
	  }
	  else if(iter == 1){
	    if (havrate==_TRUE_){
	      errit = newnrm * rate / (1.0 - rate);
	      if (errit <= 0.05*rtol){
		gotynew = _TRUE_;
		break; /* Break Newton Loop*/
	      }
	    }
	    else {
	      rate = 0.0;
	    }
	  }
	  else if(newnrm > 0.9*oldnrm){
	    tooslow = _TRUE_;
	    break; /*Break Newton lop */
	  }
	  else{
	    rate = MAX(0.9*rate, newnrm / oldnrm);
	    havrate = _TRUE_;
	    errit = newnrm * rate / (1.0 - rate);
	    if (errit <= 0.5*rtol){
	      gotynew = _TRUE_;
	      break; /* exit newton */
	    }
	    else if (iter == maxit){
	      tooslow = _TRUE_;
	      break; /*exit newton */
	    }
	    else if (0.5*rtol < errit*pow(rate,(maxit-iter))){
	      tooslow = _TRUE_;
	      break; /*exit Newton */
	    }
	  }
	  oldnrm = newnrm;
	}
	if (tooslow==_TRUE_){
	  stepstat[1] += 1;
	  /*	! Speed up the iteration by forming new linearization or reducing h. */
	  if (Jcurrent==_FALSE_){
	    class_call_except((*derivs)(t,y+1,f0+1,parameters_and_workspace_for_derivs,error_message),
		       error_message,error_message,
				 free(buffer);uninitialize_jacobian(&jac);uninitialize_numjac_workspace(&nj_ws));
	    nfenj=0;
	    class_call_except(numjac((*derivs),t,y,f0,&jac,&nj_ws,abstol,neq,
			      &nfenj,parameters_and_workspace_for_derivs,error_message),
		       error_message,error_message,
				 free(buffer);uninitialize_jacobian(&jac);uninitialize_numjac_workspace(&nj_ws));
	    stepstat[3] += 1;
	    stepstat[2] += (nfenj + 1);
	    Jcurrent = _TRUE_;
	  }
	  else if (absh <= hmin){
	    class_test_except(absh <= hmin,
				   error_message,
					 free(buffer);uninitialize_jacobian(&jac);uninitialize_numjac_workspace(&nj_ws),
		       "Step size too small: step:%g, minimum:%g, in interval: [%g:%g]\n",
		       absh,hmin,t0,tfinal);
	  }
	  else{
	    abshlast = absh;
	    absh = MAX(0.3 * absh, hmin);
	    h = tdir * absh;
	    done = _FALSE_;
	    adjust_stepsize(dif,(absh/abshlast),neq,k);
	    hinvGak = h * invGa[k-1];
	    nconhk = 0;
	  }
	  /* A new linearisation is needed in both cases */
	  class_call_except(new_linearisation(&jac,hinvGak,neq,error_message),
		     error_message,error_message,
			 free(buffer);uninitialize_jacobian(&jac);uninitialize_numjac_workspace(&nj_ws));
	  stepstat[4] += 1;
	  havrate = _FALSE_;
	}
=======
        /*Compute the constant terms in the equation for ynew.
          Next FOR lop is just: psi = matmul(dif(:,1:k),(G(1:k) * invGa(k)))*/
        for(ii=1;ii<=neq;ii++){
          psi[ii] = 0.0;
          for(jj=1;jj<=k;jj++){
            psi[ii] += dif[ii][jj]*G[jj-1]*invGa[k-1];
          }
        }
        /* Predict a solution at t+h. */
        tnew = t + h;
        if (done==_TRUE_){
          tnew = tfinal; /*Hit end point exactly. */
        }
        h = tnew - t;          /* Purify h. */
        for(ii=1;ii<=neq;ii++){
          pred[ii] = y[ii];
          for(jj=1;jj<=k;jj++){
            pred[ii] +=dif[ii][jj];
          }
        }
        eqvec(pred,ynew,neq);

        /*The difference, difkp1, between pred and the final accepted
          ynew is equal to the backward difference of ynew of order
          k+1. Initialize to zero for the iteration to compute ynew.
        */

        minnrm = 0.0;
        for(j=1;j<=neq;j++){
          difkp1[j] = 0.0;
          maxtmp = MAX(fabs(ynew[j]),fabs(y[j]));
          invwt[j] = 1.0 / MAX(maxtmp,threshold);
          maxtmp = 100*eps*fabs(ynew[j]*invwt[j]);
          minnrm = MAX(minnrm,maxtmp);
        }
        /* Iterate with simplified Newton method. */
        tooslow = _FALSE_;
        for(iter=1;iter<=maxit;iter++){
          for (ii=1;ii<=neq;ii++){
            tempvec1[ii]=(psi[ii]+difkp1[ii]);
          }
          class_call((*derivs)(tnew,ynew+1,f0+1,parameters_and_workspace_for_derivs,error_message),
                 error_message,error_message);
          stepstat[2] += 1;
          for(j=1;j<=neq;j++){
            rhs[j] = hinvGak*f0[j]-tempvec1[j];
          }

          /*Solve the linear system A*x=del by using the LU decomposition stored in jac.*/
          if (jac.use_sparse){
            funcreturn = sp_lusolve(jac.Numerical, rhs+1, del+1);
            class_test(funcreturn == _FAILURE_,error_message,
            "Failure in sp_lusolve. Possibly singular matrix!");
          }
          else{
            eqvec(rhs,del,neq);
            funcreturn = lubksb(jac.LU,neq,jac.luidx,del);
            class_test(funcreturn == _FAILURE_,error_message,
            "Failure in lubksb. Possibly singular matrix!");
          }

          stepstat[5]+=1;
          newnrm = 0.0;
          for(j=1;j<=neq;j++){
            maxtmp = fabs(del[j]*invwt[j]);
            newnrm = MAX(newnrm,maxtmp);
          }
          for(j=1;j<=neq;j++){
            difkp1[j] += del[j];
            ynew[j] = pred[j] + difkp1[j];
          }
          if (newnrm <= minnrm){
            gotynew = _TRUE_;
            break; /* Break Newton loop */
          }
          else if(iter == 1){
            if (havrate==_TRUE_){
              errit = newnrm * rate / (1.0 - rate);
              if (errit <= 0.05*rtol){
            gotynew = _TRUE_;
            break; /* Break Newton Loop*/
              }
            }
            else {
              rate = 0.0;
            }
          }
          else if(newnrm > 0.9*oldnrm){
            tooslow = _TRUE_;
            break; /*Break Newton lop */
          }
          else{
            rate = MAX(0.9*rate, newnrm / oldnrm);
            havrate = _TRUE_;
            errit = newnrm * rate / (1.0 - rate);
            if (errit <= 0.5*rtol){
              gotynew = _TRUE_;
              break; /* exit newton */
            }
            else if (iter == maxit){
              tooslow = _TRUE_;
              break; /*exit newton */
            }
            else if (0.5*rtol < errit*pow(rate,(maxit-iter))){
              tooslow = _TRUE_;
              break; /*exit Newton */
            }
          }
          oldnrm = newnrm;
        }
        if (tooslow==_TRUE_){
          stepstat[1] += 1;
          /*    ! Speed up the iteration by forming new linearization or reducing h. */
          if (Jcurrent==_FALSE_){
            class_call((*derivs)(t,y+1,f0+1,parameters_and_workspace_for_derivs,error_message),
                       error_message,error_message);
            nfenj=0;
            class_call(numjac((*derivs),t,y,f0,&jac,&nj_ws,abstol,neq,
                       &nfenj,parameters_and_workspace_for_derivs,error_message),
                       error_message,error_message);
            stepstat[3] += 1;
            stepstat[2] += (nfenj + 1);
            Jcurrent = _TRUE_;
          }
          else if (absh <= hmin){
            class_test(absh <= hmin, error_message,
                       "Step size too small: step:%g, minimum:%g, in interval: [%g:%g]\n",
                       absh,hmin,t0,tfinal);
          }
          else{
            abshlast = absh;
            absh = MAX(0.3 * absh, hmin);
            h = tdir * absh;
            done = _FALSE_;
            adjust_stepsize(dif,(absh/abshlast),neq,k);
            hinvGak = h * invGa[k-1];
            nconhk = 0;
          }
          /* A new linearisation is needed in both cases */
          class_call(new_linearisation(&jac,hinvGak,neq,error_message),
                     error_message,error_message);
          stepstat[4] += 1;
          havrate = _FALSE_;
        }
>>>>>>> 95eb770f
      }
      /*end of while loop for getting ynew
    difkp1 is now the backward difference of ynew of order k+1. */
      err = 0.0;
      for(jj=1;jj<=neq;jj++){
        err = MAX(err,fabs(difkp1[jj]*invwt[jj]));
      }
      err = err * erconst[k-1];
      if (err>rtol){
<<<<<<< HEAD
	/*Step failed */
	stepstat[1]+= 1;
	if (absh <= hmin){
	  class_test_except(absh <= hmin,
			   error_message,
				 free(buffer);uninitialize_jacobian(&jac);uninitialize_numjac_workspace(&nj_ws),
		     "Step size too small: step:%g, minimum:%g, in interval: [%g:%g]\n",
		     absh,hmin,t0,tfinal);
	}
	abshlast = absh;
	if (nofailed==_TRUE_){
	  nofailed = _FALSE_;
	  hopt = absh * MAX(0.1, 0.833*pow((rtol/err),(1.0/(k+1))));
	  if (k > 1){
	    errkm1 = 0.0;
	    for(jj=1;jj<=neq;jj++){
	      errkm1 = MAX(errkm1,fabs((dif[jj][k]+difkp1[jj])*invwt[jj]));
	    }
	    errkm1 = errkm1*erconst[k-2];
	    hkm1 = absh * MAX(0.1, 0.769*pow((rtol/errkm1),(1.0/k)));
	    if (hkm1 > hopt){
	      hopt = MIN(absh,hkm1); 		/* don't allow step size increase */
	      k = k - 1;
	    }
	  }
	  absh = MAX(hmin, hopt);
	}
	else{
	  absh = MAX(hmin, 0.5 * absh);
	}
	h = tdir * absh;
	if (absh < abshlast){
	  done = _FALSE_;
	}
	adjust_stepsize(dif,(absh/abshlast),neq,k);
	hinvGak = h * invGa[k-1];
	nconhk = 0;
	class_call_except(new_linearisation(&jac,hinvGak,neq,error_message),
		   error_message,error_message,
		 free(buffer);uninitialize_jacobian(&jac);uninitialize_numjac_workspace(&nj_ws));
	stepstat[4] += 1;
	havrate = _FALSE_;
=======
        /*Step failed */
        stepstat[1]+= 1;
        if (absh <= hmin){
          class_test(absh <= hmin, error_message,
                     "Step size too small: step:%g, minimum:%g, in interval: [%g:%g]\n",
                     absh,hmin,t0,tfinal);
        }
        abshlast = absh;
        if (nofailed==_TRUE_){
          nofailed = _FALSE_;
          hopt = absh * MAX(0.1, 0.833*pow((rtol/err),(1.0/(k+1))));
          if (k > 1){
            errkm1 = 0.0;
            for(jj=1;jj<=neq;jj++){
              errkm1 = MAX(errkm1,fabs((dif[jj][k]+difkp1[jj])*invwt[jj]));
            }
            errkm1 = errkm1*erconst[k-2];
            hkm1 = absh * MAX(0.1, 0.769*pow((rtol/errkm1),(1.0/k)));
            if (hkm1 > hopt){
              hopt = MIN(absh,hkm1);         /* don't allow step size increase */
              k = k - 1;
            }
          }
          absh = MAX(hmin, hopt);
        }
        else{
          absh = MAX(hmin, 0.5 * absh);
        }
        h = tdir * absh;
        if (absh < abshlast){
          done = _FALSE_;
        }
        adjust_stepsize(dif,(absh/abshlast),neq,k);
        hinvGak = h * invGa[k-1];
        nconhk = 0;
        class_call(new_linearisation(&jac,hinvGak,neq,error_message),
                   error_message,error_message);
        stepstat[4] += 1;
        havrate = _FALSE_;
>>>>>>> 95eb770f
      }
      else {
        break; /* Succesfull step */
      }
    }
    /* End of conditionless FOR loop */
    stepstat[0] += 1;

    /* Update dif: */
    for(jj=1;jj<=neq;jj++){
      dif[jj][k+2] = difkp1[jj] - dif[jj][k+1];
      dif[jj][k+1] = difkp1[jj];
    }
    for(j=k;j>=1;j--){
      for(ii=1;ii<=neq;ii++){
        dif[ii][j] += dif[ii][j+1];
      }
    }
    /** Output **/
    while ((next<tres)&&(tdir * (tnew - t_vec[next]) >= 0.0)){
      /* Do we need to write output? */
      if (tnew==t_vec[next]){
<<<<<<< HEAD
	class_call_except((*output)(t_vec[next],ynew+1,f0+1,next,parameters_and_workspace_for_derivs,error_message),
		   error_message,error_message,
		 free(buffer);uninitialize_jacobian(&jac);uninitialize_numjac_workspace(&nj_ws));
=======
        class_call((*output)(t_vec[next],ynew+1,f0+1,next,parameters_and_workspace_for_derivs,error_message),
                   error_message,error_message);
>>>>>>> 95eb770f
// MODIFICATION BY LUC
// All print_variables have been moved to the end of time step
/*
    if (print_variables != NULL){
      class_call((*print_variables)(t_vec[next],ynew+1,f0+1,
                    parameters_and_workspace_for_derivs,error_message),
             error_message,error_message);
    }
*/
      }
      else {
        /*Interpolate if we have overshot sample values*/
        interp_from_dif(t_vec[next],tnew,ynew,h,dif,k,yinterp,ypinterp,yppinterp,interpidx,neq,2);

<<<<<<< HEAD
	class_call_except((*output)(t_vec[next],yinterp+1,ypinterp+1,next,parameters_and_workspace_for_derivs,error_message),
				error_message,error_message,
			free(buffer);uninitialize_jacobian(&jac);uninitialize_numjac_workspace(&nj_ws));
=======
        class_call((*output)(t_vec[next],yinterp+1,ypinterp+1,next,parameters_and_workspace_for_derivs,
                   error_message),error_message,error_message);
>>>>>>> 95eb770f

      }
      next++;
    }
    /** End of output **/
    if (done==_TRUE_) {
      break;
    }
    klast = k;
    abshlast = absh;
    nconhk = MIN(nconhk+1,maxk+2);
    if (nconhk >= k + 2){
      temp = 1.2*pow((err/rtol),(1.0/(k+1.0)));
      if (temp > 0.1){
        hopt = absh / temp;
      }
      else {
        hopt = 10*absh;
      }
      kopt = k;
      if (k > 1){
        errkm1 = 0.0;
        for(jj=1;jj<=neq;jj++){
          errkm1 = MAX(errkm1,fabs(dif[jj][k]*invwt[jj]));
        }
        errkm1 = errkm1*erconst[k-2];
        temp = 1.3*pow((errkm1/rtol),(1.0/k));
        if (temp > 0.1){
          hkm1 = absh / temp;
        }
        else {
          hkm1 = 10*absh;
        }
        if (hkm1 > hopt){
          hopt = hkm1;
          kopt = k - 1;
        }
      }
      if (k < maxk){
        errkp1 = 0.0;
        for(jj=1;jj<=neq;jj++){
          errkp1 = MAX(errkp1,fabs(dif[jj][k+2]*invwt[jj]));
        }
        errkp1 = errkp1*erconst[k];
        temp = 1.4*pow((errkp1/rtol),(1.0/(k+2.0)));
        if (temp > 0.1){
          hkp1 = absh / temp;
        }
        else {
          hkp1 = 10*absh;
        }
        if (hkp1 > hopt){
          hopt = hkp1;
          kopt = k + 1;
        }
      }
      if (hopt > absh){
        absh = hopt;
        if (k!=kopt){
          k = kopt;
        }
      }
    }
    /* Advance the integration one step. */
    t = tnew;
    eqvec(ynew,y,neq);
    Jcurrent = _FALSE_;

// MODIFICATION BY LUC
    if (print_variables!=NULL){
<<<<<<< HEAD
      class_call_except((*derivs)(tnew,
		             ynew+1,
		             f0+1,
		             parameters_and_workspace_for_derivs,error_message),
	               error_message,
	               error_message,
							 free(buffer);uninitialize_jacobian(&jac);uninitialize_numjac_workspace(&nj_ws));

        class_call_except((*print_variables)(tnew,ynew+1,f0+1,
					parameters_and_workspace_for_derivs,error_message),
		     error_message,error_message,
			 free(buffer);uninitialize_jacobian(&jac);uninitialize_numjac_workspace(&nj_ws));
=======
      class_call((*derivs)(tnew,
                     ynew+1,
                     f0+1,
                     parameters_and_workspace_for_derivs,error_message),
                 error_message,
                 error_message);

        class_call((*print_variables)(tnew,ynew+1,f0+1,
                    parameters_and_workspace_for_derivs,error_message),
                    error_message,error_message);
>>>>>>> 95eb770f
    }
// end of modification

  }

  /* a last call is compulsory to ensure that all quantitites in
     y,dy,parameters_and_workspace_for_derivs are updated to the
     last point in the covered range */
<<<<<<< HEAD
  class_call_except(
	     (*derivs)(tnew,
		       ynew+1,
		       f0+1,
		       parameters_and_workspace_for_derivs,error_message),
	     error_message,
	     error_message,
		 free(buffer);uninitialize_jacobian(&jac);uninitialize_numjac_workspace(&nj_ws));

  if (print_variables!=NULL){
    /** If we are printing variables, we must store the final point */
    class_call_except((*print_variables)(tnew,ynew+1,f0+1,
				  parameters_and_workspace_for_derivs,error_message),
	       error_message,error_message,
			 free(buffer);uninitialize_jacobian(&jac);uninitialize_numjac_workspace(&nj_ws));
=======
  class_call((*derivs)(tnew,
                   ynew+1,
                   f0+1,
                   parameters_and_workspace_for_derivs,error_message),
             error_message,
             error_message);

  if (print_variables!=NULL){
    /** If we are printing variables, we must store the final point */
    class_call((*print_variables)(tnew,ynew+1,f0+1,
                  parameters_and_workspace_for_derivs,error_message),
               error_message,error_message);
>>>>>>> 95eb770f
  }

  if (verbose > 0){
    printf("\n End of evolver. Next=%d, t=%e and tnew=%e.",next,t,tnew);
    printf("\n Statistics: [%d %d %d %d %d %d] \n",stepstat[0],stepstat[1],
       stepstat[2],stepstat[3],stepstat[4],stepstat[5]);
  }

  /** Deallocate memory */

  free(buffer);

  /*     free(f0); */
  /*     free(wt); */
  /*     free(ddfddt); */
  /*     free(pred); */
  /*     free(y); */
  /*     free(invwt); */
  /*     free(rhs); */
  /*     free(psi); */
  /*     free(difkp1); */
  /*     free(del); */
  /*     free(yinterp); */
  /*     free(ypinterp); */
  /*     free(yppinterp); */
  /*     free(tempvec1); */
  /*     free(tempvec2); */

  /*     free(interpidx); */
  /*     free(dif[1]); */
  /*     free(dif); */

  uninitialize_jacobian(&jac);
  uninitialize_numjac_workspace(&nj_ws);
  return _SUCCESS_;

} /*End of program*/

/**********************************************************************/
/* Here are some small routines used in evolver_ndf15:                */
/* "interp_from_dif", "eqvec", "adjust_stepsize", "calc_C",           */
/* "new_linearisation", "relevant_indices", "ludcmp", "lubksb".       */
/**********************************************************************/

void eqvec(double *datavec,double *emptyvec, int n){
  int i;
  for(i=1;i<=n;i++){
    emptyvec[i] = datavec[i];
  }
}

int calc_C(struct jacobian *jac){
  int nz, i, j, k, n, col, row;
  int duplicate;
  int *Ci, *Cp, *Ai, *Ap;
  n = jac->Numerical->n;Ci = jac->Ci;Cp = jac->Cp;
  Ai = jac->spJ->Ai; Ap = jac->spJ->Ap;
  /* Calculate sparse pattern for C = J + J'. We can use jac->Numerical->xi as
     storage, since we can't refactor when jac->repeated_pattern = 0. xi[0..n][0..n].
     At first, Cp[i+1] holds the number of elements in w[i].*/
  for (j=0;j<=n;j++) Cp[j] = 0; /* Clear Cp */
  for (j=0;j<n;j++){
    /* Loop over columns */
    for (i=Ap[j];i<Ap[j+1];i++){
      /* Loop over rows */
      if(Ai[i]!=j){
    /*Don't consider diagonal entries..*/
    /* Add (i,j) to sparsity pattern of C, if it does not exist: */
    duplicate = _FALSE_;
    col = j; row = Ai[i];
    for(k=0;k<Cp[col+1];k++){
      /* Check for duplicates in column col:*/
      if(jac->Numerical->xi[col][k]==row){
        duplicate = _TRUE_;
        break;
      }
    }
    if (!duplicate){
      jac->Numerical->xi[col][Cp[col+1]] = row;
      Cp[col+1]++;
    }
    /* Add (j,i) to sparsity pattern if it does not exist: */
    duplicate = _FALSE_;
    col = Ai[i]; row = j;
    for(k=0;k<Cp[col+1];k++){
      /* Check for dublicates in the Ai[i]'th column: */
      if(jac->Numerical->xi[col][k]==row){
        duplicate = _TRUE_;
        break;
      }
    }
    if (!duplicate){
      jac->Numerical->xi[col][Cp[col+1]] = row;
      Cp[col+1]++;
    }
      }
    }
  }
  /* wi prepared, write sparsity pattern in Ci and Cp:*/
  nz = 0;
  for(j=0;j<n;j++){
    for(k=0;k<Cp[j+1];k++){
      Ci[nz] = jac->Numerical->xi[j][k];
      nz++;
    }
    Cp[j+1] +=Cp[j]; /* We can update Cp here. */
  }
  return _SUCCESS_;
}

/* Subroutine that interpolates from information stored in dif */
int interp_from_difold(double tinterp,double tnew,double *ynew,double h,double **dif,int k, double *yinterp,
            double *ypinterp, double *yppinterp, int* index, int neq, int output){
  /* Output=1: only y_vector. Output=2: y and y prime. Output=3: y, yp and ypp*/
  int i,j,m,l,p,factor;
  double sumj,suml,sump,prodm,s;
  s = (tinterp - tnew)/h;
  if (k==1){
    for(i=1;i<=neq;i++){
      if(index[i]==_TRUE_){
        yinterp[i] = ynew[i] + dif[i][1] * s;
        if (output>1) ypinterp[i] = dif[i][1]/h;
        if (output>2) yppinterp[i] = 0; /* No good estimate can be made of the second derivative */
      }
    }
  }
  else{
    /*This gets tricky */
    for(i=1;i<=neq;i++){
      if(index[i]==_TRUE_){
        /*First the value of the function:    */
        sumj=0.0;
        factor=1;
        for(j=1;j<=k;j++){
          prodm=1.0;
          factor*=j;
          for(m=0;m<j;m++) prodm*=(m+s);
          sumj+=dif[i][j]/factor*prodm;
        }
        yinterp[i] = ynew[i]+sumj;
        /* Now the first derivative: */
        if (output>1){
          factor = 1;
          sumj=0.0;
          for(j=1;j<=k;j++){
            suml = 0.0;
            factor *=j;
            for(l=0;l<j;l++){
              prodm=1.0;
              for(m=0;m<j;m++){
            if(m!=l) prodm*=(m+s);
              }
              suml+=prodm;
            }
            sumj+=dif[i][j]/factor*suml;
          }
          ypinterp[i] = sumj/h;
        }
        /* The second derivative: */
        if (output>2){
          factor=1;
          sumj=0.0;
          for(j=1;j<=k;j++){
            suml=0.0;
            factor*=j;
            for(l=0;l<j;l++){
              sump=0.0;
              for(p=0;p<j;p++){
                if(p!=l){
                  prodm=1.0;
                  for(m=0;m<j;m++){
                    if((m!=l)&&(m!=p)){
                      prodm*=(m+s);
                    }
                  }
                  sump+=prodm;
                }
              }
              suml+=sump;
            }
            sumj+=dif[i][j]/factor*suml;
          }
          yppinterp[i] = sumj/(h*h);
        }
      }
    }
  }
  return _SUCCESS_;
}

/* Subroutine that interpolates from information stored in dif */
int interp_from_dif(double tinterp,
                    double tnew,
                    double *ynew,
                    double h,
                    double **dif,
                    int k,
                    double *yinterp,
                    double *ypinterp,
                    double *yppinterp,
                    int* mask,
                    int neq,
                    int output){
  /* Output=1: only y_vector. Output=2: y and y prime. Output=3: y, yp and ypp*/
  double fact,prod,sumfrac;
  double vecy[5]={0.,0.,0.,0.,0.};
  double vecdy[5]={0.,0.,0.,0.,0.};
  int j, index_x;
  double s, sumtmp, sumtmp2;

  s = (tinterp - tnew)/h;

  prod = 1.0;
  sumfrac = 0.;
  fact = 1.0;
  for (j=0; j<k; j++){
    prod *= (s+j);
    fact *= (j+1);
    sumfrac += 1.0/(s+j);
    vecy[j] = prod/fact;
    vecdy[j] = prod*sumfrac/(h*fact);
  }

  for (index_x=1; index_x<=neq; index_x++){
    if (mask[index_x]==_TRUE_){
      sumtmp = 0;
      sumtmp2 = 0;
      for (j=0; j<k; j++){
        sumtmp += vecy[j]*dif[index_x][j+1];
        sumtmp2 += vecdy[j]*dif[index_x][j+1];
      }
      yinterp[index_x] = ynew[index_x] + sumtmp;
      ypinterp[index_x] = sumtmp2;
    }
  }
  return _SUCCESS_;
}

int adjust_stepsize(double **dif, double abshdivabshlast, int neq,int k){
  double mydifU[5][5]={{-1,-2,-3,-4,-5},{0,1,3,6,10},{0,0,-1,-4,-10},{0,0,0,1,5},{0,0,0,0,-1}};
  double tempvec[5];
  double mydifRU[5][5];
  int ii,jj,kk;

  for(ii=1;ii<=5;ii++) mydifRU[0][ii-1] = -ii*abshdivabshlast;
  for(jj=2;jj<=5;jj++){
    for(ii=1;ii<=5;ii++){
      mydifRU[jj-1][ii-1] = mydifRU[jj-2][ii-1]*(1.0-(1.0+ii*abshdivabshlast)/jj);
    }
  }
  for(ii=0;ii<5;ii++){
    for(kk=0;kk<5;kk++){
      /* Save the i'th row of mydifRU */
      tempvec[kk] = mydifRU[ii][kk];
    }
    for(jj=0;jj<5;jj++){
      /* Now do the matrix multiplication: */
      mydifRU[ii][jj] = 0.0;
      for(kk=0;kk<5;kk++)    mydifRU[ii][jj] += tempvec[kk]*mydifU[kk][jj];
    }
  }

  for(ii=0;ii<neq;ii++){
    for(kk=0;kk<k;kk++){
      /* Save the k first values of the i'th row of dif */
      tempvec[kk] = dif[ii+1][kk+1];
    }
    for(jj=0;jj<k;jj++){
      /* Now do the matrix multiplication: */
      dif[ii+1][jj+1] = 0.0;
      for(kk=0;kk<k;kk++) dif[ii+1][jj+1] += tempvec[kk]*mydifRU[kk][jj];
    }
  }
  return _SUCCESS_;
}

int new_linearisation(struct jacobian *jac,double hinvGak,int neq,ErrorMsg error_message){
  double luparity, *Ax;
  int i,j,*Ap,*Ai,funcreturn;
  if(jac->use_sparse==1){
    Ap = jac->spJ->Ap; Ai = jac->spJ->Ai; Ax = jac->spJ->Ax;
    /* Construct jac->spJ->Ax from jac->xjac, the jacobian:*/
    for(j=0;j<neq;j++){
      for(i=Ap[j];i<Ap[j+1];i++){
        if(Ai[i]==j){
          /* I'm at the diagonal */
          Ax[i] = 1.0-hinvGak*jac->xjac[i];
        }
        else{
          Ax[i] = -hinvGak*jac->xjac[i];
        }
      }
    }
    /* Matrix constructed... */
    if(jac->new_jacobian==_TRUE_){
      /*I have a new pattern, and I have not done a LU decomposition
        since the last jacobian calculation, so    I need to do a full
        sparse LU-decomposition: */
      /* Find the sparsity pattern C = J + J':*/
      calc_C(jac);
      /* Calculate the optimal ordering: */
      sp_amd(jac->Cp, jac->Ci, neq, jac->cnzmax,
         jac->Numerical->q,jac->Numerical->wamd);
      /* if the next line is uncomented, the code uses natural ordering instead of AMD ordering */
      /*jac->Numerical->q = NULL;*/
      funcreturn = sp_ludcmp(jac->Numerical, jac->spJ, 1e-3);
      class_test(funcreturn == _FAILURE_,error_message,
         "Failure in sp_ludcmp. Possibly singular matrix!");
      jac->new_jacobian = _FALSE_;
    }
    else{
      /* I have a repeated pattern, so I can just refactor:*/
      sp_refactor(jac->Numerical, jac->spJ);
    }
  }
  else{
    /* Normal calculation: */
    for(i=1;i<=neq;i++){
      for(j=1;j<=neq;j++){
    jac->LU[i][j] = - hinvGak * jac->dfdy[i][j];
    if(i==j) jac->LU[i][j] +=1.0;
      }
    }
    /*Dense LU decomposition: */
    funcreturn = ludcmp(jac->LU,neq,jac->luidx,&luparity,jac->LUw);
    class_test(funcreturn == _FAILURE_,error_message,
           "Failure in ludcmp. Possibly singular matrix!");
  }
  return _SUCCESS_;
}

/** Helper functions */
int lubksb(double **a, int n, int *indx, double b[]){
  int i,ii=0,ip,j;
  double sum;
  for (i=1;i<=n;i++) {
    ip=indx[i];
    sum=b[ip];
    b[ip]=b[i];
    if (ii) for (j=ii;j<=i-1;j++) sum -= a[i][j]*b[j];
    else if (sum) ii=i;
    b[i]=sum;
  }
  for (i=n;i>=1;i--) {
    sum=b[i];
    for (j=i+1;j<=n;j++) sum -= a[i][j]*b[j];
    b[i]=sum/a[i][i];
  }
  return _SUCCESS_;
}


int ludcmp(double **a, int n, int *indx, double *d, double *vv){
  int i,imax=0,j,k;
  double big,dum,sum,temp;
  *d=1.0;
  for (i=1;i<=n;i++) {
    big=0.0;
    for (j=1;j<=n;j++) if ((temp=fabs(a[i][j])) > big) big=temp;
    if (big == 0.0) return _FAILURE_;
    vv[i]=1.0/big;
  }
  for (j=1;j<=n;j++) {
    for (i=1;i<j;i++) {
      sum=a[i][j];
      for (k=1;k<i;k++) sum -= a[i][k]*a[k][j];
      a[i][j]=sum;
    }
    big=0.0;
    for (i=j;i<=n;i++) {
      sum=a[i][j];
      for (k=1;k<j;k++) sum -= a[i][k]*a[k][j];
      a[i][j]=sum;
      if ( (dum=vv[i]*fabs(sum)) >= big) {
    big=dum;
    imax=i;
      }
    }
    if (j != imax) {
      for (k=1;k<=n;k++) {
    dum=a[imax][k];
    a[imax][k]=a[j][k];
    a[j][k]=dum;
      }
      *d = -(*d);
      vv[imax]=vv[j];
    }
    indx[j]=imax;
    if (a[j][j] == 0.0) a[j][j]=TINY;
    if (j != n) {
      dum=1.0/(a[j][j]);
      for (i=j+1;i<=n;i++) a[i][j] *= dum;
    }
  }
  return _SUCCESS_;
}

int fzero_Newton(int (*func)(double *x,
                             int x_size,
                             void *param,
                             double *F,
                             ErrorMsg error_message),
                 double *x_inout,
                 double *dxdF,
                 int x_size,
                 double tolx,
                 double tolF,
                 void *param,
                 int *fevals,
                 ErrorMsg error_message){
  /**Given an initial guess x[1..n] for a root in n dimensions,
     take ntrial Newton-Raphson steps to improve the root.
     Stop if the root converges in either summed absolute
     variable increments tolx or summed absolute function values tolf.*/
  int k,i,j,*indx, ntrial=20;
  double errx,errf,d,*F0,*Fdel,**Fjac,*p, *lu_work;
  int has_converged = _FALSE_;
  int funcreturn;
  double toljac = 1e-3;
  double *delx;

  /** All arrays are indexed as [0, n-1] with the exception of p, indx,
      lu_work and Fjac, since they are passed to ludcmp and lubksb. */
  class_alloc(indx, sizeof(int)*(x_size+1), error_message);
  class_alloc(p, sizeof(double)*(x_size+1), error_message);
  class_alloc(lu_work, sizeof(double)*(x_size+1), error_message);
  class_alloc(Fjac, sizeof(double *)*(x_size+1), error_message);
  Fjac[0] = NULL;
  class_alloc(Fjac[1], sizeof(double)*(x_size*x_size+1), error_message);
  for (i=2; i<=x_size; i++){
    Fjac[i] = Fjac[i-1] + x_size;
  }

  class_alloc(F0, sizeof(double)*x_size, error_message);
  class_alloc(delx, sizeof(double)*x_size, error_message);
  class_alloc(Fdel, sizeof(double)*x_size, error_message);

  for (i=1; i<=x_size; i++){
    delx[i-1] = toljac*dxdF[i-1];
  }

  for (k=1;k<=ntrial;k++) {
    /** Compute F(x): */
    /**printf("x = [%f, %f], delx = [%e, %e]\n",
       x_inout[0],x_inout[1],delx[0],delx[1]);*/
    class_call(func(x_inout, x_size, param, F0, error_message),
               error_message, error_message);
    /**    printf("F0 = [%f, %f]\n",F0[0],F0[1]);*/
    *fevals = *fevals + 1;
    errf=0.0; //fvec and Jacobian matrix in fjac.
    for (i=1; i<=x_size; i++)
      errf += fabs(F0[i-1]); //Check function convergence.
    if (errf <= tolF){
      has_converged = _TRUE_;
      break;
    }

    /**
    if (k==1){
      for (i=1; i<=x_size; i++){
        delx[i-1] *= F0[i-1];
      }
    }
    */

    /** Compute the jacobian of F: */
    for (i=1; i<=x_size; i++){
      if (F0[i-1]<0.0)
        delx[i-1] *= -1;
      x_inout[i-1] += delx[i-1];

      /**      printf("x = [%f, %f], delx = [%e, %e]\n",
               x_inout[0],x_inout[1],delx[0],delx[1]);*/
      class_call(func(x_inout, x_size, param, Fdel, error_message),
                 error_message, error_message);
      /**      printf("F = [%f, %f]\n",Fdel[0],Fdel[1]);*/
      for (j=1; j<=x_size; j++)
        Fjac[j][i] = (Fdel[j-1]-F0[j-1])/delx[i-1];
      x_inout[i-1] -= delx[i-1];
    }
    *fevals = *fevals + x_size;

    for (i=1; i<=x_size; i++)
      p[i] = -F0[i-1]; //Right-hand side of linear equations.
    funcreturn = ludcmp(Fjac, x_size, indx, &d, lu_work); //Solve linear equations using LU decomposition.
    class_test(funcreturn == _FAILURE_,error_message,
               "Failure in ludcmp. Possibly singular matrix!");
    funcreturn = lubksb(Fjac, x_size, indx, p);
    class_test(funcreturn == _FAILURE_,error_message,
               "Failure in lubksb. Possibly singular matrix!");
    errx=0.0; //Check root convergence.
    for (i=1; i<=x_size; i++) { //Update solution.
      errx += fabs(p[i]);
      x_inout[i-1] += p[i];
    }
    if (errx <= tolx){
      has_converged = _TRUE_;
      break;
    }
  }

  free(p);
  free(lu_work);
  free(indx);
  free(Fjac[1]);
  free(Fjac);
  free(F0);
  free(delx);
  free(Fdel);

  if (has_converged == _TRUE_){
    return _SUCCESS_;
  }
  else{
    class_stop(error_message, "Newton's method failed to converge. Try improving initial guess on the parameters, decrease the tolerance requirements to Newtons method or increase the precision of the input function.\n");
  }
}

/**********************************************************************/
/* Here are some routines related to the calculation of the jacobian: */
/* "numjac", "initialize_jacobian", "uninitialize_jacobian",                    */
/* "initialize_numjac_workspace", "uninitialize_numjac_workspace".        */
/**********************************************************************/
int numjac(
       int (*derivs)(double x, double * y,double * dy,
             void * parameters_and_workspace, ErrorMsg error_message),
       double t, double *y, double *fval,
       struct jacobian *jac, struct numjac_workspace *nj_ws,
       double thresh, int neq, int *nfe, void * parameters_and_workspace_for_derivs,
       ErrorMsg error_message){
  /*    Routine that computes the jacobian numerically. It is based on the numjac
    implementation in MATLAB, but a feature for recognising sparsity in the
    jacobian and taking advantage of that has been added.
  */
  double eps=1e-16, br=pow(eps,0.875),bl=pow(eps,0.75),bu=pow(eps,0.25);
  double facmin=pow(eps,0.78),facmax=0.1;
  int logjpos, pattern_broken;
  double tmpfac,difmax2=0.,del2,ffscale;
  int i,j,rowmax2;
  double maxval1,maxval2;
  int colmax,group,row,nz,nz2;
  double Fdiff_absrm,Fdiff_new;
  double **dFdy,*fac;
  int *Ap=NULL, *Ai=NULL;

  dFdy = jac->dfdy; /* Assign pointer to dfdy directly for easier notation. */
  fac = jac->jacvec;
  if (jac->use_sparse){
    Ap = jac->spJ->Ap;
    Ai = jac->spJ->Ai;
  }

  /* Set new_jacobian flag: */
  jac->new_jacobian = _TRUE_;

  for(j=1;j<=neq;j++){
    nj_ws->yscale[j] = MAX(fabs(y[j]),thresh);
    nj_ws->del[j] = (y[j] + fac[j] * nj_ws->yscale[j]) - y[j];
  }

  /*Select an increment del for a difference approximation to
    column j of dFdy.  The vector fac accounts for experience
    gained in previous calls to numjac.
  */
  for(j=1;j<=neq;j++){
    if (nj_ws->del[j]==0.0){
      for(;;){
    if (fac[j] < facmax){
      fac[j] = MIN(100*fac[j],facmax);
      nj_ws->del[j] = (y[j] + fac[j]*nj_ws->yscale[j]) - y[j];
      if(nj_ws->del[j]==0.0){
        break;
      }
    }
    else{
      nj_ws->del[j] = thresh;
      break;
    }
      }
    }
  }

  /* keep del pointing into region: */
  for(j=1;j<=neq;j++){
    if (fval[j]>=0.0){
      nj_ws->del[j] = fabs(nj_ws->del[j]);
    }
    else{
      nj_ws->del[j] = -fabs(nj_ws->del[j]);
    }
  }

  /* Sparse calculation?*/
  if ((jac->use_sparse)&&(jac->repeated_pattern >= jac->trust_sparse)){
    /* printf("\n Sparse calculation..neq=%d, has grouping=%d",neq,jac->has_grouping);*/
    /* Everything done sparse'ly. Do we have a grouping? */
    if (jac->has_grouping==0){
      jac->max_group = column_grouping(jac->spJ,jac->col_group,jac->col_wi);
      jac->has_grouping = 1;
    }
    colmax = jac->max_group+1;
    /*    printf("\n                ->groups=%d/%d.",colmax,neq);  */
    for(j=1;j<=colmax;j++){
      /*loop over groups */
      group = j-1;
      for(i=1;i<=neq;i++){
        /*Add y-vector.. */
        nj_ws->ydel_Fdel[i][j] = y[i];
        /*Add del of all groupmembers:*/
        if(jac->col_group[i-1]==group) nj_ws->ydel_Fdel[i][j] +=nj_ws->del[i];
      }
    }
  }
  else{
    /*printf("\n Normal calculation..."); */
    /*Normal calculation: */
    colmax = neq;
    for(j=1;j<=neq;j++){
      for(i=1;i<=neq;i++){
        nj_ws->ydel_Fdel[i][j] = y[i];
      }
      nj_ws->ydel_Fdel[j][j] += nj_ws->del[j];
    }
  }

  /* The next section should work regardless of sparse...*/
  /* Evaluate the function at y+delta vectors:*/
  for(j=1;j<=colmax;j++){
    for(i=1;i<=neq;i++){
      nj_ws->yydel[i] = nj_ws->ydel_Fdel[i][j];
    }
    class_call((*derivs)(t,nj_ws->yydel+1,nj_ws->ffdel+1,
               parameters_and_workspace_for_derivs,error_message),
               error_message,error_message);

    *nfe+=1;
    for(i=1;i<=neq;i++) nj_ws->ydel_Fdel[i][j] = nj_ws->ffdel[i];
  }


  /*Using the Fdel array, form the jacobian and construct max-value arrays.
    First we do it for the sparse case, then for the normal case:*/
  if ((jac->use_sparse)&&(jac->repeated_pattern >= jac->trust_sparse)){
    /* Sparse case:*/
    for(j=0;j<neq;j++){
      /*Loop over columns, and assign corresponding group:*/
      group = jac->col_group[j];
      Fdiff_new = 0.0;
      Fdiff_absrm = 0.0;
      for(i=Ap[j];i<Ap[j+1];i++){
        /* Loop over rows in the sparse matrix */
        row = Ai[i]+1;
        /* Do I want to construct the full jacobian? No, that is ugly..*/
        Fdiff_absrm = MAX(Fdiff_absrm,fabs(Fdiff_new));
        Fdiff_new = nj_ws->ydel_Fdel[row][group+1]-fval[row]; /*Remember to access the column of the corresponding group */
        if (fabs(Fdiff_new)>=Fdiff_absrm){
          nj_ws->Rowmax[j+1] = row;
          nj_ws->Difmax[j+1] = Fdiff_new;
        }
        /* Assign value to sparse rep of jacobian: */
        jac->xjac[i] = Fdiff_new/nj_ws->del[j+1];
      }
      /* The maximum numerical value of Fdel in true column j+1*/
      nj_ws->absFdelRm[j+1] = fabs(nj_ws->ydel_Fdel[nj_ws->Rowmax[j+1]][group+1]);
    }
  }
  else{
    /*Normal case:*/
    for(j=1;j<=neq;j++){
      Fdiff_new = 0.0;
      Fdiff_absrm = 0.0;
      for(i=1;i<=neq;i++){
        Fdiff_absrm = MAX(fabs(Fdiff_new),Fdiff_absrm);
        Fdiff_new = nj_ws->ydel_Fdel[i][j] - fval[i];
        dFdy[i][j] = Fdiff_new/nj_ws->del[j];
        /*Find row maximums:*/
        if(fabs(Fdiff_new)>=Fdiff_absrm){
          /* Found new max location in column */
          nj_ws->Rowmax[j] = i;
          nj_ws->Difmax[j] = fabs(Fdiff_new);
        }
      }
      nj_ws->absFdelRm[j] = fabs(nj_ws->ydel_Fdel[nj_ws->Rowmax[j]][j]);
    }
  }

  /* Adjust fac for next call to numjac. */
  for(i=1;i<=neq;i++){
    nj_ws->absFvalue[i] = fabs(fval[i]);
  }
  for(j=1;j<=neq;j++){
    nj_ws->absFvalueRm[j] = nj_ws->absFvalue[nj_ws->Rowmax[j]];
  }

  logjpos = 0;
  for(j=1;j<=neq;j++){
    if (((nj_ws->absFdelRm[j]<TINY)&&(nj_ws->absFvalueRm[j] < TINY))||(fabs(nj_ws->Difmax[j])<TINY)){
      nj_ws->logj[j] = 1;/*.true.*/
      logjpos = 1;
    }
    else{
      nj_ws->logj[j] = 0;
    }
  }

  if (logjpos ==1){
    for(i=1;i<=neq;i++){
      nj_ws->yydel[i] = y[i];
      nj_ws->Fscale[i] = MAX(nj_ws->absFdelRm[i],nj_ws->absFvalueRm[i]);
    }
    /* If the difference in f values is so small that the column might be just
       ! roundoff error, try a bigger increment. */
    for(j=1;j<=neq;j++){
      if ((nj_ws->logj[j]==1)&&(nj_ws->Difmax[j]<=(br*nj_ws->Fscale[j]))){
        tmpfac = MIN(sqrt(fac[j]),facmax);
        del2 = (y[j] + tmpfac*nj_ws->yscale[j]) - y[j];
        if ((tmpfac!=fac[j])&&(del2!=0.0)){
          if (fval[j] >= 0.0){
            /*! keep del pointing into region */
            del2 = fabs(del2);
          }
          else{
            del2 = -fabs(del2);
          }
          nj_ws->yydel[j] = y[j] + del2;
          class_call((*derivs)(t,nj_ws->yydel+1,nj_ws->ffdel+1,
                     parameters_and_workspace_for_derivs,error_message),
                     error_message,error_message);
          *nfe+=1;
          nj_ws->yydel[j] = y[j];
          rowmax2 = 1;
          Fdiff_new=0.0;
          Fdiff_absrm = 0.0;
          for(i=1;i<=neq;i++){
            Fdiff_absrm = MAX(Fdiff_absrm,fabs(Fdiff_new));
            Fdiff_new = nj_ws->ffdel[i]-fval[i];
            nj_ws->tmp[i] = Fdiff_new/del2;
            if(fabs(Fdiff_new)>=Fdiff_absrm){
              rowmax2 = i;
              difmax2 = fabs(Fdiff_new);
            }
          }
          maxval1 = difmax2*fabs(del2)*tmpfac;
          maxval2 = nj_ws->Difmax[j]*fabs(nj_ws->del[j]);
          if(maxval1>=maxval2){
            /* The new difference is more significant, so
               use the column computed with this increment.
               This depends on wether we are in sparse mode or not: */
            if ((jac->use_sparse)&&(jac->repeated_pattern >= jac->trust_sparse)){
              for(i=Ap[j-1];i<Ap[j];i++) jac->xjac[i]=nj_ws->tmp[Ai[i]+1];
            }
            else{
              for(i=1;i<=neq;i++) dFdy[i][j]=nj_ws->tmp[i];
            }
            /* Adjust fac for the next call to numjac. */
            ffscale = MAX(fabs(nj_ws->ffdel[rowmax2]),nj_ws->absFvalue[rowmax2]);
            if (difmax2 <= bl*ffscale){
              /* The difference is small, so increase the increment. */
              fac[j] = MIN(10*tmpfac, facmax);
            }
            else if(difmax2 > bu*ffscale){
              /* The difference is large, so reduce the increment. */
              fac[j] = MAX(0.1*tmpfac, facmin);
            }
            else{
              fac[j] = tmpfac;
            }
          }
        }
      }
    }
  }
  /* If use_sparse is true but I still don't trust the sparsity pattern, go through the full calculated jacobi-
     matrix, deduce the sparsity pattern, compare with the old pattern, and write the new sparse Jacobi matrix.
     If I do this cleverly, I only have to walk through the jacobian once, and I don't need any local storage.*/

  if ((jac->use_sparse)&&(jac->repeated_pattern < jac->trust_sparse)){
    nz=0; /*Number of non-zeros */
    Ap[0]=0; /*<-Always is.. */
    pattern_broken = _FALSE_;
    for(j=1;j<=neq;j++){
      for(i=1;i<=neq;i++){
        if ((i==j)||(fabs(dFdy[i][j])!=0.0)){
          /* Diagonal or non-zero index found. */
          if (nz>=jac->max_nonzero){
            /* Too many non-zero points to take advantage of sparsity.*/
            jac->use_sparse = 0;
            break;
          }
          /* Test pattern if it is still unbroken: */
          /* Two conditions must be met if the pattern is intact: Ap[j-1]<=nz<Ap[j],
             so that we are in the right column, and (i-1) must exist in column. Ai[nz]*/
          /* We should first test if nz is in the column, otherwise pattern is dead:*/
          if ((pattern_broken==_FALSE_)&&(jac->has_pattern==_TRUE_)){
            if ((nz<Ap[j-1])||(nz>=Ap[j])){
              /* If we are no longer in the right column, pattern is broken for sure. */
              pattern_broken = _TRUE_;
            }
          }
          if ((pattern_broken==_FALSE_)&&(jac->has_pattern==_TRUE_)){
            /* Up to this point, the new jacobian has managed to fit in the old
               sparsity pattern..*/
            if (Ai[nz]!=(i-1)){
              /* The current non-zero rownumber does not fit the current entry in the
             sparse matrix. Pattern MIGHT be broken. Scan ahead in the sparse matrix
             to search for the row entry: (Remember: the indices are sorted..)*/
              pattern_broken = _TRUE_;
              for(nz2=nz; (nz2<Ap[j])&&(Ai[nz2]<=(i-1)); nz2++){
            /* Go through the rest of the column with the added constraint that
               the row index in the sparse matrix should be smaller than the current
               row index i-1:*/
            if (Ai[nz2]==(i-1)){
              /* sparsity pattern recovered.. */
              pattern_broken = _FALSE_;
              nz = nz2;
              break;
            }
            /* Write a zero entry in the sparse matrix, in case we recover pattern. */
            jac->xjac[nz2] = 0.0;
              }
            }
          }
          /* The following works no matter the status of the pattern: */
          /* Write row_number: */
          Ai[nz] = i-1;
          /* Write value: */
          jac->xjac[nz] = dFdy[i][j];
          nz++;
        }
      }
      /* Break this loop too if I have hit max non-zero points: */
      if (jac->use_sparse==_FALSE_) break;
      Ap[j]=nz;
    }
    if (jac->use_sparse==_TRUE_){
      if ((jac->has_pattern==_TRUE_)&&(pattern_broken==_FALSE_)){
        /*New jacobian fitted into the current sparsity pattern:*/
        jac->repeated_pattern++;
        /* printf("\n Found repeated pattern. nz=%d/%d and
           rep.pat=%d.",nz,neq*neq,jac->repeated_pattern); */
      }
      else{
        /*Something has changed (or first run), better still do the full calculation..*/
        jac->repeated_pattern = 0;
      }
      jac->has_pattern = 1;
    }
  }
  return _SUCCESS_;
} /* End of numjac */

int initialize_jacobian(struct jacobian *jac, int neq, ErrorMsg error_message){
  int i;

  if (neq>15){
    jac->use_sparse = 1;
  }
  else{
    jac->use_sparse = 0;
  }
  jac->max_nonzero = (int)(MAX(3*neq,0.20*neq*neq));
  jac->cnzmax = 12*jac->max_nonzero/5;

  /*Maximal number of non-zero entries to be considered sparse */
  jac->repeated_pattern = 0;
  jac->trust_sparse = 4;
  /* Number of times a pattern is repeated before we trust it. */
  jac->has_grouping = 0;
  jac->has_pattern = 0;
  jac->sparse_stuff_initialized=0;

  /*Setup memory for the pointers of the dense method:*/

  class_alloc(jac->dfdy,sizeof(double*)*(neq+1),error_message); /* Allocate vector of pointers to rows of matrix.*/
  class_alloc(jac->dfdy[1],sizeof(double)*(neq*neq+1),error_message);
  jac->dfdy[0] = NULL;
  for(i=2;i<=neq;i++) jac->dfdy[i] = jac->dfdy[i-1]+neq; /* Set row pointers... */

  class_alloc(jac->LU,sizeof(double*)*(neq+1),error_message); /* Allocate vector of pointers to rows of matrix.*/
  class_alloc(jac->LU[1],sizeof(double)*(neq*neq+1),error_message);
  jac->LU[0] = NULL;
  for(i=2;i<=neq;i++) jac->LU[i] = jac->LU[i-1]+neq; /* Set row pointers... */

  class_alloc(jac->LUw,sizeof(double)*(neq+1),error_message);
  class_alloc(jac->jacvec,sizeof(double)*(neq+1),error_message);
  class_alloc(jac->luidx,sizeof(int)*(neq+1),error_message);

  /*Setup memory for the sparse method, if used: */
  if (jac->use_sparse){
    jac->sparse_stuff_initialized = 1;

    jac->xjac=(double*)(jac->luidx+neq+1);
    jac->col_group=(int*)(jac->xjac+jac->max_nonzero);
    jac->col_wi=jac->col_group+neq;
    jac->Cp=jac->col_wi+neq;
    jac->Ci=jac->Cp+neq+1;

    class_alloc(jac->xjac,sizeof(double)*jac->max_nonzero,error_message);
    class_alloc(jac->col_group,sizeof(int)*neq,error_message);
    class_alloc(jac->col_wi,sizeof(int)*neq,error_message);
    class_alloc(jac->Cp,sizeof(int)*(neq+1),error_message);
    class_alloc(jac->Ci,sizeof(int)*jac->cnzmax,error_message);

    class_call(sp_num_alloc(&jac->Numerical, neq,error_message),
           error_message,error_message);

    class_call(sp_mat_alloc(&jac->spJ, neq, neq, jac->max_nonzero,
                error_message),error_message,error_message);

  }

  /* Initialize jacvec to sqrt(eps):*/
  for (i=1;i<=neq;i++) jac->jacvec[i]=1.490116119384765597872e-8;
  return _SUCCESS_;
}

int uninitialize_jacobian(struct jacobian *jac){
  free(jac->dfdy[1]);
  free(jac->dfdy);
  free(jac->LU[1]);
  free(jac->LU);

  free(jac->luidx);
  free(jac->LUw);
  free(jac->jacvec);

  if(jac->sparse_stuff_initialized){
    free(jac->xjac);
    free(jac->col_wi);
    free(jac->col_group);
    free(jac->Cp);
    free(jac->Ci);
    sp_mat_free(jac->spJ);
    sp_num_free(jac->Numerical);
  }
  return _SUCCESS_;
}

int initialize_numjac_workspace(struct numjac_workspace * nj_ws,int neq, ErrorMsg error_message){
  int i,neqp=neq+1;
  /* Allocate vectors and matrices: */

  class_alloc(nj_ws->yscale,sizeof(double)*neqp,error_message);
  class_alloc(nj_ws->del,sizeof(double)*neqp,error_message);
  class_alloc(nj_ws->Difmax,sizeof(double)*neqp,error_message);
  class_alloc(nj_ws->absFdelRm,sizeof(double)*neqp,error_message);
  class_alloc(nj_ws->absFvalue,sizeof(double)*neqp,error_message);
  class_alloc(nj_ws->absFvalueRm,sizeof(double)*neqp,error_message);
  class_alloc(nj_ws->Fscale,sizeof(double)*neqp,error_message);
  class_alloc(nj_ws->ffdel,sizeof(double)*neqp,error_message);
  class_alloc(nj_ws->yydel,sizeof(double)*neqp,error_message);
  class_alloc(nj_ws->tmp,sizeof(double)*neqp,error_message);

  class_alloc(nj_ws->ydel_Fdel,sizeof(double*)*(neq+1),error_message); /* Allocate vector of pointers to rows of matrix.*/
  class_alloc(nj_ws->ydel_Fdel[1],sizeof(double)*(neq*neq+1),error_message);
  nj_ws->ydel_Fdel[0] = NULL;
  for(i=2;i<=neq;i++) nj_ws->ydel_Fdel[i] = nj_ws->ydel_Fdel[i-1]+neq; /* Set row pointers... */

  class_alloc(nj_ws->logj,sizeof(int)*neqp,error_message);
  class_alloc(nj_ws->Rowmax,sizeof(int)*neqp,error_message);

  /* Done allocating stuff */
  return _SUCCESS_;
}

int uninitialize_numjac_workspace(struct numjac_workspace * nj_ws){
  /* Deallocate vectors and matrices: */
  free(nj_ws->yscale);
  free(nj_ws->del);
  free(nj_ws->Difmax);
  free(nj_ws->absFdelRm);
  free(nj_ws->absFvalue);
  free(nj_ws->absFvalueRm);
  free(nj_ws->Fscale);
  free(nj_ws->ffdel);
  free(nj_ws->yydel);
  free(nj_ws->tmp);

  free(nj_ws->ydel_Fdel[1]);
  free(nj_ws->ydel_Fdel);
  free(nj_ws->logj);
  free(nj_ws->Rowmax);
  return _SUCCESS_;
}<|MERGE_RESOLUTION|>--- conflicted
+++ resolved
@@ -240,16 +240,10 @@
 
 
   nfenj=0;
-<<<<<<< HEAD
   class_call_except(numjac((*derivs),t,y,f0,&jac,&nj_ws,abstol,neq,
 		    &nfenj,parameters_and_workspace_for_derivs,error_message),
-	     error_message,error_message,
-		 free(buffer);uninitialize_jacobian(&jac);uninitialize_numjac_workspace(&nj_ws));
-=======
-  class_call(numjac((*derivs),t,y,f0,&jac,&nj_ws,abstol,neq,
-             &nfenj,parameters_and_workspace_for_derivs,error_message),
-             error_message,error_message);
->>>>>>> 95eb770f
+	      error_message,error_message,
+		    free(buffer);uninitialize_jacobian(&jac);uninitialize_numjac_workspace(&nj_ws));
   stepstat[3] += 1;
   stepstat[2] += nfenj;
   Jcurrent = _TRUE_; /* True */
@@ -271,14 +265,9 @@
   h = tdir * absh;
   tdel = (t + tdir*MIN(sqrt(eps)*MAX(fabs(t),fabs(t+h)),absh)) - t;
 
-<<<<<<< HEAD
   class_call_except((*derivs)(t+tdel,y+1,tempvec1+1,parameters_and_workspace_for_derivs,error_message),
 	     error_message,error_message,
-		 free(buffer);uninitialize_jacobian(&jac);uninitialize_numjac_workspace(&nj_ws));
-=======
-  class_call((*derivs)(t+tdel,y+1,tempvec1+1,parameters_and_workspace_for_derivs,error_message),
-             error_message,error_message);
->>>>>>> 95eb770f
+		   free(buffer);uninitialize_jacobian(&jac);uninitialize_numjac_workspace(&nj_ws));
   stepstat[2] += 1;
 
   /*I assume that a full jacobi matrix is always calculated in the beginning...*/
@@ -308,16 +297,10 @@
   for(ii=1;ii<=neq;ii++) dif[ii][1] = h*f0[ii];
 
   hinvGak = h*invGa[k-1];
-<<<<<<< HEAD
   nconhk = 0; 	/*steps taken with current h and k*/
   class_call_except(new_linearisation(&jac,hinvGak,neq,error_message),
 	     error_message,error_message,
-		 free(buffer);uninitialize_jacobian(&jac);uninitialize_numjac_workspace(&nj_ws));
-=======
-  nconhk = 0;     /*steps taken with current h and k*/
-  class_call(new_linearisation(&jac,hinvGak,neq,error_message),
-             error_message,error_message);
->>>>>>> 95eb770f
+		   free(buffer);uninitialize_jacobian(&jac);uninitialize_numjac_workspace(&nj_ws));
   stepstat[4] += 1;
   havrate = _FALSE_; /*false*/
 
@@ -325,13 +308,10 @@
   done = _FALSE_;
   at_hmin = _FALSE_;
   while (done==_FALSE_){
-<<<<<<< HEAD
     hmin = MAX(hmin, minimum_variation);
-=======
     /**class_test(stepstat[2] > 1e5, error_message,
            "Too many steps in evolver! Current stepsize:%g, in interval: [%g:%g]\n",
            absh,t0,tfinal);*/
->>>>>>> 95eb770f
     maxtmp = MAX(hmin,absh);
     absh = MIN(hmax, maxtmp);
     if (fabs(absh-hmin)<100*eps){
@@ -355,14 +335,9 @@
       adjust_stepsize(dif,(absh/abshlast),neq,k);
       hinvGak = h * invGa[k-1];
       nconhk = 0;
-<<<<<<< HEAD
       class_call_except(new_linearisation(&jac,hinvGak,neq,error_message),
-		 error_message,error_message,
-	 free(buffer);uninitialize_jacobian(&jac);uninitialize_numjac_workspace(&nj_ws));
-=======
-      class_call(new_linearisation(&jac,hinvGak,neq,error_message),
-                 error_message,error_message);
->>>>>>> 95eb770f
+            error_message,error_message,
+            free(buffer);uninitialize_jacobian(&jac);uninitialize_numjac_workspace(&nj_ws));
       stepstat[4] += 1;
       havrate = _FALSE_;
     }
@@ -371,154 +346,6 @@
     for( ; ; ){
       gotynew = _FALSE_;    /* is ynew evaluated yet?*/
       while(gotynew==_FALSE_){
-<<<<<<< HEAD
-	/*Compute the constant terms in the equation for ynew.
-	  Next FOR lop is just: psi = matmul(dif(:,1:k),(G(1:k) * invGa(k)))*/
-	for(ii=1;ii<=neq;ii++){
-	  psi[ii] = 0.0;
-	  for(jj=1;jj<=k;jj++){
-	    psi[ii] += dif[ii][jj]*G[jj-1]*invGa[k-1];
-	  }
-	}
-	/* Predict a solution at t+h. */
-	tnew = t + h;
-	if (done==_TRUE_){
-	  tnew = tfinal; /*Hit end point exactly. */
-	}
-	h = tnew - t; 		 /* Purify h. */
-	for(ii=1;ii<=neq;ii++){
-	  pred[ii] = y[ii];
-	  for(jj=1;jj<=k;jj++){
-	    pred[ii] +=dif[ii][jj];
-	  }
-	}
-	eqvec(pred,ynew,neq);
-
-	/*The difference, difkp1, between pred and the final accepted
-	  ynew is equal to the backward difference of ynew of order
-	  k+1. Initialize to zero for the iteration to compute ynew.
-	*/
-
-	minnrm = 0.0;
-	for(j=1;j<=neq;j++){
-	  difkp1[j] = 0.0;
-	  maxtmp = MAX(fabs(ynew[j]),fabs(y[j]));
-	  invwt[j] = 1.0 / MAX(maxtmp,threshold);
-	  maxtmp = 100*eps*fabs(ynew[j]*invwt[j]);
-	  minnrm = MAX(minnrm,maxtmp);
-	}
-	/* Iterate with simplified Newton method. */
-	tooslow = _FALSE_;
-	for(iter=1;iter<=maxit;iter++){
-	  for (ii=1;ii<=neq;ii++){
-	    tempvec1[ii]=(psi[ii]+difkp1[ii]);
-	  }
-	  class_call_except((*derivs)(tnew,ynew+1,f0+1,parameters_and_workspace_for_derivs,error_message),
-		     error_message,error_message,
-			 free(buffer);uninitialize_jacobian(&jac);uninitialize_numjac_workspace(&nj_ws));
-	  stepstat[2] += 1;
-	  for(j=1;j<=neq;j++){
-	    rhs[j] = hinvGak*f0[j]-tempvec1[j];
-	  }
-
-	  /*Solve the linear system A*x=del by using the LU decomposition stored in jac.*/
-	  if (jac.use_sparse){
-	    sp_lusolve(jac.Numerical, rhs+1, del+1);
-	  }
-	  else{
-	    eqvec(rhs,del,neq);
-	    lubksb(jac.LU,neq,jac.luidx,del);
-	  }
-
-	  stepstat[5]+=1;
-	  newnrm = 0.0;
-	  for(j=1;j<=neq;j++){
-	    maxtmp = fabs(del[j]*invwt[j]);
-	    newnrm = MAX(newnrm,maxtmp);
-	  }
-	  for(j=1;j<=neq;j++){
-	    difkp1[j] += del[j];
-	    ynew[j] = pred[j] + difkp1[j];
-	  }
-	  if (newnrm <= minnrm){
-	    gotynew = _TRUE_;
-	    break; /* Break Newton loop */
-	  }
-	  else if(iter == 1){
-	    if (havrate==_TRUE_){
-	      errit = newnrm * rate / (1.0 - rate);
-	      if (errit <= 0.05*rtol){
-		gotynew = _TRUE_;
-		break; /* Break Newton Loop*/
-	      }
-	    }
-	    else {
-	      rate = 0.0;
-	    }
-	  }
-	  else if(newnrm > 0.9*oldnrm){
-	    tooslow = _TRUE_;
-	    break; /*Break Newton lop */
-	  }
-	  else{
-	    rate = MAX(0.9*rate, newnrm / oldnrm);
-	    havrate = _TRUE_;
-	    errit = newnrm * rate / (1.0 - rate);
-	    if (errit <= 0.5*rtol){
-	      gotynew = _TRUE_;
-	      break; /* exit newton */
-	    }
-	    else if (iter == maxit){
-	      tooslow = _TRUE_;
-	      break; /*exit newton */
-	    }
-	    else if (0.5*rtol < errit*pow(rate,(maxit-iter))){
-	      tooslow = _TRUE_;
-	      break; /*exit Newton */
-	    }
-	  }
-	  oldnrm = newnrm;
-	}
-	if (tooslow==_TRUE_){
-	  stepstat[1] += 1;
-	  /*	! Speed up the iteration by forming new linearization or reducing h. */
-	  if (Jcurrent==_FALSE_){
-	    class_call_except((*derivs)(t,y+1,f0+1,parameters_and_workspace_for_derivs,error_message),
-		       error_message,error_message,
-				 free(buffer);uninitialize_jacobian(&jac);uninitialize_numjac_workspace(&nj_ws));
-	    nfenj=0;
-	    class_call_except(numjac((*derivs),t,y,f0,&jac,&nj_ws,abstol,neq,
-			      &nfenj,parameters_and_workspace_for_derivs,error_message),
-		       error_message,error_message,
-				 free(buffer);uninitialize_jacobian(&jac);uninitialize_numjac_workspace(&nj_ws));
-	    stepstat[3] += 1;
-	    stepstat[2] += (nfenj + 1);
-	    Jcurrent = _TRUE_;
-	  }
-	  else if (absh <= hmin){
-	    class_test_except(absh <= hmin,
-				   error_message,
-					 free(buffer);uninitialize_jacobian(&jac);uninitialize_numjac_workspace(&nj_ws),
-		       "Step size too small: step:%g, minimum:%g, in interval: [%g:%g]\n",
-		       absh,hmin,t0,tfinal);
-	  }
-	  else{
-	    abshlast = absh;
-	    absh = MAX(0.3 * absh, hmin);
-	    h = tdir * absh;
-	    done = _FALSE_;
-	    adjust_stepsize(dif,(absh/abshlast),neq,k);
-	    hinvGak = h * invGa[k-1];
-	    nconhk = 0;
-	  }
-	  /* A new linearisation is needed in both cases */
-	  class_call_except(new_linearisation(&jac,hinvGak,neq,error_message),
-		     error_message,error_message,
-			 free(buffer);uninitialize_jacobian(&jac);uninitialize_numjac_workspace(&nj_ws));
-	  stepstat[4] += 1;
-	  havrate = _FALSE_;
-	}
-=======
         /*Compute the constant terms in the equation for ynew.
           Next FOR lop is just: psi = matmul(dif(:,1:k),(G(1:k) * invGa(k)))*/
         for(ii=1;ii<=neq;ii++){
@@ -560,8 +387,9 @@
           for (ii=1;ii<=neq;ii++){
             tempvec1[ii]=(psi[ii]+difkp1[ii]);
           }
-          class_call((*derivs)(tnew,ynew+1,f0+1,parameters_and_workspace_for_derivs,error_message),
-                 error_message,error_message);
+          class_call_except((*derivs)(tnew,ynew+1,f0+1,parameters_and_workspace_for_derivs,error_message),
+      		     error_message,error_message,
+      			 free(buffer);uninitialize_jacobian(&jac);uninitialize_numjac_workspace(&nj_ws));
           stepstat[2] += 1;
           for(j=1;j<=neq;j++){
             rhs[j] = hinvGak*f0[j]-tempvec1[j];
@@ -633,20 +461,24 @@
           stepstat[1] += 1;
           /*    ! Speed up the iteration by forming new linearization or reducing h. */
           if (Jcurrent==_FALSE_){
-            class_call((*derivs)(t,y+1,f0+1,parameters_and_workspace_for_derivs,error_message),
-                       error_message,error_message);
-            nfenj=0;
-            class_call(numjac((*derivs),t,y,f0,&jac,&nj_ws,abstol,neq,
-                       &nfenj,parameters_and_workspace_for_derivs,error_message),
-                       error_message,error_message);
+            class_call_except((*derivs)(t,y+1,f0+1,parameters_and_workspace_for_derivs,error_message),
+      		       error_message,error_message,
+      				 free(buffer);uninitialize_jacobian(&jac);uninitialize_numjac_workspace(&nj_ws));
+      	    nfenj=0;
+      	    class_call_except(numjac((*derivs),t,y,f0,&jac,&nj_ws,abstol,neq,
+      			      &nfenj,parameters_and_workspace_for_derivs,error_message),
+      		       error_message,error_message,
+      				 free(buffer);uninitialize_jacobian(&jac);uninitialize_numjac_workspace(&nj_ws));
             stepstat[3] += 1;
             stepstat[2] += (nfenj + 1);
             Jcurrent = _TRUE_;
           }
           else if (absh <= hmin){
-            class_test(absh <= hmin, error_message,
-                       "Step size too small: step:%g, minimum:%g, in interval: [%g:%g]\n",
-                       absh,hmin,t0,tfinal);
+            class_test_except(absh <= hmin,
+      				   error_message,
+      					 free(buffer);uninitialize_jacobian(&jac);uninitialize_numjac_workspace(&nj_ws),
+      		       "Step size too small: step:%g, minimum:%g, in interval: [%g:%g]\n",
+      		       absh,hmin,t0,tfinal);
           }
           else{
             abshlast = absh;
@@ -658,12 +490,12 @@
             nconhk = 0;
           }
           /* A new linearisation is needed in both cases */
-          class_call(new_linearisation(&jac,hinvGak,neq,error_message),
-                     error_message,error_message);
+          class_call_except(new_linearisation(&jac,hinvGak,neq,error_message),
+      		     error_message,error_message,
+      			 free(buffer);uninitialize_jacobian(&jac);uninitialize_numjac_workspace(&nj_ws));
           stepstat[4] += 1;
           havrate = _FALSE_;
         }
->>>>>>> 95eb770f
       }
       /*end of while loop for getting ynew
     difkp1 is now the backward difference of ynew of order k+1. */
@@ -673,56 +505,14 @@
       }
       err = err * erconst[k-1];
       if (err>rtol){
-<<<<<<< HEAD
-	/*Step failed */
-	stepstat[1]+= 1;
-	if (absh <= hmin){
-	  class_test_except(absh <= hmin,
-			   error_message,
-				 free(buffer);uninitialize_jacobian(&jac);uninitialize_numjac_workspace(&nj_ws),
-		     "Step size too small: step:%g, minimum:%g, in interval: [%g:%g]\n",
-		     absh,hmin,t0,tfinal);
-	}
-	abshlast = absh;
-	if (nofailed==_TRUE_){
-	  nofailed = _FALSE_;
-	  hopt = absh * MAX(0.1, 0.833*pow((rtol/err),(1.0/(k+1))));
-	  if (k > 1){
-	    errkm1 = 0.0;
-	    for(jj=1;jj<=neq;jj++){
-	      errkm1 = MAX(errkm1,fabs((dif[jj][k]+difkp1[jj])*invwt[jj]));
-	    }
-	    errkm1 = errkm1*erconst[k-2];
-	    hkm1 = absh * MAX(0.1, 0.769*pow((rtol/errkm1),(1.0/k)));
-	    if (hkm1 > hopt){
-	      hopt = MIN(absh,hkm1); 		/* don't allow step size increase */
-	      k = k - 1;
-	    }
-	  }
-	  absh = MAX(hmin, hopt);
-	}
-	else{
-	  absh = MAX(hmin, 0.5 * absh);
-	}
-	h = tdir * absh;
-	if (absh < abshlast){
-	  done = _FALSE_;
-	}
-	adjust_stepsize(dif,(absh/abshlast),neq,k);
-	hinvGak = h * invGa[k-1];
-	nconhk = 0;
-	class_call_except(new_linearisation(&jac,hinvGak,neq,error_message),
-		   error_message,error_message,
-		 free(buffer);uninitialize_jacobian(&jac);uninitialize_numjac_workspace(&nj_ws));
-	stepstat[4] += 1;
-	havrate = _FALSE_;
-=======
         /*Step failed */
         stepstat[1]+= 1;
         if (absh <= hmin){
-          class_test(absh <= hmin, error_message,
-                     "Step size too small: step:%g, minimum:%g, in interval: [%g:%g]\n",
-                     absh,hmin,t0,tfinal);
+          class_test_except(absh <= hmin,
+      			   error_message,
+      				 free(buffer);uninitialize_jacobian(&jac);uninitialize_numjac_workspace(&nj_ws),
+      		     "Step size too small: step:%g, minimum:%g, in interval: [%g:%g]\n",
+      		     absh,hmin,t0,tfinal);
         }
         abshlast = absh;
         if (nofailed==_TRUE_){
@@ -752,11 +542,11 @@
         adjust_stepsize(dif,(absh/abshlast),neq,k);
         hinvGak = h * invGa[k-1];
         nconhk = 0;
-        class_call(new_linearisation(&jac,hinvGak,neq,error_message),
-                   error_message,error_message);
+        class_call_except(new_linearisation(&jac,hinvGak,neq,error_message),
+      		   error_message,error_message,
+      		 free(buffer);uninitialize_jacobian(&jac);uninitialize_numjac_workspace(&nj_ws));
         stepstat[4] += 1;
         havrate = _FALSE_;
->>>>>>> 95eb770f
       }
       else {
         break; /* Succesfull step */
@@ -779,14 +569,9 @@
     while ((next<tres)&&(tdir * (tnew - t_vec[next]) >= 0.0)){
       /* Do we need to write output? */
       if (tnew==t_vec[next]){
-<<<<<<< HEAD
 	class_call_except((*output)(t_vec[next],ynew+1,f0+1,next,parameters_and_workspace_for_derivs,error_message),
 		   error_message,error_message,
-		 free(buffer);uninitialize_jacobian(&jac);uninitialize_numjac_workspace(&nj_ws));
-=======
-        class_call((*output)(t_vec[next],ynew+1,f0+1,next,parameters_and_workspace_for_derivs,error_message),
-                   error_message,error_message);
->>>>>>> 95eb770f
+		   free(buffer);uninitialize_jacobian(&jac);uninitialize_numjac_workspace(&nj_ws));
 // MODIFICATION BY LUC
 // All print_variables have been moved to the end of time step
 /*
@@ -801,14 +586,9 @@
         /*Interpolate if we have overshot sample values*/
         interp_from_dif(t_vec[next],tnew,ynew,h,dif,k,yinterp,ypinterp,yppinterp,interpidx,neq,2);
 
-<<<<<<< HEAD
-	class_call_except((*output)(t_vec[next],yinterp+1,ypinterp+1,next,parameters_and_workspace_for_derivs,error_message),
-				error_message,error_message,
-			free(buffer);uninitialize_jacobian(&jac);uninitialize_numjac_workspace(&nj_ws));
-=======
-        class_call((*output)(t_vec[next],yinterp+1,ypinterp+1,next,parameters_and_workspace_for_derivs,
-                   error_message),error_message,error_message);
->>>>>>> 95eb770f
+      	class_call_except((*output)(t_vec[next],yinterp+1,ypinterp+1,next,parameters_and_workspace_for_derivs,error_message),
+      				error_message,error_message,
+      			  free(buffer);uninitialize_jacobian(&jac);uninitialize_numjac_workspace(&nj_ws));
 
       }
       next++;
@@ -879,7 +659,6 @@
 
 // MODIFICATION BY LUC
     if (print_variables!=NULL){
-<<<<<<< HEAD
       class_call_except((*derivs)(tnew,
 		             ynew+1,
 		             f0+1,
@@ -892,18 +671,6 @@
 					parameters_and_workspace_for_derivs,error_message),
 		     error_message,error_message,
 			 free(buffer);uninitialize_jacobian(&jac);uninitialize_numjac_workspace(&nj_ws));
-=======
-      class_call((*derivs)(tnew,
-                     ynew+1,
-                     f0+1,
-                     parameters_and_workspace_for_derivs,error_message),
-                 error_message,
-                 error_message);
-
-        class_call((*print_variables)(tnew,ynew+1,f0+1,
-                    parameters_and_workspace_for_derivs,error_message),
-                    error_message,error_message);
->>>>>>> 95eb770f
     }
 // end of modification
 
@@ -912,7 +679,6 @@
   /* a last call is compulsory to ensure that all quantitites in
      y,dy,parameters_and_workspace_for_derivs are updated to the
      last point in the covered range */
-<<<<<<< HEAD
   class_call_except(
 	     (*derivs)(tnew,
 		       ynew+1,
@@ -928,20 +694,6 @@
 				  parameters_and_workspace_for_derivs,error_message),
 	       error_message,error_message,
 			 free(buffer);uninitialize_jacobian(&jac);uninitialize_numjac_workspace(&nj_ws));
-=======
-  class_call((*derivs)(tnew,
-                   ynew+1,
-                   f0+1,
-                   parameters_and_workspace_for_derivs,error_message),
-             error_message,
-             error_message);
-
-  if (print_variables!=NULL){
-    /** If we are printing variables, we must store the final point */
-    class_call((*print_variables)(tnew,ynew+1,f0+1,
-                  parameters_and_workspace_for_derivs,error_message),
-               error_message,error_message);
->>>>>>> 95eb770f
   }
 
   if (verbose > 0){
