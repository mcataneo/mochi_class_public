--- conflicted
+++ resolved
@@ -424,7 +424,6 @@
 
 extra metric transfer functions =
 
-<<<<<<< HEAD
 # 1.f) if you included 'dTk' or 'vTk' in the list of outputs, you may transform
 # your transfer functions into Nbody gauge by setting the following flag to 'yes'
 # (default: set to 'no'). This will also include the transfer function for gamma,
@@ -434,22 +433,16 @@
 
 Nbody gauge transfer functions =
 
-# 2) if you want an estimate of the non-linear P(k) and Cls, enter 'halofit' or
-#    'Halofit' or 'HALOFIT' for Halofit; otherwise leave blank
-#    (default: blank, linear P(k) and Cls)
-
-non linear =
-=======
 # 2) if you want an estimate of the non-linear P(k) and Cls, enter
 #    'halofit' or 'Halofit' or 'HALOFIT' for Halofit, and
 #    'hmcode' or 'Hmcode' or 'HMcode' or 'HMCODE') for HMcode;
 #    otherwise leave blank (default: blank, linear P(k) and Cls)
 
-non linear = 
+non linear =
 
 # 2.a) if you chose halofit, and you have Omega0_fld != 0. (i.e. you set Omega_lambda=0.) & wa_fld != 0.
 # then you might want to use pk equal (default: False)
-pk_eq = 
+pk_eq =
 
 # 2.a) for HMcode only:
 #    In HMcode you can specify a baryonic feedback model (otherwise only DM is used).
@@ -475,7 +468,6 @@
 feedback model =
 eta_0 =
 c_min =
->>>>>>> 682643d1
 
 # 3) if you want to consider perturbed recombination, enter a word containing the
 #    letter 'y' or 'Y'. CLASS will then compute the perturbation in the
