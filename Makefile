#Some Makefile for CLASS.
#Julien Lesgourgues, 28.11.2011

MDIR := $(shell pwd)
WRKDIR = $(MDIR)/build

.base:
	if ! [ -e $(WRKDIR) ]; then mkdir $(WRKDIR) ; mkdir $(WRKDIR)/lib; fi;
	touch build/.base

vpath %.c source:tools:main:test
vpath %.o build
vpath .base build

########################################################
###### LINES TO ADAPT TO YOUR PLATEFORM ################
########################################################

# your C compiler:
CC       = gcc
#CC       = icc
#CC       = pgcc

# your tool for creating static libraries:
AR        = ar rv

# Your python interpreter.
# In order to use Python 3, you can manually
# substitute python3 to python in the line below, or you can simply
# add a compilation option on the terminal command line:
# "PYTHON=python3 make all" (THanks to Marius Millea for pyhton3
# compatibility)
PYTHON ?= python

# your optimization flag
OPTFLAG = -O4 -ffast-math #-march=native
#OPTFLAG = -Ofast -ffast-math #-march=native
#OPTFLAG = -fast

# your openmp flag (comment for compiling without openmp)
OMPFLAG   = -fopenmp
#OMPFLAG   = -mp -mp=nonuma -mp=allcores -g
#OMPFLAG   = -openmp

# all other compilation flags
CCFLAG = -g -fPIC
LDFLAG = -g -fPIC

# leave blank to compile without HyRec, or put path to HyRec directory
# (with no slash at the end: e.g. hyrec or ../hyrec)
HYREC = hyrec

########################################################
###### IN PRINCIPLE THE REST SHOULD BE LEFT UNCHANGED ##
########################################################

# pass current working directory to the code
CCFLAG += -D__CLASSDIR__='"$(MDIR)"'

# where to find include files *.h
INCLUDES = -I../include

# automatically add external programs if needed. First, initialize to blank.
EXTERNAL =

# eventually update flags for including HyRec
ifneq ($(HYREC),)
vpath %.c $(HYREC)
CCFLAG += -DHYREC
#LDFLAGS += -DHYREC
INCLUDES += -I../hyrec
EXTERNAL += hyrectools.o helium.o hydrogen.o history.o
endif

%.o:  %.c .base
	cd $(WRKDIR);$(CC) $(OPTFLAG) $(OMPFLAG) $(CCFLAG) $(INCLUDES) -c ../$< -o $*.o

<<<<<<< HEAD
TOOLS = growTable.o dei_rkck.o sparse.o evolver_rkck.o  evolver_ndf15.o arrays.o parser.o quadrature.o hyperspherical.o common.o rootfinder.o
=======
TOOLS = growTable.o dei_rkck.o sparse.o evolver_rkck.o  evolver_ndf15.o arrays.o parser.o quadrature.o hyperspherical.o common.o trigonometric_integrals.o
>>>>>>> 48f0bafc

SOURCE = input.o background.o thermodynamics.o perturbations.o primordial.o nonlinear.o transfer.o spectra.o lensing.o

INPUT = input.o

PRECISION = precision.o

BACKGROUND = background.o

THERMO = thermodynamics.o

PERTURBATIONS = perturbations.o

TRANSFER = transfer.o

PRIMORDIAL = primordial.o

SPECTRA = spectra.o

NONLINEAR = nonlinear.o

LENSING = lensing.o

OUTPUT = output.o

CLASS = class.o

TEST_LOOPS = test_loops.o

TEST_LOOPS_OMP = test_loops_omp.o

TEST_DEGENERACY = test_degeneracy.o

TEST_SPECTRA = test_spectra.o

TEST_TRANSFER = test_transfer.o

TEST_NONLINEAR = test_nonlinear.o

TEST_PERTURBATIONS = test_perturbations.o

TEST_THERMODYNAMICS = test_thermodynamics.o

TEST_BACKGROUND = test_background.o

TEST_SIGMA = test_sigma.o

TEST_HYPERSPHERICAL = test_hyperspherical.o

TEST_STEPHANE = test_stephane.o

C_TOOLS =  $(addprefix tools/, $(addsuffix .c,$(basename $(TOOLS))))
C_SOURCE = $(addprefix source/, $(addsuffix .c,$(basename $(SOURCE) $(OUTPUT))))
C_TEST = $(addprefix test/, $(addsuffix .c,$(basename $(TEST_DEGENERACY) $(TEST_LOOPS) $(TEST_TRANSFER) $(TEST_NONLINEAR) $(TEST_PERTURBATIONS) $(TEST_THERMODYNAMICS))))
C_MAIN = $(addprefix main/, $(addsuffix .c,$(basename $(CLASS))))
C_ALL = $(C_MAIN) $(C_TOOLS) $(C_SOURCE)
H_ALL = $(addprefix include/, common.h svnversion.h $(addsuffix .h, $(basename $(notdir $(C_ALL)))))
PRE_ALL = cl_ref.pre clt_permille.pre
INI_ALL = explanatory.ini lcdm.ini
MISC_FILES = Makefile CPU psd_FD_single.dat myselection.dat myevolution.dat README bbn/sBBN.dat external_Pk/* cpp
PYTHON_FILES = python/classy.pyx python/setup.py python/cclassy.pxd python/test_class.py

all: class libclass.a classy

libclass.a: $(TOOLS) $(SOURCE) $(EXTERNAL)
	$(AR)  $@ $(addprefix build/, $(TOOLS) $(SOURCE) $(EXTERNAL))

class: $(TOOLS) $(SOURCE) $(EXTERNAL) $(OUTPUT) $(CLASS)
	$(CC) $(OPTFLAG) $(OMPFLAG) $(LDFLAG) -o class $(addprefix build/,$(notdir $^)) -lm

test_sigma: $(TOOLS) $(SOURCE) $(EXTERNAL) $(OUTPUT) $(TEST_SIGMA)
	$(CC) $(OPTFLAG) $(OMPFLAG) $(LDFLAG) -o test_sigma $(addprefix build/,$(notdir $^)) -lm

test_loops: $(TOOLS) $(SOURCE) $(EXTERNAL) $(OUTPUT) $(TEST_LOOPS)
	$(CC) $(OPTFLAG) $(OMPFLAG) $(LDFLAG) -o $@ $(addprefix build/,$(notdir $^)) -lm

test_loops_omp: $(TOOLS) $(SOURCE) $(EXTERNAL) $(OUTPUT) $(TEST_LOOPS_OMP)
	$(CC) $(OPTFLAG) $(OMPFLAG) $(LDFLAG) -o $@ $(addprefix build/,$(notdir $^)) -lm

test_stephane: $(TOOLS) $(SOURCE) $(EXTERNAL) $(OUTPUT) $(TEST_STEPHANE)
	$(CC) $(OPTFLAG) $(OMPFLAG) $(LDFLAG) -o $@ $(addprefix build/,$(notdir $^)) -lm

test_degeneracy: $(TOOLS) $(SOURCE) $(EXTERNAL) $(OUTPUT) $(TEST_DEGENERACY)
	$(CC) $(OPTFLAG) $(OMPFLAG) $(LDFLAG) -o $@ $(addprefix build/,$(notdir $^)) -lm

test_spectra: $(TOOLS) $(SOURCE) $(EXTERNAL) $(TEST_SPECTRA)
	$(CC) $(OPTFLAG) $(OMPFLAG) $(LDFLAG) -o  $@ $(addprefix build/,$(notdir $^)) -lm

test_transfer: $(TOOLS) $(SOURCE) $(EXTERNAL) $(TEST_TRANSFER)
	$(CC) $(OPTFLAG) $(OMPFLAG) $(LDFLAG) -o  $@ $(addprefix build/,$(notdir $^)) -lm

test_nonlinear: $(TOOLS) $(SOURCE) $(EXTERNAL) $(TEST_NONLINEAR)
	$(CC) $(OPTFLAG) $(OMPFLAG) $(LDFLAG) -o  $@ $(addprefix build/,$(notdir $^)) -lm

test_perturbations: $(TOOLS) $(SOURCE) $(EXTERNAL) $(TEST_PERTURBATIONS)
	$(CC) $(OPTFLAG) $(OMPFLAG) $(LDFLAG) -o  $@ $(addprefix build/,$(notdir $^)) -lm

test_thermodynamics: $(TOOLS) $(SOURCE) $(EXTERNAL) $(TEST_THERMODYNAMICS)
	$(CC) $(OPTFLAG) $(OMPFLAG) $(LDFLAG) -o  $@ $(addprefix build/,$(notdir $^)) -lm

test_background: $(TOOLS) $(SOURCE) $(EXTERNAL) $(TEST_BACKGROUND)
	$(CC) $(OPTFLAG) $(OMPFLAG) $(LDFLAG) -o  $@ $(addprefix build/,$(notdir $^)) -lm

test_hyperspherical: $(TOOLS) $(TEST_HYPERSPHERICAL)
	$(CC) $(OPTFLAG) $(OMPFLAG) $(LDFLAG) -o test_hyperspherical $(addprefix build/,$(notdir $^)) -lm


tar: $(C_ALL) $(C_TEST) $(H_ALL) $(PRE_ALL) $(INI_ALL) $(MISC_FILES) $(HYREC) $(PYTHON_FILES)
	tar czvf class.tar.gz $(C_ALL) $(H_ALL) $(PRE_ALL) $(INI_ALL) $(MISC_FILES) $(HYREC) $(PYTHON_FILES)

classy: libclass.a python/classy.pyx python/cclassy.pxd
ifdef OMPFLAG
	cp python/setup.py python/autosetup.py
else
	grep -v "lgomp" python/setup.py > python/autosetup.py
endif
	cd python; export CC=$(CC); $(PYTHON) autosetup.py install || $(PYTHON) autosetup.py install --user
	rm python/autosetup.py

clean: .base
	rm -rf $(WRKDIR);
	rm -f libclass.a
	rm -f $(MDIR)/python/classy.c
	rm -rf $(MDIR)/python/build<|MERGE_RESOLUTION|>--- conflicted
+++ resolved
@@ -75,11 +75,7 @@
 %.o:  %.c .base
 	cd $(WRKDIR);$(CC) $(OPTFLAG) $(OMPFLAG) $(CCFLAG) $(INCLUDES) -c ../$< -o $*.o
 
-<<<<<<< HEAD
-TOOLS = growTable.o dei_rkck.o sparse.o evolver_rkck.o  evolver_ndf15.o arrays.o parser.o quadrature.o hyperspherical.o common.o rootfinder.o
-=======
-TOOLS = growTable.o dei_rkck.o sparse.o evolver_rkck.o  evolver_ndf15.o arrays.o parser.o quadrature.o hyperspherical.o common.o trigonometric_integrals.o
->>>>>>> 48f0bafc
+TOOLS = growTable.o dei_rkck.o sparse.o evolver_rkck.o  evolver_ndf15.o arrays.o parser.o quadrature.o hyperspherical.o common.o rootfinder.o trigonometric_integrals.o
 
 SOURCE = input.o background.o thermodynamics.o perturbations.o primordial.o nonlinear.o transfer.o spectra.o lensing.o
 
