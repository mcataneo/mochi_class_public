#Some Makefile for CLASS.
#Julien Lesgourgues, 28.11.2011
#Nils Schöneberg, Matteo Lucca, 27.02.2019

MDIR := $(shell pwd)
WRKDIR = $(MDIR)/build

.base:
	if ! [ -e $(WRKDIR) ]; then mkdir $(WRKDIR) ; mkdir $(WRKDIR)/lib; fi;
	touch build/.base

vpath %.c source:tools:main:test
vpath %.o build
vpath .base build

########################################################
###### LINES TO ADAPT TO YOUR PLATEFORM ################
########################################################

# your C compiler:
CC       = gcc
#CC       = icc
#CC       = pgcc

# your tool for creating static libraries:
AR        = ar rv

# Your python interpreter.
# In order to use Python 3, you can manually
# substitute python3 to python in the line below, or you can simply
# add a compilation option on the terminal command line:
# "PYTHON=python3 make all" (Thanks to Marius Millea for python3 compatibility)
PYTHON ?= python

# your optimization flag
OPTFLAG = -O3
#OPTFLAG = -Ofast -ffast-math #-march=native
#OPTFLAG = -fast

# your openmp flag (comment for compiling without openmp)
OMPFLAG   = -fopenmp
#OMPFLAG   = -mp -mp=nonuma -mp=allcores -g
#OMPFLAG   = -openmp

# all other compilation flags
CCFLAG = -g -fPIC
LDFLAG = -g -fPIC

# leave blank to compile without HyRec, or put path to HyRec directory
# (with no slash at the end: e.g. "external/RecfastCLASS")
HYREC = external/HyRec2020
RECFAST = external/RecfastCLASS
HEATING = external/heating

# path to hi_class external modules (with no slash at the end).
# do not leave blank otherwise the code does not compile
HI_CLASS_PATH = gravity_smg

########################################################
###### IN PRINCIPLE THE REST SHOULD BE LEFT UNCHANGED ##
########################################################

# pass current working directory to the code
CCFLAG += -D__CLASSDIR__='"$(MDIR)"'

# where to find include files *.h
INCLUDES = -I../include
HEADERFILES = $(wildcard ./include/*.h)

# automatically add external programs if needed. First, initialize to blank.
EXTERNAL =

vpath %.c $(RECFAST)
#CCFLAG += -DRECFAST
INCLUDES += -I../$(RECFAST)
EXTERNAL += wrap_recfast.o
HEADERFILES += $(wildcard ./$(RECFAST)/*.h)

vpath %.c $(HEATING)
#CCFLAG += -DHEATING
INCLUDES += -I../$(HEATING)
EXTERNAL += injection.o noninjection.o
HEADERFILES += $(wildcard ./$(HEATING)/*.h)

# update flags for including HyRec
ifneq ($(HYREC),)
vpath %.c $(HYREC)
CCFLAG += -DHYREC
#LDFLAGS += -DHYREC
INCLUDES += -I../$(HYREC)
EXTERNAL += hyrectools.o helium.o hydrogen.o history.o wrap_hyrec.o energy_injection.o
HEADERFILES += $(wildcard ./$(HYREC)/*.h)
endif

<<<<<<< HEAD
# eventually update flags for including gravity_smg
ifneq ($(HI_CLASS_PATH),)
vpath %.c $(HI_CLASS_PATH)
CCFLAG += -DHI_CLASS_PATH
#LDFLAGS += -DHI_CLASS_PATH
INCLUDES += -I../gravity_smg
EXTERNAL += input_smg.o background_smg.o perturbations_smg.o nonlinear_smg.o gravity_functions_smg.o gravity_models_smg.o
endif

%.o:  %.c .base
=======
%.o:  %.c .base $(HEADERFILES)
>>>>>>> af4e589b
	cd $(WRKDIR);$(CC) $(OPTFLAG) $(OMPFLAG) $(CCFLAG) $(INCLUDES) -c ../$< -o $*.o

TOOLS = growTable.o dei_rkck.o sparse.o evolver_rkck.o  evolver_ndf15.o arrays.o parser.o quadrature.o hyperspherical.o common.o rootfinder.o trigonometric_integrals.o

SOURCE = input.o background.o thermodynamics.o perturbations.o primordial.o fourier.o transfer.o harmonic.o lensing.o distortions.o

INPUT = input.o

PRECISION = precision.o

BACKGROUND = background.o

THERMO = thermodynamics.o

PERTURBATIONS = perturbations.o

TRANSFER = transfer.o

PRIMORDIAL = primordial.o

HARMONIC = harmonic.o

FOURIER = fourier.o

LENSING = lensing.o

DISTORTIONS = distortions.o

OUTPUT = output.o

CLASS = class.o

TEST_LOOPS = test_loops.o

TEST_LOOPS_OMP = test_loops_omp.o

TEST_HARMONIC = test_harmonic.o

TEST_TRANSFER = test_transfer.o

TEST_FOURIER = test_fourier.o

TEST_PERTURBATIONS = test_perturbations.o

TEST_THERMODYNAMICS = test_thermodynamics.o

TEST_BACKGROUND = test_background.o

TEST_HYPERSPHERICAL = test_hyperspherical.o

C_TOOLS =  $(addprefix tools/, $(addsuffix .c,$(basename $(TOOLS))))
C_SOURCE = $(addprefix source/, $(addsuffix .c,$(basename $(SOURCE) $(OUTPUT))))
C_TEST = $(addprefix test/, $(addsuffix .c,$(basename $(TEST_DEGENERACY) $(TEST_LOOPS) $(TEST_TRANSFER) $(TEST_FOURIER) $(TEST_PERTURBATIONS) $(TEST_THERMODYNAMICS))))
C_MAIN = $(addprefix main/, $(addsuffix .c,$(basename $(CLASS))))
C_ALL = $(C_MAIN) $(C_TOOLS) $(C_SOURCE)
H_ALL = $(addprefix include/, common.h svnversion.h $(addsuffix .h, $(basename $(notdir $(C_ALL)))))
PRE_ALL = cl_ref.pre clt_permille.pre
INI_ALL = explanatory.ini lcdm.ini
MISC_FILES = Makefile CPU psd_FD_single.dat myselection.dat myevolution.dat README bbn/sBBN.dat external_Pk/* cpp
PYTHON_FILES = python/classy.pyx python/setup.py python/cclassy.pxd python/test_class.py

all: class libclass.a classy

libclass.a: $(TOOLS) $(SOURCE) $(EXTERNAL)
	$(AR)  $@ $(addprefix build/, $(TOOLS) $(SOURCE) $(EXTERNAL))

class: $(TOOLS) $(SOURCE) $(EXTERNAL) $(OUTPUT) $(CLASS)
	$(CC) $(OPTFLAG) $(OMPFLAG) $(LDFLAG) -o class $(addprefix build/,$(notdir $^)) -lm

test_loops: $(TOOLS) $(SOURCE) $(EXTERNAL) $(OUTPUT) $(TEST_LOOPS)
	$(CC) $(OPTFLAG) $(OMPFLAG) $(LDFLAG) -o $@ $(addprefix build/,$(notdir $^)) -lm

test_loops_omp: $(TOOLS) $(SOURCE) $(EXTERNAL) $(OUTPUT) $(TEST_LOOPS_OMP)
	$(CC) $(OPTFLAG) $(OMPFLAG) $(LDFLAG) -o $@ $(addprefix build/,$(notdir $^)) -lm

test_harmonic: $(TOOLS) $(SOURCE) $(EXTERNAL) $(TEST_HARMONIC)
	$(CC) $(OPTFLAG) $(OMPFLAG) $(LDFLAG) -o  $@ $(addprefix build/,$(notdir $^)) -lm

test_transfer: $(TOOLS) $(SOURCE) $(EXTERNAL) $(TEST_TRANSFER)
	$(CC) $(OPTFLAG) $(OMPFLAG) $(LDFLAG) -o  $@ $(addprefix build/,$(notdir $^)) -lm

test_fourier: $(TOOLS) $(SOURCE) $(EXTERNAL) $(TEST_FOURIER)
	$(CC) $(OPTFLAG) $(OMPFLAG) $(LDFLAG) -o  $@ $(addprefix build/,$(notdir $^)) -lm

test_perturbations: $(TOOLS) $(SOURCE) $(EXTERNAL) $(TEST_PERTURBATIONS)
	$(CC) $(OPTFLAG) $(OMPFLAG) $(LDFLAG) -o  $@ $(addprefix build/,$(notdir $^)) -lm

test_thermodynamics: $(TOOLS) $(SOURCE) $(EXTERNAL) $(TEST_THERMODYNAMICS)
	$(CC) $(OPTFLAG) $(OMPFLAG) $(LDFLAG) -o  $@ $(addprefix build/,$(notdir $^)) -lm

test_background: $(TOOLS) $(SOURCE) $(EXTERNAL) $(TEST_BACKGROUND)
	$(CC) $(OPTFLAG) $(OMPFLAG) $(LDFLAG) -o  $@ $(addprefix build/,$(notdir $^)) -lm

test_hyperspherical: $(TOOLS) $(TEST_HYPERSPHERICAL)
	$(CC) $(OPTFLAG) $(OMPFLAG) $(LDFLAG) -o test_hyperspherical $(addprefix build/,$(notdir $^)) -lm


tar: $(C_ALL) $(C_TEST) $(H_ALL) $(PRE_ALL) $(INI_ALL) $(MISC_FILES) $(HYREC) $(PYTHON_FILES)
	tar czvf class.tar.gz $(C_ALL) $(H_ALL) $(PRE_ALL) $(INI_ALL) $(MISC_FILES) $(HYREC) $(PYTHON_FILES)

classy: libclass.a python/classy.pyx python/cclassy.pxd
ifdef OMPFLAG
	cp python/setup.py python/autosetup.py
else
	grep -v "lgomp" python/setup.py > python/autosetup.py
endif
	cd python; export CC=$(CC); $(PYTHON) autosetup.py install || $(PYTHON) autosetup.py install --user
	rm python/autosetup.py

clean: .base
	rm -rf $(WRKDIR);
	rm -f libclass.a
	rm -f $(MDIR)/python/classy.c
	rm -rf $(MDIR)/python/build
	rm -f python/autosetup.py<|MERGE_RESOLUTION|>--- conflicted
+++ resolved
@@ -92,7 +92,6 @@
 HEADERFILES += $(wildcard ./$(HYREC)/*.h)
 endif
 
-<<<<<<< HEAD
 # eventually update flags for including gravity_smg
 ifneq ($(HI_CLASS_PATH),)
 vpath %.c $(HI_CLASS_PATH)
@@ -102,10 +101,7 @@
 EXTERNAL += input_smg.o background_smg.o perturbations_smg.o nonlinear_smg.o gravity_functions_smg.o gravity_models_smg.o
 endif
 
-%.o:  %.c .base
-=======
 %.o:  %.c .base $(HEADERFILES)
->>>>>>> af4e589b
 	cd $(WRKDIR);$(CC) $(OPTFLAG) $(OMPFLAG) $(CCFLAG) $(INCLUDES) -c ../$< -o $*.o
 
 TOOLS = growTable.o dei_rkck.o sparse.o evolver_rkck.o  evolver_ndf15.o arrays.o parser.o quadrature.o hyperspherical.o common.o rootfinder.o trigonometric_integrals.o
