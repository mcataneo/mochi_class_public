--- conflicted
+++ resolved
@@ -944,15 +944,6 @@
                                   struct perturb_workspace * ppw
                                   );
 
-<<<<<<< HEAD
-  int perturb_prepare_output_file(struct background * pba,
-                                  struct perturbs * ppt,
-                                  struct perturb_workspace * ppw,
-                                  int index_ikout,
-                                  int index_md);
-
-  int perturb_prepare_output(struct background * pba,
-                             struct perturbs * ppt);
 
   int perturb_test_ini_grav_ic_smg(struct precision * ppr,
 			  struct background * pba,
@@ -1044,8 +1035,6 @@
                         double Omx, double wx, double l1, double l2, double l3, double l4,
                         double l5, double l6,double l7,double l8, double cs2num, double Dd, double ic_regulator_smg,
                         double * amplitude);
-=======
->>>>>>> 48f0bafc
 #ifdef __cplusplus
 }
 #endif
