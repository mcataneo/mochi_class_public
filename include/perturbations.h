/** @file perturbations.h Documented includes for perturbation module */

#ifndef __PERTURBATIONS__
#define __PERTURBATIONS__

#include "thermodynamics.h"
#include "evolver_ndf15.h"
#include "evolver_rkck.h"

#define _scalars_ ((ppt->has_scalars == _TRUE_) && (index_md == ppt->index_md_scalars))
#define _vectors_ ((ppt->has_vectors == _TRUE_) && (index_md == ppt->index_md_vectors))
#define _tensors_ ((ppt->has_tensors == _TRUE_) && (index_md == ppt->index_md_tensors))

#define _set_source_(index) ppt->sources[index_md][index_ic * ppt->tp_size[index_md] + index][index_tau * ppt->k_size[index_md] + index_k]

/**
 * flags for various approximation schemes
 * (tca = tight-coupling approximation,
 *  rsa = radiation streaming approximation,
 *  ufa = massless neutrinos / ultra-relativistic relics fluid approximation
 *  smgqs = quasi-static scalar field approximation)
 *
 * CAUTION: must be listed below in chronological order, and cannot be
 * reversible. When integrating equations for a given mode, it is only
 * possible to switch from left to right in the lists below.
 */

//@{

enum tca_flags {tca_on, tca_off};
enum rsa_flags {rsa_off, rsa_on};
enum ufa_flags {ufa_off, ufa_on};
enum ncdmfa_flags {ncdmfa_off, ncdmfa_on};

/**
 * implemented quasi-static approximation scheme (smgqs).
 * Check that "smgqs_flags" and "_VALUES_SMGQS_FLAGS_" agree each other
 */
enum smgqs_flags {smgqs_fd_0, smgqs_qs_1, smgqs_fd_2, smgqs_qs_3, smgqs_fd_4, smgqs_qs_5, smgqs_fd_6};

#define _VALUES_SMGQS_FLAGS_ {0, 1, 0, 1, 0, 1, 0} // values associated to the quasi-static approximation scheme. FD = 0, QS = 1.

//@}

/**
 * labels for the way in which each approximation scheme is implemented
 */

//@{

enum tca_method {first_order_MB,first_order_CAMB,first_order_CLASS,second_order_CRS,second_order_CLASS,compromise_CLASS};
enum rsa_method {rsa_null,rsa_MD,rsa_MD_with_reio,rsa_none};
enum ufa_method {ufa_mb,ufa_hu,ufa_CLASS,ufa_none};
enum ncdmfa_method {ncdmfa_mb,ncdmfa_hu,ncdmfa_CLASS,ncdmfa_none};
enum tensor_methods {tm_photons_only,tm_massless_approximation,tm_exact};

enum possible_methods_smgqs {
  automatic, /**< uses the approximation scheme implemented */
  fully_dynamic, /**< forces the fully-dynamic evolution of the perturbations at all times */
  quasi_static, /**< forces the quasi-static evolution of the perturbations at all times */
  fully_dynamic_debug, /**< forces the fully-dynamic evolution but evaluates the approximation scheme */
  quasi_static_debug /**< forces the quasi-static evolution but evaluates the approximation scheme */
};

//@}

/**
 * List of coded gauges. More gauges can in principle be defined.
 */

//@{

enum possible_gauges {
  newtonian, /**< newtonian (or longitudinal) gauge */
  synchronous /**< synchronous gauge with \f$ \theta_{cdm} = 0 \f$ by convention */
};

//@}

//@{

/**
 * maximum number and types of selection function (for bins of matter density or cosmic shear)
 */
#define _SELECTION_NUM_MAX_ 100
enum selection_type {gaussian,tophat,dirac};

//@}


//@{

/**
 * maximum number of k-values for perturbation output
 */
#define _MAX_NUMBER_OF_K_FILES_ 30

//@}



/**
 * Structure containing everything about perturbations that other
 * modules need to know, in particular tabled values of the source
 * functions \f$ S(k, \tau) \f$ for all requested modes
 * (scalar/vector/tensor), initial conditions, types (temperature,
 * E-polarization, B-polarization, lensing potential, etc), multipole
 * l and wavenumber k.
 *
 */

struct perturbs
{
  /** @name - input parameters initialized by user in input module
   *  (all other quantities are computed in this module, given these
   *  parameters and the content of the 'precision', 'background' and
   *  'thermodynamics' structures) */

  //@{

  short has_perturbations; /**< do we need to compute perturbations at all ? */

  short has_cls; /**< do we need any harmonic space spectrum \f$ C_l \f$ (and hence Bessel functions, transfer functions, ...)? */

  short has_scalars; /**< do we need scalars? */
  short has_vectors; /**< do we need vectors? */
  short has_tensors; /**< do we need tensors? */

  short has_ad;      /**< do we need adiabatic mode? */
  short has_bi;      /**< do we need isocurvature bi mode? */
  short has_cdi;     /**< do we need isocurvature cdi mode? */
  short has_nid;     /**< do we need isocurvature nid mode? */
  short has_niv;     /**< do we need isocurvature niv mode? */

  /* perturbed recombination */
  /** Do we want to consider perturbed temperature and ionization fraction? */
  short has_perturbed_recombination;
  /** Neutrino contribution to tensors */
  enum tensor_methods tensor_method;  /**< way to treat neutrinos in tensor perturbations(neglect, approximate as massless, take exact equations) */

  short evolve_tensor_ur;             /**< will we evolve ur tensor perturbations (either because we have ur species, or we have ncdm species with massless approximation) ? */
  short evolve_tensor_ncdm;             /**< will we evolve ncdm tensor perturbations (if we have ncdm species and we use the exact method) ? */

  short has_cl_cmb_temperature;       /**< do we need \f$ C_l \f$'s for CMB temperature? */
  short has_cl_cmb_polarization;      /**< do we need \f$ C_l \f$'s for CMB polarization? */
  short has_cl_cmb_lensing_potential; /**< do we need \f$ C_l \f$'s for CMB lensing potential? */
  short has_cl_lensing_potential;     /**< do we need \f$ C_l \f$'s for galaxy lensing potential? */
  short has_cl_number_count;          /**< do we need \f$ C_l \f$'s for density number count? */
  short has_pk_matter;                /**< do we need matter Fourier spectrum? */
  short has_density_transfers;        /**< do we need to output individual matter density transfer functions? */
  short has_velocity_transfers;       /**< do we need to output individual matter velocity transfer functions? */
  short has_metricpotential_transfers;/**< do we need to output individual transfer functions for scalar metric perturbations? */

  short has_nl_corrections_based_on_delta_m;  /**< do we want to compute non-linear corrections with an algorithm relying on delta_m (like halofit)? */

  short has_nc_density;  /**< in dCl, do we want density terms ? */
  short has_nc_rsd;      /**< in dCl, do we want redshift space distortion terms ? */
  short has_nc_lens;     /**< in dCl, do we want lensing terms ? */
  short has_nc_gr;       /**< in dCl, do we want gravity terms ? */

  int l_scalar_max; /**< maximum l value for CMB scalars \f$ C_l \f$'s */
  int l_vector_max; /**< maximum l value for CMB vectors \f$ C_l \f$'s */
  int l_tensor_max; /**< maximum l value for CMB tensors \f$ C_l \f$'s */
  int l_lss_max; /**< maximum l value for LSS \f$ C_l \f$'s (density and lensing potential in  bins) */
  double k_max_for_pk; /**< maximum value of k in 1/Mpc in P(k) (if \f$ C_l \f$'s also requested, overseeded by value kmax inferred from l_scalar_max if it is bigger) */

  int selection_num;                            /**< number of selection functions
                                                   (i.e. bins) for matter density \f$ C_l \f$'s */
  enum selection_type selection;                /**< type of selection functions */
  double selection_mean[_SELECTION_NUM_MAX_]; /**< centers of selection functions */
  double selection_width[_SELECTION_NUM_MAX_];  /**< widths of selection functions */

  int switch_sw;   /**< in temperature calculation, do we want to include the intrinsic temperature + Sachs Wolfe term? */
  int switch_eisw; /**< in temperature calculation, do we want to include the early integrated Sachs Wolfe term? */
  int switch_lisw; /**< in temperature calculation, do we want to include the late integrated Sachs Wolfe term? */
  int switch_dop;  /**< in temperature calculation, do we want to include the Doppler term? */
  int switch_pol;  /**< in temperature calculation, do we want to include the polarization-related term? */
  double eisw_lisw_split_z; /**< at which redshift do we define the cut between eisw and lisw ?*/

  int store_perturbations;  /**< Do we want to store perturbations? */
  int k_output_values_num;       /**< Number of perturbation outputs (default=0) */
  double k_output_values[_MAX_NUMBER_OF_K_FILES_];    /**< List of k values where perturbation output is requested. */
  int *index_k_output_values; /**< List of indices corresponding to k-values close to k_output_values for each mode. [index_md*k_output_values_num+ik]*/
  char scalar_titles[_MAXTITLESTRINGLENGTH_]; /**< _DELIMITER_ separated string of titles for scalar perturbation output files. */
  char vector_titles[_MAXTITLESTRINGLENGTH_]; /**< _DELIMITER_ separated string of titles for vector perturbation output files. */
  char tensor_titles[_MAXTITLESTRINGLENGTH_]; /**< _DELIMITER_ separated string of titles for tensor perturbation output files. */
  int number_of_scalar_titles; /**< number of titles/columns in scalar perturbation output files */
  int number_of_vector_titles; /**< number of titles/columns in vector perturbation output files*/
  int number_of_tensor_titles; /**< number of titles/columns in tensor perturbation output files*/


  double * scalar_perturbations_data[_MAX_NUMBER_OF_K_FILES_]; /**< Array of double pointers to perturbation output for scalars */
  double * vector_perturbations_data[_MAX_NUMBER_OF_K_FILES_]; /**< Array of double pointers to perturbation output for vectors */
  double * tensor_perturbations_data[_MAX_NUMBER_OF_K_FILES_]; /**< Array of double pointers to perturbation output for tensors */
 int size_scalar_perturbation_data[_MAX_NUMBER_OF_K_FILES_]; /**< Array of sizes of scalar double pointers  */
 int size_vector_perturbation_data[_MAX_NUMBER_OF_K_FILES_]; /**< Array of sizes of vector double pointers  */
 int size_tensor_perturbation_data[_MAX_NUMBER_OF_K_FILES_]; /**< Array of sizes of tensor double pointers  */

  double three_ceff2_ur;/**< 3 x effective squared sound speed for the ultrarelativistic perturbations */
  double three_cvis2_ur;/**< 3 x effective viscosity parameter for the ultrarelativistic perturbations */

  double z_max_pk; /**< when we compute only the matter spectrum / transfer functions, but not the CMB, we are sometimes interested to sample source functions at very high redshift, way before recombination. This z_max_pk will then fix the initial sampling time of the sources. */

  //@}

  /** @name - useful flags inferred from the ones above */

  //@{

  short has_cmb; /**< do we need CMB-related sources (temperature, polarization) ? */
  short has_lss; /**< do we need LSS-related sources (lensing potential, ...) ? */

  //@}

  /** @name - gauge in which to perform the calculation */

  //@{

  enum possible_gauges gauge; /**< gauge in which to perform this calculation */

  //@}

  /** @name - indices running on modes (scalar, vector, tensor) */

  //@{

  int index_md_scalars; /**< index value for scalars */
  int index_md_tensors; /**< index value for tensors */
  int index_md_vectors; /**< index value for vectors */

  int md_size; /**< number of modes included in computation */

  //@}

  /** @name - indices running on initial conditions (for scalars: ad, cdi, nid, niv; for tensors: only one) */

  //@{

  int index_ic_ad; /**< index value for adiabatic */
  int index_ic_cdi; /**< index value for CDM isocurvature */
  int index_ic_bi; /**< index value for baryon isocurvature */
  int index_ic_nid; /**< index value for neutrino density isocurvature */
  int index_ic_niv; /**< index value for neutrino velocity isocurvature */
  int index_ic_ten; /**< index value for unique possibility for tensors */

  int * ic_size;       /**< for a given mode, ic_size[index_md] = number of initial conditions included in computation */

  //@}

  /** @name - flags and indices running on types (temperature, polarization, lensing, ...) */

  //@{

  short has_source_t;  /**< do we need source for CMB temperature? */
  short has_source_p;  /**< do we need source for CMB polarization? */
  short has_source_delta_m;   /**< do we need source for delta of total matter? */
  short has_source_delta_g;    /**< do we need source for delta of gammas? */
  short has_source_delta_b;    /**< do we need source for delta of baryons? */
  short has_source_delta_cdm;  /**< do we need source for delta of cold dark matter? */
  short has_source_delta_dcdm; /**< do we need source for delta of DCDM? */
  short has_source_delta_fld;  /**< do we need source for delta of dark energy? */
  short has_source_delta_scf;  /**< do we need source for delta from scalar field? */
  short has_source_phi_smg;  /**< do we need source for delta of scalar field? */  
  short has_source_delta_dr; /**< do we need source for delta of decay radiation? */
  short has_source_delta_ur; /**< do we need source for delta of ultra-relativistic neutrinos/relics? */
  short has_source_delta_ncdm; /**< do we need source for delta of all non-cold dark matter species (e.g. massive neutrinos)? */
  short has_source_theta_m;    /**< do we need source for theta of total matter? */
  short has_source_theta_g;    /**< do we need source for theta of gammas? */
  short has_source_theta_b;    /**< do we need source for theta of baryons? */
  short has_source_theta_cdm;  /**< do we need source for theta of cold dark matter? */
  short has_source_theta_dcdm; /**< do we need source for theta of DCDM? */
  short has_source_theta_fld;  /**< do we need source for theta of dark energy? */
  short has_source_theta_scf;  /**< do we need source for theta of scalar field? */
  short has_source_phi_prime_smg;  /**< do we need source for theta of scalar field? */  
  short has_source_theta_dr; /**< do we need source for theta of ultra-relativistic neutrinos/relics? */
  short has_source_theta_ur; /**< do we need source for theta of ultra-relativistic neutrinos/relics? */
  short has_source_theta_ncdm; /**< do we need source for theta of all non-cold dark matter species (e.g. massive neutrinos)? */
  short has_source_phi;          /**< do we need source for metric fluctuation phi? */
  short has_source_phi_prime;    /**< do we need source for metric fluctuation phi'? */
  short has_source_phi_plus_psi; /**< do we need source for metric fluctuation (phi+psi)? */
  short has_source_psi;          /**< do we need source for metric fluctuation psi? */
  short has_source_h;            /**< do we need source for metric fluctuation h? */
  short has_source_h_prime;      /**< do we need source for metric fluctuation h'? */
  short has_source_eta;          /**< do we need source for metric fluctuation eta? */
  short has_source_eta_prime;    /**< do we need source for metric fluctuation eta'? */

  /* remember that the temperature source function includes three
     terms that we call 0,1,2 (since the strategy in class v > 1.7 is
     to avoid the integration by part that would reduce the source to
     a single term) */
  int index_tp_t0; /**< index value for temperature (j=0 term) */
  int index_tp_t1; /**< index value for temperature (j=1 term) */
  int index_tp_t2; /**< index value for temperature (j=2 term) */
  int index_tp_p; /**< index value for polarization */
  int index_tp_delta_m; /**< index value for delta tot */
  int index_tp_delta_g;   /**< index value for delta of gammas */
  int index_tp_delta_b;   /**< index value for delta of baryons */
  int index_tp_delta_cdm; /**< index value for delta of cold dark matter */
  int index_tp_delta_dcdm;/**< index value for delta of DCDM */
  int index_tp_delta_fld;  /**< index value for delta of dark energy */
  int index_tp_delta_scf;  /**< index value for delta of scalar field */
  int index_tp_phi_smg;  /**< index value for delta of scalar field */  
  int index_tp_delta_dr; /**< index value for delta of decay radiation */
  int index_tp_delta_ur; /**< index value for delta of ultra-relativistic neutrinos/relics */
  int index_tp_delta_ncdm1; /**< index value for delta of first non-cold dark matter species (e.g. massive neutrinos) */
  int index_tp_perturbed_recombination_delta_temp;		/**< Gas temperature perturbation */
  int index_tp_perturbed_recombination_delta_chi;		/**< Inionization fraction perturbation */

  int index_tp_theta_m;    /**< index value for theta tot */
  int index_tp_theta_g;    /**< index value for theta of gammas */
  int index_tp_theta_b;    /**< index value for theta of baryons */
  int index_tp_theta_cdm;  /**< index value for theta of cold dark matter */
  int index_tp_theta_dcdm; /**< index value for theta of DCDM */
  int index_tp_theta_fld;  /**< index value for theta of dark energy */
  int index_tp_theta_scf;  /**< index value for theta of scalar field */
  int index_tp_phi_prime_smg;  /**< index value for theta of scalar field */     
  int index_tp_theta_ur;   /**< index value for theta of ultra-relativistic neutrinos/relics */
  int index_tp_theta_dr;   /**< index value for F1 of decay radiation */
  int index_tp_theta_ncdm1;/**< index value for theta of first non-cold dark matter species (e.g. massive neutrinos) */

  int index_tp_phi;          /**< index value for metric fluctuation phi */
  int index_tp_phi_prime;    /**< index value for metric fluctuation phi' */
  int index_tp_phi_plus_psi; /**< index value for metric fluctuation phi+psi */
  int index_tp_psi;          /**< index value for metric fluctuation psi */
  int index_tp_h;            /**< index value for metric fluctuation h */
  int index_tp_h_prime;      /**< index value for metric fluctuation h' */
  int index_tp_eta;          /**< index value for metric fluctuation eta */
  int index_tp_eta_prime;    /**< index value for metric fluctuation eta' */

  int * tp_size; /**< number of types tp_size[index_md] included in computation for each mode */

  //@}

  /** @name - list of k values for each mode */

  //@{

  int * k_size_cmb;  /**< k_size_cmb[index_md] number of k values used
                        for CMB calculations, requiring a fine
                        sampling in k-space */

  int * k_size_cl;  /**< k_size_cl[index_md] number of k values used
                       for non-CMB \f$ C_l \f$ calculations, requiring a coarse
                       sampling in k-space. */

  int * k_size;     /**< k_size[index_md] = total number of k
                       values, including those needed for P(k) but not
                       for \f$ C_l \f$'s */

  double ** k;      /**< k[index_md][index_k] = list of values */

  double k_min;     /**< minimum value (over all modes) */
  double k_max;     /**< maximum value (over all modes) */

  //@}

  /** @name - list of conformal time values in the source table
      (common to all modes and types) */

  //@{

  int tau_size;          /**< tau_size = number of values */

  double * tau_sampling; /**< tau_sampling[index_tau] = list of tau values */

  double selection_min_of_tau_min; /**< used in presence of selection functions (for matter density, cosmic shear...) */
  double selection_max_of_tau_max; /**< used in presence of selection functions (for matter density, cosmic shear...) */

  double selection_delta_tau; /**< used in presence of selection functions (for matter density, cosmic shear...) */

  double * selection_tau_min; /**< value of conformal time below which W(tau) is considered to vanish for each bin */
  double * selection_tau_max; /**< value of conformal time above which W(tau) is considered to vanish for each bin */
  double * selection_tau; /**< value of conformal time at the center of each bin */
  double * selection_function; /**< selection function W(tau), normalized to \f$ \int W(tau) dtau=1 \f$, stored in selection_function[bin*ppt->tau_size+index_tau] */

  //@}

  /** @name - source functions interpolation table */

  //@{

  double *** sources; /**< Pointer towards the source interpolation table
                         sources[index_md]
                         [index_ic * ppt->tp_size[index_md] + index_type]
                         [index_tau * ppt->k_size + index_k] */


  //@}

  /** @name - technical parameters */

  //@{

  short perturbations_verbose; /**< flag regulating the amount of information sent to standard output (none if set to zero) */

  ErrorMsg error_message; /**< zone for writing error messages */

  //@}

  /** @name - different options for the quasi-static approximation scheme */

  //@{

  enum possible_methods_smgqs method_smgqs;

  //@}


};

/**
 * Structure containing the indices and the values of the perturbation
 * variables which are integrated over time (as well as their
 * time-derivatives). For a given wavenumber, the size of these
 * vectors changes when the approximation scheme changes.
 */

struct perturb_vector
{
  int index_pt_delta_g;   /**< photon density */
  int index_pt_theta_g;   /**< photon velocity */
  int index_pt_shear_g;   /**< photon shear */
  int index_pt_l3_g;      /**< photon l=3 */
  int l_max_g;            /**< max momentum in Boltzmann hierarchy (at least 3) */
  int index_pt_pol0_g;    /**< photon polarization, l=0 */
  int index_pt_pol1_g;    /**< photon polarization, l=1 */
  int index_pt_pol2_g;    /**< photon polarization, l=2 */
  int index_pt_pol3_g;    /**< photon polarization, l=3 */
  int l_max_pol_g;        /**< max momentum in Boltzmann hierarchy (at least 3) */
  int index_pt_delta_b;   /**< baryon density */
  int index_pt_theta_b;   /**< baryon velocity */
  int index_pt_delta_cdm; /**< cdm density */
  int index_pt_theta_cdm; /**< cdm velocity */
  int index_pt_delta_dcdm; /**< dcdm density */
  int index_pt_theta_dcdm; /**< dcdm velocity */
  int index_pt_delta_fld;  /**< dark energy density in true fluid case */
  int index_pt_theta_fld;  /**< dark energy velocity in true fluid case */
  int index_pt_Gamma_fld;  /**< unique dark energy dynamical variable in PPF case */
  int index_pt_phi_scf;  /**< scalar field density */
  int index_pt_phi_prime_scf;  /**< scalar field velocity */
  int index_pt_vx_smg;  /**< scalar field density */
  int index_pt_vx_prime_smg;  /**< scalar field velocity */    
  int index_pt_delta_ur; /**< density of ultra-relativistic neutrinos/relics */
  int index_pt_theta_ur; /**< velocity of ultra-relativistic neutrinos/relics */
  int index_pt_shear_ur; /**< shear of ultra-relativistic neutrinos/relics */
  int index_pt_l3_ur;    /**< l=3 of ultra-relativistic neutrinos/relics */
  int l_max_ur;          /**< max momentum in Boltzmann hierarchy (at least 3) */
/* perturbed recombination */
  int index_pt_perturbed_recombination_delta_temp;		/**< Gas temperature perturbation */
  int index_pt_perturbed_recombination_delta_chi;		/**< Inionization fraction perturbation */

  /** The index to the first Legendre multipole of the DR expansion. Not
      that this is not exactly the usual delta, see Kaplinghat et al.,
      astro-ph/9907388. */
  int index_pt_F0_dr;
  int l_max_dr;          /**< max momentum in Boltzmann hierarchy for dr) */
  int index_pt_psi0_ncdm1; /**< first multipole of perturbation of first ncdm species, Psi_0 */
  int N_ncdm;		/**< number of distinct non-cold-dark-matter (ncdm) species */
  int* l_max_ncdm;	/**< mutipole l at which Boltzmann hierarchy is truncated (for each ncdm species) */
  int* q_size_ncdm;	/**< number of discrete momenta (for each ncdm species) */

  int index_pt_eta;       /**< synchronous gauge metric perturbation eta*/
  int index_pt_phi;	      /**< newtonian gauge metric perturbation phi */
  int index_pt_hv_prime;  /**< vector metric perturbation h_v' in synchronous gauge */
  int index_pt_V;         /**< vector metric perturbation V in Newtonian gauge */

  int index_pt_gw;        /**< tensor metric perturbation h (gravitational waves) */
  int index_pt_gwdot;     /**< its time-derivative */
  int pt_size;            /**< size of perturbation vector */

  double * y;             /**< vector of perturbations to be integrated */
  double * dy;            /**< time-derivative of the same vector */

  int * used_in_sources; /**< boolean array specifying which
                            perturbations enter in the calculation of
                            source functions */

};


/**
 * Workspace containing, among other things, the value at a given time
 * of all background/perturbed quantities, as well as their indices.
 * There will be one such structure created for each mode
 * (scalar/.../tensor) and each thread (in case of parallel computing)
 */

struct perturb_workspace
{

  /** @name - all possible useful indices for those metric
      perturbations which are not integrated over time, but just
      inferred from Einstein equations. "_mt_" stands for "metric".*/

  //@{

  int index_mt_psi;           /**< psi in longitudinal gauge */
  int index_mt_phi_prime;     /**< (d phi/d conf.time) in longitudinal gauge */
  int index_mt_h_prime;       /**< h' (wrt conf. time) in synchronous gauge */
  int index_mt_h_prime_prime; /**< h'' (wrt conf. time) in synchronous gauge */
  int index_mt_eta_prime;     /**< eta' (wrt conf. time) in synchronous gauge */
  int index_mt_alpha;         /**< \f$ \alpha = (h' + 6 \eta') / (2 k^2) \f$ in synchronous gauge */
  int index_mt_alpha_prime;   /**< \f$ \alpha'\f$ wrt conf. time) in synchronous gauge */
  int index_mt_gw_prime_prime;/**< second derivative wrt conformal time of gravitational wave field, often called h */
  int index_mt_V_prime;       /**< derivative of Newtonian gauge vector metric perturbation V */
  int index_mt_hv_prime_prime;/**< Second derivative of Synchronous gauge vector metric perturbation \f$ h_v\f$ */
  int index_mt_vx_prime_prime_smg;/**< second derivative of the scalar field perturb wrt confromal time - computed in perturb_einstein and passed to the integrator */
  int index_mt_vx_prime_smg; /**< first derivative of the scalar field perturb wrt conformal time */
  int index_mt_vx_smg; /**< scalar field perturbation */  
  int mt_size;                /**< size of metric perturbation vector */

  //@}

  /** @name - value at a given time of all background/perturbed
      quantities
  */

  //@{

  double * pvecback;          /**< background quantities */
  double * pvecthermo;        /**< thermodynamics quantities */
  double * pvecmetric;        /**< metric quantities */
  struct perturb_vector * pv; /**< pointer to vector of integrated
                                 perturbations and their
                                 time-derivatives */

<<<<<<< HEAD
  double delta_rho;		    /**< total density perturbation (gives delta Too) */
  double rho_plus_p_theta;	/**< total (rho+p)*theta perturbation (gives delta Toi) */
  double rho_plus_p_shear;	/**< total (rho+p)*shear (gives delta Tij) */
  double delta_p;		    /**< total pressure perturbation (gives Tii) */
  double gw_source;		    /**< stress-energy source term in Einstein's tensor equations (gives Tij[tensor]) */
  double vector_source_pi;	/**< first stress-energy source term in Einstein's vector equations */
  double vector_source_v;	/**< second stress-energy source term in Einstein's vector equations */

  double tca_shear_g;  /**< photon shear in tight-coupling approximation */
  double tca_slip;     /**< photon-baryon slip in tight-coupling approximation */
  double rsa_delta_g;  /**< photon density in radiation streaming approximation */
  double rsa_theta_g;  /**< photon velocity in radiation streaming approximation */
=======
  double delta_rho;
  double rho_plus_p_theta;
  double rho_plus_p_shear;
  double delta_p;
  double gw_source;
  double vector_source_pi;
  double vector_source_v;
  double delta_rho_r;
  double rho_plus_p_theta_r;

  double tca_shear_g; /**< photon shear in tight-coupling approximation */
  double tca_slip;    /**< photon-baryon slip in tight-coupling approximation */
  double rsa_delta_g; /**< photon density in radiation streaming approximation */
  double rsa_theta_g; /**< photon velocity in radiation streaming approximation */
>>>>>>> 8946ae3d
  double rsa_delta_ur; /**< photon density in radiation streaming approximation */
  double rsa_theta_ur; /**< photon velocity in radiation streaming approximation */

  double * delta_ncdm;	/**< relative density perturbation of each ncdm species */
  double * theta_ncdm;	/**< velocity divergence theta of each ncdm species */
  double * shear_ncdm;	/**< shear for each ncdm species */

  double delta_m;	/**< relative density perturbation of all non-relativistic species */
  double theta_m;	/**< velocity divergence theta of all non-relativistic species */

  double delta_rho_fld;        /**< density perturbation of fluid, not so trivial in PPF scheme */
  double rho_plus_p_theta_fld; /**< velocity divergence of fluid, not so trivial in PPF scheme */
  double S_fld;                /**< S quantity sourcing Gamma_prime evolution in PPF scheme (equivalent to eq. 15 in 0808.3125) */
  double Gamma_prime_fld;      /**< Gamma_prime in PPF scheme (equivalent to eq. 14 in 0808.3125) */

  FILE * perturb_output_file; /**< filepointer to output file*/
  int index_ikout;            /**< index for output k value (when k_output_values is set) */

  //@}

  /** @name - indices useful for searching background/thermo quantities in tables */

  //@{

  short inter_mode;	/**< flag defining the method used for interpolation background/thermo quantities tables */

  int last_index_back;   /**< the background interpolation function background_at_tau() keeps memory of the last point called through this index */
  int last_index_thermo; /**< the thermodynamics interpolation function thermodynamics_at_z() keeps memory of the last point called through this index */

  //@}

  /** @name - approximations used at a given time */

  //@{

  int index_ap_tca; /**< index for tight-coupling approximation */
  int index_ap_rsa; /**< index for radiation streaming approximation */
  int index_ap_ufa; /**< index for ur fluid approximation */
  int index_ap_ncdmfa; /**< index for ncdm fluid approximation */
  int index_ap_smgqs; /**< index for smg quasi-static approximation */
  int ap_size;      /**< number of relevant approximations for a given mode */

  int * approx;     /**< array of approximation flags holding at a given time: approx[index_ap] */

  //@}

  /** @name - approximations used at a given time */

  //@{

  int max_l_max;    /**< maximum l_max for any multipole */
  double * s_l;     /**< array of freestreaming coefficients \f$ s_l = \sqrt{1-K*(l^2-1)/k^2} \f$*/

  //@}

};

/**
 * Structure pointing towards all what the function that perturb_derivs
 * needs to know: fixed input parameters and indices contained in the
 * various structures, workspace, etc.
 */

struct perturb_parameters_and_workspace {

  struct precision * ppr;         /**< pointer to the precision structure */
  struct background * pba;        /**< pointer to the background structure */
  struct thermo * pth;            /**< pointer to the thermodynamics structure */
  struct perturbs * ppt;          /**< pointer to the precision structure */
  int index_md;                   /**< index of mode (scalar/.../vector/tensor) */
  int index_ic;			          /**< index of initial condition (adiabatic/isocurvature(s)/...) */
  int index_k;			          /**< index of wavenumber */
  double k;			              /**< current value of wavenumber in 1/Mpc */
  struct perturb_workspace * ppw; /**< workspace defined above */

};

/*************************************************************************************************************/
/* @cond INCLUDE_WITH_DOXYGEN */
/*
 * Boilerplate for C++
 */
#ifdef __cplusplus
extern "C" {
#endif

  int perturb_sources_at_tau(
                             struct perturbs * ppt,
                             int index_md,
                             int index_ic,
                             int index_type,
                             double tau,
                             double * pvecsources
                             );

  int perturb_init(
                   struct precision * ppr,
                   struct background * pba,
                   struct thermo * pth,
                   struct perturbs * ppt
                   );

  int perturb_free(
                   struct perturbs * ppt
                   );

  int perturb_indices_of_perturbs(
                                  struct precision * ppr,
                                  struct background * pba,
                                  struct thermo * pth,
                                  struct perturbs * ppt
                                  );

  int perturb_timesampling_for_sources(
                                       struct precision * ppr,
                                       struct background * pba,
                                       struct thermo * pth,
                                       struct perturbs * ppt
                                       );
  int perturb_get_k_list(
                         struct precision * ppr,
                         struct background * pba,
                         struct thermo * pth,
                         struct perturbs * ppt
                         );

  int perturb_workspace_init(
                             struct precision * ppr,
                             struct background * pba,
                             struct thermo * pth,
                             struct perturbs * ppt,
                             int index_md,
                             struct perturb_workspace * ppw
                             );

  int perturb_workspace_free(
                             struct perturbs * ppt,
                             int index_md,
                             struct perturb_workspace * ppw
                             );

  int perturb_solve(
                    struct precision * ppr,
                    struct background * pba,
                    struct thermo * pth,
                    struct perturbs * ppt,
                    int index_md,
                    int index_ic,
                    int index_k,
                    struct perturb_workspace * ppw
                    );

  int perturb_find_approximation_number(
                                        struct precision * ppr,
                                        struct background * pba,
                                        struct thermo * pth,
                                        struct perturbs * ppt,
                                        int index_md,
                                        double k,
                                        struct perturb_workspace * ppw,
                                        double tau_ini,
                                        double tau_end,
                                        int * interval_number,
                                        int * interval_number_of,
                                        double * tau_scheme_smgqs
                                        );

  int perturb_find_approximation_switches(
                                          struct precision * ppr,
                                          struct background * pba,
                                          struct thermo * pth,
                                          struct perturbs * ppt,
                                          int index_md,
                                          double k,
                                          struct perturb_workspace * ppw,
                                          double tau_ini,
                                          double tau_end,
                                          double precision,
                                          int interval_number,
                                          int * interval_number_of,
                                          double * interval_limit,
                                          int ** interval_approx,
                                          double * tau_scheme_smgqs
                                          );

  int perturb_vector_init(
                          struct precision * ppr,
                          struct background * pba,
                          struct thermo * pth,
                          struct perturbs * ppt,
                          int index_md,
                          int index_ic,
                          double k,
                          double tau,
                          struct perturb_workspace * ppw,
                          int * pa_old
                          );

  int perturb_vector_free(
                          struct perturb_vector * pv
                          );

  int perturb_initial_conditions(
                                 struct precision * ppr,
                                 struct background * pba,
                                 struct perturbs * ppt,
                                 int index_md,
                                 int index_ic,
                                 double k,
                                 double tau,
                                 struct perturb_workspace * ppw
                                 );

  int perturb_approximations(
                             struct precision * ppr,
                             struct background * pba,
                             struct thermo * pth,
                             struct perturbs * ppt,
                             int index_md,
                             double k,
                             double tau,
                             struct perturb_workspace * ppw,
                             double * tau_scheme_smgqs
                             );

  int perturb_timescale(
                        double tau,
                        void * parameters_and_workspace,
                        double * timescale,
                        ErrorMsg error_message
                        );

  int perturb_einstein(
                       struct precision * ppr,
                       struct background * pba,
                       struct thermo * pth,
                       struct perturbs * ppt,
                       int index_md,
                       double k,
                       double tau,
                       double * y,
                       struct perturb_workspace * ppw
                       );

  int perturb_total_stress_energy(
                                  struct precision * ppr,
                                  struct background * pba,
                                  struct thermo * pth,
                                  struct perturbs * ppt,
                                  int index_md,
                                  double k,
                                  double * y,
                                  struct perturb_workspace * ppw
                                  );

  int perturb_sources(
                      double tau,
                      double * pvecperturbations,
                      double * pvecderivs,
                      int index_tau,
                      void * parameters_and_workspace,
                      ErrorMsg error_message
                      );

  int perturb_print_variables(
                              double tau,
                              double * y,
                              double * dy,
                              void * parameters_and_workspace,
                              ErrorMsg error_message
                              );

  int perturb_derivs(
                     double tau,
                     double * y,
                     double * dy,
                     void * parameters_and_workspace,
                     ErrorMsg error_message
                     );

  int perturb_tca_slip_and_shear(
                                 double * y,
                                 void * parameters_and_workspace,
                                 ErrorMsg error_message
                                 );

  int perturb_rsa_delta_and_theta(
                                  struct precision * ppr,
                                  struct background * pba,
                                  struct thermo * pth,
                                  struct perturbs * ppt,
                                  double k,
                                  double * y,
                                  double a_prime_over_a,
                                  double * pvecthermo,
                                  struct perturb_workspace * ppw
                                  );

  int perturb_prepare_output_file(struct background * pba,
                                  struct perturbs * ppt,
                                  struct perturb_workspace * ppw,
                                  int index_ikout,
                                  int index_md);

  int perturb_prepare_output(struct background * pba,
                             struct perturbs * ppt);

  int perturb_find_scheme_smgqs(struct precision * ppr,
                                struct background * pba,
                                struct perturbs * ppt,
                                struct perturb_workspace * ppw,
                                double k,
                                double tau_ini,
                                double tau_end,
                                double * tau_scheme_smgqs);

  int sample_mass_smgqs(struct precision * ppr,
                        struct background * pba,
                        struct perturbs * ppt,
                        struct perturb_workspace * ppw,
                        double k,
                        double tau_ini,
                        double tau_end,
                        double * tau_sample,
                        double * mass_sample,
                        double * rad_sample,
                        double * slope_sample,
                        int *size_sample);

  int mass_to_approx_smgqs(struct precision * ppr,
                           struct background * pba,
                           struct perturbs * ppt,
                           double tau_ini,
                           double tau_end,
                           double * tau_sample,
                           double * mass_sample,
                           double * rad_sample,
                           int * approx_sample,
                           int size_sample);

  int shorten_first_smgqs(double * tau_sample,
                          double * slope_sample,
                          int * approx_sample,
                          int size_sample,
                          double * tau_array,
                          double * slope_array,
                          int * approx_array,
                          int *size_array,
                          double tau_end);

  int correct_with_slope_smgqs(struct precision * ppr,
                               struct background * pba,
                               struct perturbs * ppt,
                               struct perturb_workspace * ppw,
                               double tau_ini,
                               double tau_end,
                               double * tau_array,
                               double * slope_array,
                               int * approx_array,
                               int size_array);

  int shorten_second_smgqs(double * tau_array,
                           int * approx_array,
                           int size_array,
                           double * tau_scheme,
                           int * approx_scheme,
                           int *size_scheme);

  int fit_real_scheme_smgqs(double tau_end,
                            int * approx_scheme,
                            double * tau_scheme,
                            int size_scheme,
                            double * tau_export);

#ifdef __cplusplus
}
#endif

/**************************************************************/

#endif
/* @endcond */<|MERGE_RESOLUTION|>--- conflicted
+++ resolved
@@ -524,7 +524,6 @@
                                  perturbations and their
                                  time-derivatives */
 
-<<<<<<< HEAD
   double delta_rho;		    /**< total density perturbation (gives delta Too) */
   double rho_plus_p_theta;	/**< total (rho+p)*theta perturbation (gives delta Toi) */
   double rho_plus_p_shear;	/**< total (rho+p)*shear (gives delta Tij) */
@@ -532,27 +531,13 @@
   double gw_source;		    /**< stress-energy source term in Einstein's tensor equations (gives Tij[tensor]) */
   double vector_source_pi;	/**< first stress-energy source term in Einstein's vector equations */
   double vector_source_v;	/**< second stress-energy source term in Einstein's vector equations */
+  double delta_rho_r;
+  double rho_plus_p_theta_r;
 
   double tca_shear_g;  /**< photon shear in tight-coupling approximation */
   double tca_slip;     /**< photon-baryon slip in tight-coupling approximation */
   double rsa_delta_g;  /**< photon density in radiation streaming approximation */
   double rsa_theta_g;  /**< photon velocity in radiation streaming approximation */
-=======
-  double delta_rho;
-  double rho_plus_p_theta;
-  double rho_plus_p_shear;
-  double delta_p;
-  double gw_source;
-  double vector_source_pi;
-  double vector_source_v;
-  double delta_rho_r;
-  double rho_plus_p_theta_r;
-
-  double tca_shear_g; /**< photon shear in tight-coupling approximation */
-  double tca_slip;    /**< photon-baryon slip in tight-coupling approximation */
-  double rsa_delta_g; /**< photon density in radiation streaming approximation */
-  double rsa_theta_g; /**< photon velocity in radiation streaming approximation */
->>>>>>> 8946ae3d
   double rsa_delta_ur; /**< photon density in radiation streaming approximation */
   double rsa_theta_ur; /**< photon velocity in radiation streaming approximation */
 
