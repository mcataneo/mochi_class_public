/** @file perturbations.h Documented includes for perturbation module */

#ifndef __PERTURBATIONS__
#define __PERTURBATIONS__

#include "thermodynamics.h"
#include "evolver_ndf15.h"
#include "evolver_rkck.h"

#define _scalars_ ((ppt->has_scalars == _TRUE_) && (index_md == ppt->index_md_scalars))
#define _vectors_ ((ppt->has_vectors == _TRUE_) && (index_md == ppt->index_md_vectors))
#define _tensors_ ((ppt->has_tensors == _TRUE_) && (index_md == ppt->index_md_tensors))

#define _set_source_(index) ppt->sources[index_md][index_ic * ppt->tp_size[index_md] + index][index_tau * ppt->k_size[index_md] + index_k]

/**
 * flags for various approximation schemes
 * (tca = tight-coupling approximation,
 *  rsa = radiation streaming approximation,
 *  ufa = massless neutrinos / ultra-relativistic relics fluid approximation)
 *
 * CAUTION: must be listed below in chronological order, and cannot be
 * reversible. When integrating equations for a given mode, it is only
 * possible to switch from left to right in the lists below.
 */

//@{

enum tca_flags {tca_on, tca_off};
enum rsa_flags {rsa_off, rsa_on};
enum ufa_flags {ufa_off, ufa_on};
enum ncdmfa_flags {ncdmfa_off, ncdmfa_on};

//@}

/**
 * labels for the way in which each approximation scheme is implemented
 */

//@{

enum tca_method {first_order_MB,first_order_CAMB,first_order_CLASS,second_order_CRS,second_order_CLASS,compromise_CLASS};
enum rsa_method {rsa_null,rsa_MD,rsa_MD_with_reio,rsa_none};
enum ufa_method {ufa_mb,ufa_hu,ufa_CLASS,ufa_none};
enum ncdmfa_method {ncdmfa_mb,ncdmfa_hu,ncdmfa_CLASS,ncdmfa_none};
enum tensor_methods {tm_photons_only,tm_massless_approximation,tm_exact};

//@}

/**
 * List of coded gauges. More gauges can in principle be defined.
 */

//@{

enum possible_gauges {
  newtonian, /**< newtonian (or longitudinal) gauge */
  synchronous /**< synchronous gauge with \f$ \theta_{cdm} = 0 \f$ by convention */
};

//@}

//@{

/**
 * maximum number and types of selection function (for bins of matter density or cosmic shear)
 */
#define _SELECTION_NUM_MAX_ 100
enum selection_type {gaussian,tophat,dirac};

//@}


//@{

/**
 * maximum number of k-values for perturbation output
 */
#define _MAX_NUMBER_OF_K_FILES_ 30

//@}



/**
 * Structure containing everything about perturbations that other
 * modules need to know, in particular tabled values of the source
 * functions \f$ S(k, \tau) \f$ for all requested modes
 * (scalar/vector/tensor), initial conditions, types (temperature,
 * E-polarization, B-polarization, lensing potential, etc), multipole
 * l and wavenumber k.
 *
 */

struct perturbs
{
  /** @name - input parameters initialized by user in input module
   *  (all other quantities are computed in this module, given these
   *  parameters and the content of the 'precision', 'background' and
   *  'thermodynamics' structures) */

  //@{

  short has_perturbations; /**< do we need to compute perturbations at all ? */

  short has_cls; /**< do we need any harmonic space spectrum \f$ C_l \f$ (and hence Bessel functions, transfer functions, ...)? */

  short has_scalars; /**< do we need scalars? */
  short has_vectors; /**< do we need vectors? */
  short has_tensors; /**< do we need tensors? */

  short has_ad;      /**< do we need adiabatic mode? */
  short has_bi;      /**< do we need isocurvature bi mode? */
  short has_cdi;     /**< do we need isocurvature cdi mode? */
  short has_nid;     /**< do we need isocurvature nid mode? */
  short has_niv;     /**< do we need isocurvature niv mode? */

  /* perturbed recombination */
  /** Do we want to consider perturbed temperature and ionization fraction? */
  short has_perturbed_recombination;
  /** Neutrino contribution to tensors */
  enum tensor_methods tensor_method;  /**< way to treat neutrinos in tensor perturbations(neglect, approximate as massless, take exact equations) */

  short evolve_tensor_ur;             /**< will we evolve ur tensor perturbations (either because we have ur species, or we have ncdm species with massless approximation) ? */
  short evolve_tensor_ncdm;             /**< will we evolve ncdm tensor perturbations (if we have ncdm species and we use the exact method) ? */

  short has_cl_cmb_temperature;       /**< do we need \f$ C_l \f$'s for CMB temperature? */
  short has_cl_cmb_polarization;      /**< do we need \f$ C_l \f$'s for CMB polarization? */
  short has_cl_cmb_lensing_potential; /**< do we need \f$ C_l \f$'s for CMB lensing potential? */
  short has_cl_lensing_potential;     /**< do we need \f$ C_l \f$'s for galaxy lensing potential? */
  short has_cl_number_count;          /**< do we need \f$ C_l \f$'s for density number count? */
  short has_pk_matter;                /**< do we need matter Fourier spectrum? */
  short has_density_transfers;        /**< do we need to output individual matter density transfer functions? */
  short has_velocity_transfers;       /**< do we need to output individual matter velocity transfer functions? */
  short has_metricpotential_transfers;/**< do we need to output individual transfer functions for scalar metric perturbations? */
  short has_Nbody_gauge_transfers;    /**< should we convert density and velocity transfer functions to Nbody gauge? */

  short has_nl_corrections_based_on_delta_m;  /**< do we want to compute non-linear corrections with an algorithm relying on delta_m (like halofit)? */

  short has_nc_density;  /**< in dCl, do we want density terms ? */
  short has_nc_rsd;      /**< in dCl, do we want redshift space distortion terms ? */
  short has_nc_lens;     /**< in dCl, do we want lensing terms ? */
  short has_nc_gr;       /**< in dCl, do we want gravity terms ? */

  int l_scalar_max; /**< maximum l value for CMB scalars \f$ C_l \f$'s */
  int l_vector_max; /**< maximum l value for CMB vectors \f$ C_l \f$'s */
  int l_tensor_max; /**< maximum l value for CMB tensors \f$ C_l \f$'s */
  int l_lss_max; /**< maximum l value for LSS \f$ C_l \f$'s (density and lensing potential in  bins) */
  double k_max_for_pk; /**< maximum value of k in 1/Mpc in P(k) (if \f$ C_l \f$'s also requested, overseeded by value kmax inferred from l_scalar_max if it is bigger) */

  int selection_num;                            /**< number of selection functions
                                                   (i.e. bins) for matter density \f$ C_l \f$'s */
  enum selection_type selection;                /**< type of selection functions */
  double selection_mean[_SELECTION_NUM_MAX_]; /**< centers of selection functions */
  double selection_width[_SELECTION_NUM_MAX_];  /**< widths of selection functions */

  int switch_sw;   /**< in temperature calculation, do we want to include the intrinsic temperature + Sachs Wolfe term? */
  int switch_eisw; /**< in temperature calculation, do we want to include the early integrated Sachs Wolfe term? */
  int switch_lisw; /**< in temperature calculation, do we want to include the late integrated Sachs Wolfe term? */
  int switch_dop;  /**< in temperature calculation, do we want to include the Doppler term? */
  int switch_pol;  /**< in temperature calculation, do we want to include the polarization-related term? */
  double eisw_lisw_split_z; /**< at which redshift do we define the cut between eisw and lisw ?*/

  int store_perturbations;  /**< Do we want to store perturbations? */
  int k_output_values_num;       /**< Number of perturbation outputs (default=0) */
  double k_output_values[_MAX_NUMBER_OF_K_FILES_];    /**< List of k values where perturbation output is requested. */

  double three_ceff2_ur;/**< 3 x effective squared sound speed for the ultrarelativistic perturbations */
  double three_cvis2_ur;/**< 3 x effective viscosity parameter for the ultrarelativistic perturbations */

  double z_max_pk; /**< when we compute only the matter spectrum / transfer functions, but not the CMB, we are sometimes interested to sample source functions at very high redshift, way before recombination. This z_max_pk will then fix the initial sampling time of the sources. */

  //@}

  /** @name - useful flags inferred from the ones above */

  //@{

  short has_cmb; /**< do we need CMB-related sources (temperature, polarization) ? */
  short has_lss; /**< do we need LSS-related sources (lensing potential, ...) ? */

  //@}

  /** @name - gauge in which to perform the calculation */

  //@{

  enum possible_gauges gauge; /**< gauge in which to perform this calculation */

  //@}

  /** @name - indices running on modes (scalar, vector, tensor) */

  //@{

  int index_md_scalars; /**< index value for scalars */
  int index_md_tensors; /**< index value for tensors */
  int index_md_vectors; /**< index value for vectors */

  int md_size; /**< number of modes included in computation */

  //@}

  /** @name - indices running on initial conditions (for scalars: ad, cdi, nid, niv; for tensors: only one) */

  //@{

  int index_ic_ad; /**< index value for adiabatic */
  int index_ic_cdi; /**< index value for CDM isocurvature */
  int index_ic_bi; /**< index value for baryon isocurvature */
  int index_ic_nid; /**< index value for neutrino density isocurvature */
  int index_ic_niv; /**< index value for neutrino velocity isocurvature */
  int index_ic_ten; /**< index value for unique possibility for tensors */

  int * ic_size;       /**< for a given mode, ic_size[index_md] = number of initial conditions included in computation */

  //@}

  /** @name - flags and indices running on types (temperature, polarization, lensing, ...) */

  //@{

  short has_source_t;  /**< do we need source for CMB temperature? */
  short has_source_p;  /**< do we need source for CMB polarization? */
  short has_source_delta_tot;   /**< do we need source for delta total? */
  short has_source_delta_m;   /**< do we need source for delta of total matter? */
  short has_source_delta_cb; /**< do we ALSO need source for delta of ONLY cdm and baryon? */
  short has_source_delta_tot;  /**< do we need source for delta total? */
  short has_source_delta_g;    /**< do we need source for delta of gammas? */
  short has_source_delta_b;    /**< do we need source for delta of baryons? */
  short has_source_delta_cdm;  /**< do we need source for delta of cold dark matter? */
  short has_source_delta_dcdm; /**< do we need source for delta of DCDM? */
  short has_source_delta_fld;  /**< do we need source for delta of dark energy? */
  short has_source_delta_scf;  /**< do we need source for delta from scalar field? */
  short has_source_delta_dr; /**< do we need source for delta of decay radiation? */
  short has_source_delta_ur; /**< do we need source for delta of ultra-relativistic neutrinos/relics? */
  short has_source_delta_ncdm; /**< do we need source for delta of all non-cold dark matter species (e.g. massive neutrinos)? */
  short has_source_theta_tot;    /**< do we need source for theta total? */
  short has_source_theta_m;    /**< do we need source for theta of total matter? */
  short has_source_theta_cb; /**< do we ALSO need source for theta of ONLY cdm and baryon? */
  short has_source_theta_tot;  /**< do we need source for theta total? */
  short has_source_theta_g;    /**< do we need source for theta of gammas? */
  short has_source_theta_b;    /**< do we need source for theta of baryons? */
  short has_source_theta_cdm;  /**< do we need source for theta of cold dark matter? */
  short has_source_theta_dcdm; /**< do we need source for theta of DCDM? */
  short has_source_theta_fld;  /**< do we need source for theta of dark energy? */
  short has_source_theta_scf;  /**< do we need source for theta of scalar field? */
  short has_source_theta_dr; /**< do we need source for theta of ultra-relativistic neutrinos/relics? */
  short has_source_theta_ur; /**< do we need source for theta of ultra-relativistic neutrinos/relics? */
  short has_source_theta_ncdm; /**< do we need source for theta of all non-cold dark matter species (e.g. massive neutrinos)? */
  short has_source_phi;          /**< do we need source for metric fluctuation phi? */
  short has_source_phi_prime;    /**< do we need source for metric fluctuation phi'? */
  short has_source_phi_plus_psi; /**< do we need source for metric fluctuation (phi+psi)? */
  short has_source_psi;          /**< do we need source for metric fluctuation psi? */
  short has_source_h;            /**< do we need source for metric fluctuation h? */
  short has_source_h_prime;      /**< do we need source for metric fluctuation h'? */
  short has_source_eta;          /**< do we need source for metric fluctuation eta? */
  short has_source_eta_prime;    /**< do we need source for metric fluctuation eta'? */
  short has_source_H_T_Nb_prime;    /**< do we need source for metric fluctuation H_T_Nb'? */
  short has_source_k2gamma_Nb;    /**< do we need source for metric fluctuation gamma in Nbody gauge? */

  /* remember that the temperature source function includes three
     terms that we call 0,1,2 (since the strategy in class v > 1.7 is
     to avoid the integration by part that would reduce the source to
     a single term) */
  int index_tp_t0; /**< index value for temperature (j=0 term) */
  int index_tp_t1; /**< index value for temperature (j=1 term) */
  int index_tp_t2; /**< index value for temperature (j=2 term) */
  int index_tp_p; /**< index value for polarization */
<<<<<<< HEAD
  int index_tp_delta_tot; /**< index value for delta tot */
  int index_tp_delta_m; /**< index value for delta matter tot */
=======
  int index_tp_delta_m; /**< index value for matter density fluctuation */
>>>>>>> 682643d1
  int index_tp_delta_cb; /**< index value for delta cb */
  int index_tp_delta_tot; /**< index value for total density fluctuation */
  int index_tp_delta_g;   /**< index value for delta of gammas */
  int index_tp_delta_b;   /**< index value for delta of baryons */
  int index_tp_delta_cdm; /**< index value for delta of cold dark matter */
  int index_tp_delta_dcdm;/**< index value for delta of DCDM */
  int index_tp_delta_fld;  /**< index value for delta of dark energy */
  int index_tp_delta_scf;  /**< index value for delta of scalar field */
  int index_tp_delta_dr; /**< index value for delta of decay radiation */
  int index_tp_delta_ur; /**< index value for delta of ultra-relativistic neutrinos/relics */
  int index_tp_delta_ncdm1; /**< index value for delta of first non-cold dark matter species (e.g. massive neutrinos) */
  int index_tp_perturbed_recombination_delta_temp;		/**< Gas temperature perturbation */
  int index_tp_perturbed_recombination_delta_chi;		/**< Inionization fraction perturbation */

<<<<<<< HEAD
  int index_tp_theta_tot;    /**< index value for theta tot */
  int index_tp_theta_m;    /**< index value for theta matter tot */
=======
  int index_tp_theta_m;    /**< index value for matter velocity fluctuation */
>>>>>>> 682643d1
  int index_tp_theta_cb;   /**< index value for theta cb */
  int index_tp_theta_tot;  /**< index value for total velocity fluctuation */
  int index_tp_theta_g;    /**< index value for theta of gammas */
  int index_tp_theta_b;    /**< index value for theta of baryons */
  int index_tp_theta_cdm;  /**< index value for theta of cold dark matter */
  int index_tp_theta_dcdm; /**< index value for theta of DCDM */
  int index_tp_theta_fld;  /**< index value for theta of dark energy */
  int index_tp_theta_scf;  /**< index value for theta of scalar field */
  int index_tp_theta_ur;   /**< index value for theta of ultra-relativistic neutrinos/relics */
  int index_tp_theta_dr;   /**< index value for F1 of decay radiation */
  int index_tp_theta_ncdm1;/**< index value for theta of first non-cold dark matter species (e.g. massive neutrinos) */

  int index_tp_phi;          /**< index value for metric fluctuation phi */
  int index_tp_phi_prime;    /**< index value for metric fluctuation phi' */
  int index_tp_phi_plus_psi; /**< index value for metric fluctuation phi+psi */
  int index_tp_psi;          /**< index value for metric fluctuation psi */
  int index_tp_h;            /**< index value for metric fluctuation h */
  int index_tp_h_prime;      /**< index value for metric fluctuation h' */
  int index_tp_eta;          /**< index value for metric fluctuation eta */
  int index_tp_eta_prime;    /**< index value for metric fluctuation eta' */
  int index_tp_H_T_Nb_prime; /**< index value for metric fluctuation H_T_Nb' */
  int index_tp_k2gamma_Nb;     /**< index value for metric fluctuation gamma times k^2 in Nbody gauge */

  int * tp_size; /**< number of types tp_size[index_md] included in computation for each mode */

  //@}

  /** @name - list of k values for each mode */

  //@{

  int * k_size_cmb;  /**< k_size_cmb[index_md] number of k values used
                        for CMB calculations, requiring a fine
                        sampling in k-space */

  int * k_size_cl;  /**< k_size_cl[index_md] number of k values used
                       for non-CMB \f$ C_l \f$ calculations, requiring a coarse
                       sampling in k-space. */

  int * k_size;     /**< k_size[index_md] = total number of k
                       values, including those needed for P(k) but not
                       for \f$ C_l \f$'s */

  double ** k;      /**< k[index_md][index_k] = list of values */

  double k_min;     /**< minimum value (over all modes) */
  double k_max;     /**< maximum value (over all modes) */

  //@}

  /** @name - list of conformal time values in the source table
      (common to all modes and types) */

  //@{

  double * tau_sampling;    /**< array of tau values */
  int tau_size;             /**< number of values in this array */

  double selection_min_of_tau_min; /**< used in presence of selection functions (for matter density, cosmic shear...) */
  double selection_max_of_tau_max; /**< used in presence of selection functions (for matter density, cosmic shear...) */

  double selection_delta_tau; /**< used in presence of selection functions (for matter density, cosmic shear...) */

  double * selection_tau_min; /**< value of conformal time below which W(tau) is considered to vanish for each bin */
  double * selection_tau_max; /**< value of conformal time above which W(tau) is considered to vanish for each bin */
  double * selection_tau; /**< value of conformal time at the center of each bin */
  double * selection_function; /**< selection function W(tau), normalized to \f$ \int W(tau) dtau=1 \f$, stored in selection_function[bin*ppt->tau_size+index_tau] */

  //@}

  /** @name - source functions interpolation table */

  //@{

  double *** sources; /**< Pointer towards the source interpolation table
                         sources[index_md]
                         [index_ic * ppt->tp_size[index_md] + index_tp]
                         [index_tau * ppt->k_size + index_k] */

  //@}

  /** @name - arrays related to the interpolation table for sources at late times, corresponding to z < z_max_pk (used for Fourier transfer function and spectra output) */

  //@{

  double * ln_tau;     /**< log of the arrau tau_sampling, covering only the final time range required for the output of
                            Fourier transfer functions (used for interpolations) */
  int ln_tau_size;     /**< number of values in this array */

  double *** late_sources; /**< Pointer towards the source interpolation table
                                late_sources[index_md]
                                            [index_ic * ppt->tp_size[index_md] + index_tp]
                                            [index_tau * ppt->k_size + index_k]
                                Note that this is not a replication of part of the sources table,
                                it is just poiting towards the same memory zone, at the place where the late_sources actually start */

  double *** ddlate_sources; /**< Pointer towards the splined source interpolation table with second derivatives with respect to time
                              ddlate_sources[index_md]
                                            [index_ic * ppt->tp_size[index_md] + index_tp]
                                            [index_tau * ppt->k_size + index_k] */

  //@}

  /** @name - arrays storing the evolution of all sources for given k values, passed as k_output_values */

  //@{

   int * index_k_output_values; /**< List of indices corresponding to k-values close to k_output_values for each mode.
                                     index_k_output_values[index_md*k_output_values_num+ik]*/

  char scalar_titles[_MAXTITLESTRINGLENGTH_]; /**< _DELIMITER_ separated string of titles for scalar perturbation output files. */
  char vector_titles[_MAXTITLESTRINGLENGTH_]; /**< _DELIMITER_ separated string of titles for vector perturbation output files. */
  char tensor_titles[_MAXTITLESTRINGLENGTH_]; /**< _DELIMITER_ separated string of titles for tensor perturbation output files. */

  int number_of_scalar_titles; /**< number of titles/columns in scalar perturbation output files */
  int number_of_vector_titles; /**< number of titles/columns in vector perturbation output files*/
  int number_of_tensor_titles; /**< number of titles/columns in tensor perturbation output files*/

  double * scalar_perturbations_data[_MAX_NUMBER_OF_K_FILES_]; /**< Array of double pointers to perturbation output for scalars */
  double * vector_perturbations_data[_MAX_NUMBER_OF_K_FILES_]; /**< Array of double pointers to perturbation output for vectors */
  double * tensor_perturbations_data[_MAX_NUMBER_OF_K_FILES_]; /**< Array of double pointers to perturbation output for tensors */

  int size_scalar_perturbation_data[_MAX_NUMBER_OF_K_FILES_]; /**< Array of sizes of scalar double pointers  */
  int size_vector_perturbation_data[_MAX_NUMBER_OF_K_FILES_]; /**< Array of sizes of vector double pointers  */
  int size_tensor_perturbation_data[_MAX_NUMBER_OF_K_FILES_]; /**< Array of sizes of tensor double pointers  */

  //@}

  /** @name - technical parameters */

  //@{

  short perturbations_verbose; /**< flag regulating the amount of information sent to standard output (none if set to zero) */

  ErrorMsg error_message; /**< zone for writing error messages */

  //@}

};

/**
 * Structure containing the indices and the values of the perturbation
 * variables which are integrated over time (as well as their
 * time-derivatives). For a given wavenumber, the size of these
 * vectors changes when the approximation scheme changes.
 */

struct perturb_vector
{
  int index_pt_delta_g;   /**< photon density */
  int index_pt_theta_g;   /**< photon velocity */
  int index_pt_shear_g;   /**< photon shear */
  int index_pt_l3_g;      /**< photon l=3 */
  int l_max_g;            /**< max momentum in Boltzmann hierarchy (at least 3) */
  int index_pt_pol0_g;    /**< photon polarization, l=0 */
  int index_pt_pol1_g;    /**< photon polarization, l=1 */
  int index_pt_pol2_g;    /**< photon polarization, l=2 */
  int index_pt_pol3_g;    /**< photon polarization, l=3 */
  int l_max_pol_g;        /**< max momentum in Boltzmann hierarchy (at least 3) */
  int index_pt_delta_b;   /**< baryon density */
  int index_pt_theta_b;   /**< baryon velocity */
  int index_pt_delta_cdm; /**< cdm density */
  int index_pt_theta_cdm; /**< cdm velocity */
  int index_pt_delta_dcdm; /**< dcdm density */
  int index_pt_theta_dcdm; /**< dcdm velocity */
  int index_pt_delta_fld;  /**< dark energy density in true fluid case */
  int index_pt_theta_fld;  /**< dark energy velocity in true fluid case */
  int index_pt_Gamma_fld;  /**< unique dark energy dynamical variable in PPF case */
  int index_pt_phi_scf;  /**< scalar field density */
  int index_pt_phi_prime_scf;  /**< scalar field velocity */
  int index_pt_delta_ur; /**< density of ultra-relativistic neutrinos/relics */
  int index_pt_theta_ur; /**< velocity of ultra-relativistic neutrinos/relics */
  int index_pt_shear_ur; /**< shear of ultra-relativistic neutrinos/relics */
  int index_pt_l3_ur;    /**< l=3 of ultra-relativistic neutrinos/relics */
  int l_max_ur;          /**< max momentum in Boltzmann hierarchy (at least 3) */
/* perturbed recombination */
  int index_pt_perturbed_recombination_delta_temp;		/**< Gas temperature perturbation */
  int index_pt_perturbed_recombination_delta_chi;		/**< Inionization fraction perturbation */

  /** The index to the first Legendre multipole of the DR expansion. Not
      that this is not exactly the usual delta, see Kaplinghat et al.,
      astro-ph/9907388. */
  int index_pt_F0_dr;
  int l_max_dr;          /**< max momentum in Boltzmann hierarchy for dr) */
  int index_pt_psi0_ncdm1; /**< first multipole of perturbation of first ncdm species, Psi_0 */
  int N_ncdm;		/**< number of distinct non-cold-dark-matter (ncdm) species */
  int* l_max_ncdm;	/**< mutipole l at which Boltzmann hierarchy is truncated (for each ncdm species) */
  int* q_size_ncdm;	/**< number of discrete momenta (for each ncdm species) */

  int index_pt_eta;       /**< synchronous gauge metric perturbation eta*/
  int index_pt_phi;	      /**< newtonian gauge metric perturbation phi */
  int index_pt_hv_prime;  /**< vector metric perturbation h_v' in synchronous gauge */
  int index_pt_V;         /**< vector metric perturbation V in Newtonian gauge */

  int index_pt_gw;        /**< tensor metric perturbation h (gravitational waves) */
  int index_pt_gwdot;     /**< its time-derivative */
  int pt_size;            /**< size of perturbation vector */

  double * y;             /**< vector of perturbations to be integrated */
  double * dy;            /**< time-derivative of the same vector */

  int * used_in_sources; /**< boolean array specifying which
                            perturbations enter in the calculation of
                            source functions */

};


/**
 * Workspace containing, among other things, the value at a given time
 * of all background/perturbed quantities, as well as their indices.
 * There will be one such structure created for each mode
 * (scalar/.../tensor) and each thread (in case of parallel computing)
 */

struct perturb_workspace
{

  /** @name - all possible useful indices for those metric
      perturbations which are not integrated over time, but just
      inferred from Einstein equations. "_mt_" stands for "metric".*/

  //@{

  int index_mt_psi;           /**< psi in longitudinal gauge */
  int index_mt_phi_prime;     /**< (d phi/d conf.time) in longitudinal gauge */
  int index_mt_h_prime;       /**< h' (wrt conf. time) in synchronous gauge */
  int index_mt_h_prime_prime; /**< h'' (wrt conf. time) in synchronous gauge */
  int index_mt_eta_prime;     /**< eta' (wrt conf. time) in synchronous gauge */
  int index_mt_alpha;         /**< \f$ \alpha = (h' + 6 \eta') / (2 k^2) \f$ in synchronous gauge */
  int index_mt_alpha_prime;   /**< \f$ \alpha'\f$ wrt conf. time) in synchronous gauge */
  int index_mt_gw_prime_prime;/**< second derivative wrt conformal time of gravitational wave field, often called h */
  int index_mt_V_prime;       /**< derivative of Newtonian gauge vector metric perturbation V */
  int index_mt_hv_prime_prime;/**< Second derivative of Synchronous gauge vector metric perturbation \f$ h_v\f$ */
  int mt_size;                /**< size of metric perturbation vector */

  //@}

  /** @name - value at a given time of all background/perturbed
      quantities
  */

  //@{

  double * pvecback;          /**< background quantities */
  double * pvecthermo;        /**< thermodynamics quantities */
  double * pvecmetric;        /**< metric quantities */
  struct perturb_vector * pv; /**< pointer to vector of integrated
                                 perturbations and their
                                 time-derivatives */

  double delta_rho;		    /**< total density perturbation (gives delta Too) */
  double rho_plus_p_theta;	/**< total (rho+p)*theta perturbation (gives delta Toi) */
  double rho_plus_p_shear;	/**< total (rho+p)*shear (gives delta Tij) */
  double delta_p;		    /**< total pressure perturbation (gives Tii) */

  double rho_tot;           /**< total rho (used to infer delta_tot from delta rho) */
  double rho_plus_p_tot;    /**< total (rho+p) (used to infer theta_tot from rho_plus_p_theta) */

  double gw_source;		    /**< stress-energy source term in Einstein's tensor equations (gives Tij[tensor]) */
  double vector_source_pi;	/**< first stress-energy source term in Einstein's vector equations */
  double vector_source_v;	/**< second stress-energy source term in Einstein's vector equations */

  double tca_shear_g;  /**< photon shear in tight-coupling approximation */
  double tca_slip;     /**< photon-baryon slip in tight-coupling approximation */
  double rsa_delta_g;  /**< photon density in radiation streaming approximation */
  double rsa_theta_g;  /**< photon velocity in radiation streaming approximation */
  double rsa_delta_ur; /**< photon density in radiation streaming approximation */
  double rsa_theta_ur; /**< photon velocity in radiation streaming approximation */

  double * delta_ncdm;	/**< relative density perturbation of each ncdm species */
  double * theta_ncdm;	/**< velocity divergence theta of each ncdm species */
  double * shear_ncdm;	/**< shear for each ncdm species */

  double delta_m;	/**< relative density perturbation of all non-relativistic species */
  double theta_m;	/**< velocity divergence theta of all non-relativistic species */

  double delta_cb;       /**< relative density perturbation of only cdm and baryon */
  double theta_cb;       /**< velocity divergence theta of only cdm and baryon */

  double delta_rho_fld;        /**< density perturbation of fluid, not so trivial in PPF scheme */
  double delta_p_fld;          /**< pressure perturbation of fluid, very non-trivial in PPF scheme */
  double rho_plus_p_theta_fld; /**< velocity divergence of fluid, not so trivial in PPF scheme */
  double S_fld;                /**< S quantity sourcing Gamma_prime evolution in PPF scheme (equivalent to eq. 15 in 0808.3125) */
  double Gamma_prime_fld;      /**< Gamma_prime in PPF scheme (equivalent to eq. 14 in 0808.3125) */

  FILE * perturb_output_file; /**< filepointer to output file*/
  int index_ikout;            /**< index for output k value (when k_output_values is set) */

  //@}

  /** @name - indices useful for searching background/thermo quantities in tables */

  //@{

  short inter_mode;	/**< flag defining the method used for interpolation background/thermo quantities tables */

  int last_index_back;   /**< the background interpolation function background_at_tau() keeps memory of the last point called through this index */
  int last_index_thermo; /**< the thermodynamics interpolation function thermodynamics_at_z() keeps memory of the last point called through this index */

  //@}

  /** @name - approximations used at a given time */

  //@{

  int index_ap_tca; /**< index for tight-coupling approximation */
  int index_ap_rsa; /**< index for radiation streaming approximation */
  int index_ap_ufa; /**< index for ur fluid approximation */
  int index_ap_ncdmfa; /**< index for ncdm fluid approximation */
  int ap_size;      /**< number of relevant approximations for a given mode */

  int * approx;     /**< array of approximation flags holding at a given time: approx[index_ap] */

  //@}

  /** @name - approximations used at a given time */

  //@{

  int max_l_max;    /**< maximum l_max for any multipole */
  double * s_l;     /**< array of freestreaming coefficients \f$ s_l = \sqrt{1-K*(l^2-1)/k^2} \f$*/

  //@}

};

/**
 * Structure pointing towards all what the function that perturb_derivs
 * needs to know: fixed input parameters and indices contained in the
 * various structures, workspace, etc.
 */

struct perturb_parameters_and_workspace {

  struct precision * ppr;         /**< pointer to the precision structure */
  struct background * pba;        /**< pointer to the background structure */
  struct thermo * pth;            /**< pointer to the thermodynamics structure */
  struct perturbs * ppt;          /**< pointer to the precision structure */
  int index_md;                   /**< index of mode (scalar/.../vector/tensor) */
  int index_ic;			          /**< index of initial condition (adiabatic/isocurvature(s)/...) */
  int index_k;			          /**< index of wavenumber */
  double k;			              /**< current value of wavenumber in 1/Mpc */
  struct perturb_workspace * ppw; /**< workspace defined above */

};

/*************************************************************************************************************/
/* @cond INCLUDE_WITH_DOXYGEN */
/*
 * Boilerplate for C++
 */
#ifdef __cplusplus
extern "C" {
#endif

  int perturb_sources_at_tau(
                             struct perturbs * ppt,
                             int index_md,
                             int index_ic,
                             int index_tp,
                             double tau,
                             double * pvecsources
                             );

  int perturb_output_data(
                          struct background * pba,
                          struct perturbs * ppt,
                          enum file_format output_format,
                          double z,
                          int number_of_titles,
                          double *data
                          );

  int perturb_output_titles(
                            struct background *pba,
                            struct perturbs *ppt,
                            enum file_format output_format,
                            char titles[_MAXTITLESTRINGLENGTH_]
                            );

  int perturb_output_firstline_and_ic_suffix(
                                      struct perturbs *ppt,
                                      int index_ic,
                                      char first_line[_LINE_LENGTH_MAX_],
                                      FileName ic_suffix
                                      );

  int perturb_init(
                   struct precision * ppr,
                   struct background * pba,
                   struct thermo * pth,
                   struct perturbs * ppt
                   );

  int perturb_free(
                   struct perturbs * ppt
                   );

  int perturb_indices_of_perturbs(
                                  struct precision * ppr,
                                  struct background * pba,
                                  struct thermo * pth,
                                  struct perturbs * ppt
                                  );

  int perturb_timesampling_for_sources(
                                       struct precision * ppr,
                                       struct background * pba,
                                       struct thermo * pth,
                                       struct perturbs * ppt
                                       );
  int perturb_get_k_list(
                         struct precision * ppr,
                         struct background * pba,
                         struct thermo * pth,
                         struct perturbs * ppt
                         );

  int perturb_workspace_init(
                             struct precision * ppr,
                             struct background * pba,
                             struct thermo * pth,
                             struct perturbs * ppt,
                             int index_md,
                             struct perturb_workspace * ppw
                             );

  int perturb_workspace_free(
                             struct perturbs * ppt,
                             int index_md,
                             struct perturb_workspace * ppw
                             );

  int perturb_solve(
                    struct precision * ppr,
                    struct background * pba,
                    struct thermo * pth,
                    struct perturbs * ppt,
                    int index_md,
                    int index_ic,
                    int index_k,
                    struct perturb_workspace * ppw
                    );

  int perturb_prepare_k_output(
                               struct background * pba,
                               struct perturbs * ppt
                               );

  int perturb_find_approximation_number(
                                        struct precision * ppr,
                                        struct background * pba,
                                        struct thermo * pth,
                                        struct perturbs * ppt,
                                        int index_md,
                                        double k,
                                        struct perturb_workspace * ppw,
                                        double tau_ini,
                                        double tau_end,
                                        int * interval_number,
                                        int * interval_number_of
                                        );

  int perturb_find_approximation_switches(
                                          struct precision * ppr,
                                          struct background * pba,
                                          struct thermo * pth,
                                          struct perturbs * ppt,
                                          int index_md,
                                          double k,
                                          struct perturb_workspace * ppw,
                                          double tau_ini,
                                          double tau_end,
                                          double precision,
                                          int interval_number,
                                          int * interval_number_of,
                                          double * interval_limit,
                                          int ** interval_approx
                                          );

  int perturb_vector_init(
                          struct precision * ppr,
                          struct background * pba,
                          struct thermo * pth,
                          struct perturbs * ppt,
                          int index_md,
                          int index_ic,
                          double k,
                          double tau,
                          struct perturb_workspace * ppw,
                          int * pa_old
                          );

  int perturb_vector_free(
                          struct perturb_vector * pv
                          );

  int perturb_initial_conditions(
                                 struct precision * ppr,
                                 struct background * pba,
                                 struct perturbs * ppt,
                                 int index_md,
                                 int index_ic,
                                 double k,
                                 double tau,
                                 struct perturb_workspace * ppw
                                 );

  int perturb_approximations(
                             struct precision * ppr,
                             struct background * pba,
                             struct thermo * pth,
                             struct perturbs * ppt,
                             int index_md,
                             double k,
                             double tau,
                             struct perturb_workspace * ppw
                             );

  int perturb_timescale(
                        double tau,
                        void * parameters_and_workspace,
                        double * timescale,
                        ErrorMsg error_message
                        );

  int perturb_einstein(
                       struct precision * ppr,
                       struct background * pba,
                       struct thermo * pth,
                       struct perturbs * ppt,
                       int index_md,
                       double k,
                       double tau,
                       double * y,
                       struct perturb_workspace * ppw
                       );

  int perturb_total_stress_energy(
                                  struct precision * ppr,
                                  struct background * pba,
                                  struct thermo * pth,
                                  struct perturbs * ppt,
                                  int index_md,
                                  double k,
                                  double * y,
                                  struct perturb_workspace * ppw
                                  );

  int perturb_sources(
                      double tau,
                      double * pvecperturbations,
                      double * pvecderivs,
                      int index_tau,
                      void * parameters_and_workspace,
                      ErrorMsg error_message
                      );

  int perturb_print_variables(
                              double tau,
                              double * y,
                              double * dy,
                              void * parameters_and_workspace,
                              ErrorMsg error_message
                              );

  int perturb_derivs(
                     double tau,
                     double * y,
                     double * dy,
                     void * parameters_and_workspace,
                     ErrorMsg error_message
                     );

  int perturb_tca_slip_and_shear(
                                 double * y,
                                 void * parameters_and_workspace,
                                 ErrorMsg error_message
                                 );

  int perturb_rsa_delta_and_theta(
                                  struct precision * ppr,
                                  struct background * pba,
                                  struct thermo * pth,
                                  struct perturbs * ppt,
                                  double k,
                                  double * y,
                                  double a_prime_over_a,
                                  double * pvecthermo,
                                  struct perturb_workspace * ppw
                                  );

#ifdef __cplusplus
}
#endif

/**************************************************************/

#endif
/* @endcond */<|MERGE_RESOLUTION|>--- conflicted
+++ resolved
@@ -267,12 +267,7 @@
   int index_tp_t1; /**< index value for temperature (j=1 term) */
   int index_tp_t2; /**< index value for temperature (j=2 term) */
   int index_tp_p; /**< index value for polarization */
-<<<<<<< HEAD
-  int index_tp_delta_tot; /**< index value for delta tot */
-  int index_tp_delta_m; /**< index value for delta matter tot */
-=======
   int index_tp_delta_m; /**< index value for matter density fluctuation */
->>>>>>> 682643d1
   int index_tp_delta_cb; /**< index value for delta cb */
   int index_tp_delta_tot; /**< index value for total density fluctuation */
   int index_tp_delta_g;   /**< index value for delta of gammas */
@@ -287,12 +282,7 @@
   int index_tp_perturbed_recombination_delta_temp;		/**< Gas temperature perturbation */
   int index_tp_perturbed_recombination_delta_chi;		/**< Inionization fraction perturbation */
 
-<<<<<<< HEAD
-  int index_tp_theta_tot;    /**< index value for theta tot */
-  int index_tp_theta_m;    /**< index value for theta matter tot */
-=======
   int index_tp_theta_m;    /**< index value for matter velocity fluctuation */
->>>>>>> 682643d1
   int index_tp_theta_cb;   /**< index value for theta cb */
   int index_tp_theta_tot;  /**< index value for total velocity fluctuation */
   int index_tp_theta_g;    /**< index value for theta of gammas */
