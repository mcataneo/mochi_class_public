/** @file thermodynamics.h Documented includes for thermodynamics module */

#ifndef __THERMODYNAMICS__
#define __THERMODYNAMICS__

#include "background.h"
//#include "arrays.h"
//#include "helium.h"
//#include "hydrogen.h"

/**
 * List of possible recombination algorithms.
 */

enum recombination_algorithm {
  recfast,
  hyrec
};

/**
 * List of possible reionization schemes.
 */

enum reionization_parametrization {
  reio_none, /**< no reionization */
  reio_camb,  /**< reionization parameterized like in CAMB */
<<<<<<< HEAD
  reio_bins_tanh,  /**< binned reionization history with tanh inteprolation between bins */
  reio_half_tanh,  /**< half a tanh, intead of the full tanh */
  reio_many_tanh   /**< similar to reio_camb but with more than one tanh */
=======
  reio_bins_tanh,  /**< binned reionization history with tanh interpolation between bins */
  reio_half_tanh  /**< half a tanh, instead of the full tanh */
>>>>>>> 4c3a4217
};

/**
 * Is the input parameter the reionization redshift or optical depth?
 */

enum reionization_z_or_tau {
  reio_z,  /**< input = redshift */
  reio_tau /**< input = tau */
};

/**
 * Two useful smooth step functions, for smoothing transitions in recfast.
 */

#define f1(x) (-0.75*x*(x*x/3.-1.)+0.5)  /**< goes from 0 to 1 when x goes from -1 to 1 */
#define f2(x) (x*x*(0.5-x/3.)*6.)        /**< goes from 0 to 1 when x goes from  0 to 1 */

/**
 * All thermodynamics parameters and evolution that other modules need to know.
 *
 * Once initialized by thermodynamics_init(), contains all the
 * necessary information on the thermodynamics, and in particular, a
 * table of thermodynamical quantities as a function of the redshift,
 * used for interpolation in other modules.
 */

struct thermo
{
  /** @name - input parameters initialized by user in input module
   *  (all other quantities are computed in this module, given these parameters
   *   and the content of the 'precision' and 'background' structures) */

  //@{

  double YHe;  /**< \f$ Y_{He} \f$ : primordial helium fraction */

  enum recombination_algorithm recombination; /**< recombination code */

  enum reionization_parametrization reio_parametrization; /**< reionization scheme */

  enum reionization_z_or_tau reio_z_or_tau; /**< is the input parameter the reionization redshift or optical depth? */

  double tau_reio; /**< if above set to tau, input value of reionization optical depth */

  double z_reio;   /**< if above set to z,   input value of reionization redshift */

  short compute_cb2_derivatives; /**< do we want to include in computation derivatives of baryon sound speed? */

  short compute_damping_scale; /**< do we want to compute the simplest analytic approximation to the photon damping (or diffusion) scale? */

  /** parameters for reio_camb */

  double reionization_width; /**< width of H reionization */

  double reionization_exponent; /**< shape of H reionization */

  double helium_fullreio_redshift; /**< redshift for of helium reionization */

  double helium_fullreio_width; /**< width of helium reionization */

  /** parameters for reio_bins_tanh */

  int binned_reio_num; /**< with how many bins do we want to describe reionization? */

  double * binned_reio_z; /**< central z value for each bin */

  double * binned_reio_xe; /**< imposed x_e(z) value at center of each bin */

  double binned_reio_step_sharpness; /**< sharpness of tanh() step interpolating between binned values */

    /** parameters for reio_many_tanh */

  int many_tanh_num; /**< with how many jumps do we want to describe reionization? */

  double * many_tanh_z; /**< central z value for each tanh jump */

  double * many_tanh_xe; /**< imposed x_e(z) value at the end of each jump (ie at later times)*/

  double many_tanh_width; /**< sharpness of tanh() steps */

  /** parameters for energy injection */

  double annihilation; /** parameter describing CDM annihilation (f <sigma*v> / m_cdm, see e.g. 0905.0003) */

  short has_on_the_spot; /** flag to specify if we want to use the on-the-spot approximation **/

  double decay; /** parameter describing CDM decay (f/tau, see e.g. 1109.6322)*/

  double annihilation_variation; /** if this parameter is non-zero,
				     the function F(z)=(f <sigma*v> /
				     m_cdm)(z) will be a parabola in
				     log-log scale between zmin and
				     zmax, with a curvature given by
				     annihlation_variation (must be
				     negative), and with a maximum in
				     zmax; it will be constant outside
				     this range */

  double annihilation_z; /** if annihilation_variation is non-zero,
			     this is the value of z at which the
			     parameter annihilation is defined, i.e.
			     F(annihilation_z)=annihilation */

  double annihilation_zmax; /** if annihilation_variation is non-zero,
				redshift above which annihilation rate
				is maximal */

  double annihilation_zmin; /** if annihilation_variation is non-zero,
				redshift below which annihilation rate
				is constant */

  double annihilation_f_halo; /** takes the contribution of DM annihilation in halos into account*/
  double annihilation_z_halo; /** characteristic redshift for DM annihilation in halos*/

  //@}

  /** @name - all indices for the vector of thermodynamical (=th) quantities stored in table */

  //@{

  int index_th_xe;            /**< ionization fraction \f$ x_e \f$ */
  int index_th_dkappa;        /**< Thomson scattering rate \f$ d \kappa / d \tau\f$ (units 1/Mpc) */
  int index_th_tau_d;         /**< Baryon drag optical depth */
  int index_th_ddkappa;       /**< scattering rate derivative \f$ d^2 \kappa / d \tau^2 \f$ */
  int index_th_dddkappa;      /**< scattering rate second derivative \f$ d^3 \kappa / d \tau^3 \f$ */
  int index_th_exp_m_kappa;  /**< \f$ exp^{-\kappa} \f$ */
  int index_th_g;             /**< visibility function \f$ g = (d \kappa / d \tau) * exp^{-\kappa} \f$ */
  int index_th_dg;            /**< visibility function derivative \f$ (d g / d \tau) \f$ */
  int index_th_ddg;           /**< visibility function second derivative \f$ (d^2 g / d \tau^2) \f$ */
  int index_th_Tb;            /**< baryon temperature \f$ T_b \f$ */
  int index_th_cb2;           /**< squared baryon sound speed \f$ c_b^2 \f$ */
  int index_th_dcb2;          /**< derivative wrt conformal time of squared baryon sound speed \f$ d [c_b^2] / d \tau \f$ (only computed if some non-minimal tight-coupling schemes is requested) */
  int index_th_ddcb2;         /**< second derivative wrt conformal time of squared baryon sound speed  \f$ d^2 [c_b^2] / d \tau^2 \f$ (only computed if some non0-minimal tight-coupling schemes is requested) */
  int index_th_rate;          /**< maximum variation rate of \f$ exp^{-\kappa}\f$, g and \f$ (d g / d \tau) \f$, used for computing integration step in perturbation module */
  int index_th_r_d;           /**< simple analytic approximation to the photon comoving damping scale */
  int th_size;                /**< size of thermodynamics vector */

  //@}

  /** @name - thermodynamics interpolation tables */

  //@{

  int tt_size; /**< number of lines (redshift steps) in the tables */
  double * z_table; /**< vector z_table[index_z] with values of redshift (vector of size tt_size) */
  double * thermodynamics_table; /**< table thermodynamics_table[index_z*pth->tt_size+pba->index_th] with all other quantities (array of size th_size*tt_size) */

  //@}

  /** @name - table of their second derivatives, used for spline interpolation */

  //@{

  double * d2thermodynamics_dz2_table; /**< table d2thermodynamics_dz2_table[index_z*pth->tt_size+pba->index_th] with values of \f$ d^2 t_i / dz^2 \f$ (array of size th_size*tt_size) */

  //@}


  /** @name - redshift, conformal time and sound horizon at recombination */

  //@{

  double z_rec;   /**< z at which the visibility reaches its maximum (= recombination redshift) */
  double tau_rec; /**< conformal time at which the visibility reaches its maximum (= recombination time) */
  double rs_rec;  /**< comoving sound horizon at recombination */
  double ds_rec;  /**< physical sound horizon at recombination */
  double ra_rec;  /**< conformal angular diameter distance to recombination */
  double da_rec;  /**< physical angular diameter distance to recombination */
  double rd_rec;  /**< comoving photon damping scale at recombination */
  double z_d;     /**< baryon drag redshift */
  double tau_d;   /**< baryon drag time */
  double ds_d;    /**< physical sound horizon at baryon drag */
  double rs_d;    /**< comoving sound horizon at baryon drag */
  double tau_cut; /**< at at which the visibility goes below a fixed fraction of the maximum visibility, used for an approximation in perturbation module */
  double angular_rescaling; /**< [ratio ra_rec / (tau0-tau_rec)]: gives CMB rescaling in angular space relative to flat model (=1 for curvature K=0) */

  //@}

  /** @name - redshift, conformal time and sound horizon at recombination */

  //@{

  double tau_free_streaming;   /**< minimum value of tau at which sfree-streaming approximation can be switched on */

  //@}

  /** @name - initial conformal time at which thermodynamical variables have been be integrated */

  //@{

  double tau_ini; /**< initial conformal time at which thermodynamical variables have been be integrated */

  //@}

/** @name - total number density of electrons today (free or not) */

  //@{

  double n_e; /**< total number density of electrons today (free or not) */

  //@}

  /**
   *@name - some flags needed for thermodynamics functions
   */

  //@{

  short inter_normal;  /**< flag for calling thermodynamics_at_z and find position in interpolation table normally */
  short inter_closeby; /**< flag for calling thermodynamics_at_z and find position in interpolation table starting from previous position in previous call */

  //@}

  /** @name - technical parameters */

  //@{

  short thermodynamics_verbose; /**< flag regulating the amount of information sent to standard output (none if set to zero) */

  ErrorMsg error_message; /**< zone for writing error messages */

  //@}

};

/**
 * Temporary structure where all the recombination history is defined and stored.
 *
 * This structure is used internally by the thermodynamics module,
 * but never passed to other modules.
 */

struct recombination {

  /** @name - indices of vector of thermodynamics variables related to recombination */

  //@{

  int index_re_z;          /**< redshift \f$ z \f$ */
  int index_re_xe;         /**< ionization fraction \f$ x_e \f$ */
  int index_re_Tb;         /**< baryon temperature \f$ T_b \f$ */
  int index_re_cb2;        /**< squared baryon sound speed \f$ c_b^2 \f$ */
  int index_re_dkappadtau; /**< Thomson scattering rate \f$ d \kappa / d \tau \f$ (units 1/Mpc) */
  int re_size;             /**< size of this vector */

  //@}

  /** @name - table of the above variables at each redshift, and number of redshifts */

  //@{

  int rt_size; /**< number of lines (redshift steps) in the table */
  double * recombination_table; /**< table recombination_table[index_z*preco->re_size+index_re] with all other quantities (array of size preco->rt_size*preco->re_size) */

  //@}

  /** @name - recfast parameters needing to be passed to
      thermodynamics_derivs_with_recfast() routine */

  //@{

  double CDB; /**< defined as in RECFAST */
  double CR;  /**< defined as in RECFAST */
  double CK;  /**< defined as in RECFAST */
  double CL;  /**< defined as in RECFAST */
  double CT;  /**< defined as in RECFAST */
  double fHe; /**< defined as in RECFAST */
  double CDB_He; /**< defined as in RECFAST */
  double CK_He;  /**< defined as in RECFAST */
  double CL_He;  /**< defined as in RECFAST */
  double fu; /**< defined as in RECFAST */
  double H_frac; /**< defined as in RECFAST */
  double Tnow;   /**< defined as in RECFAST */
  double Nnow;   /**< defined as in RECFAST */
  double Bfact;  /**< defined as in RECFAST */
  double CB1;    /**< defined as in RECFAST */
  double CB1_He1; /**< defined as in RECFAST */
  double CB1_He2; /**< defined as in RECFAST */
  double H0;  /**< defined as in RECFAST */
  double YHe; /**< defined as in RECFAST */

  /* parameters for energy injection */

  double annihilation; /**< parameter describing CDM annihilation (f <sigma*v> / m_cdm, see e.g. 0905.0003) */

  short has_on_the_spot; /**< flag to specify if we want to use the on-the-spot approximation **/

  double decay; /**< parameter describing CDM decay (f/tau, see e.g. 1109.6322)*/

  double annihilation_variation; /**< if this parameter is non-zero,
				     the function F(z)=(f <sigma*v> /
				     m_cdm)(z) will be a parabola in
				     log-log scale between zmin and
				     zmax, with a curvature given by
				     annihlation_variation (must be
				     negative), and with a maximum in
				     zmax; it will be constant outside
				     this range */

  double annihilation_z; /**< if annihilation_variation is non-zero,
			     this is the value of z at which the
			     parameter annihilation is defined, i.e.
			     F(annihilation_z)=annihilation */

  double annihilation_zmax; /**< if annihilation_variation is non-zero,
				redshift above which annihilation rate
				is maximal */

  double annihilation_zmin; /**< if annihilation_variation is non-zero,
				redshift below which annihilation rate
				is constant */

  double annihilation_f_halo; /**< takes the contribution of DM annihilation in halos into account*/
  double annihilation_z_halo; /**< characteristic redshift for DM annihilation in halos*/

  //@}

};

/**
 * Temporary structure where all the reionization history is defined and stored.
 *
 * This structure is used internally by the thermodynamics module,
 * but never passed to other modules.
 */

struct reionization {

  /** @name - indices of vector of thermodynamics variables related to reionization */

  //@{

  int index_re_z;          /**< redshift \f$ z \f$ */
  int index_re_xe;         /**< ionization fraction \f$ x_e \f$ */
  int index_re_Tb;         /**< baryon temperature \f$ T_b \f$ */
  int index_re_cb2;        /**< squared baryon sound speed \f$ c_b^2 \f$ */
  int index_re_dkappadtau; /**< Thomson scattering rate \f$ d \kappa / d \tau\f$ (units 1/Mpc) */
  int index_re_dkappadz;   /**< Thomson scattering rate with respect to redshift \f$ d \kappa / d z\f$ (units 1/Mpc) */
  int index_re_d3kappadz3; /**< second derivative of previous quantity with respect to redshift */
  int re_size;             /**< size of this vector */

  //@}

  /** @name - table of the above variables at each redshift, and number of redshifts */

  //@{

  int rt_size;                 /**< number of lines (redshift steps) in the table */
  double * reionization_table; /**< table reionization_table[index_z*preio->re_size+index_re] with all other quantities (array of size preio->rt_size*preio->re_size) */

  //@}

  /** @name - reionization optical depth inferred from reionization history */

  //@{

  double reionization_optical_depth; /**< reionization optical depth inferred from reionization history */

  //@}

  /** @name - indices describing input parameters used in the definition of the various possible functions x_e(z) */

  //@{

  /* parameters used by reio_camb */

  int index_reio_redshift;  /**< hydrogen reionization redshift */
  int index_reio_exponent;  /**< an exponent used in the function x_e(z) in the reio_camb scheme */
  int index_reio_width;     /**< a width defining the duration of hydrogen reionization in the reio_camb scheme */
  int index_reio_xe_before; /**< ionization fraction at redshift 'reio_start' */
  int index_reio_xe_after;  /**< ionization fraction after full reionization */
  int index_helium_fullreio_fraction; /**< helium full reionization fraction inferred from primordial helium fraction */
  int index_helium_fullreio_redshift; /**< helium full reionization redshift */
  int index_helium_fullreio_width;    /**< a width defining the duration of helium full reionization in the reio_camb scheme */

<<<<<<< HEAD
  /** parameters used by reio_bins_tanh and reio_many_tanh */
=======
  /* parameters used by reio_bins_tanh */
>>>>>>> 4c3a4217

  int reio_num_z; /**< number of reionization jumps */
  int index_reio_first_z; /**< redshift at which we start to impose reionisation function */
  int index_reio_first_xe; /**< ionisation fraction at redhsift first_z (inferred from recombination code) */
  int index_reio_step_sharpness; /**< sharpness of tanh jump */

  /* parameters used by all schemes */

  int index_reio_start;     /**< redshift above which hydrogen reionization neglected */

  //@}

  /** @name - vector of such parameters, and its size */

  double * reionization_parameters; /**< vector containing all reionization parameters necessary to compute xe(z) */
  int reio_num_params; /**< length of vector reionization_parameters */

  //@}

  /** @name - index of line in recombination table corresponding to first line of reionization table */

  //@{

  int index_reco_when_reio_start; /**< index of line in recombination table corresponding to first line of reionization table*/

  //@}

};

/**
 * temporary  parameters and workspace passed to the thermodynamics_derivs function
 */

struct thermodynamics_parameters_and_workspace {

  /* structures containing fixed input parameters (indices, ...) */
  struct background * pba;
  struct precision * ppr;
  struct recombination * preco;

  /* workspace */
  double * pvecback;

};

/**************************************************************/
/* @cond INCLUDE_WITH_DOXYGEN */
/*
 * Boilerplate for C++
 */
#ifdef __cplusplus
extern "C" {
#endif

  int thermodynamics_at_z(
			  struct background * pba,
			  struct thermo * pth,
			  double z,
			  short inter_mode,
			  int * last_index,
			  double * pvecback,
			  double * pvecthermo
			  );

  int thermodynamics_init(
			  struct precision * ppr,
			  struct background * pba,
			  struct thermo * pth
			  );

  int thermodynamics_free(
			  struct thermo * pthermo
			  );

  int thermodynamics_indices(
			     struct thermo * pthermo,
			     struct recombination * preco,
			     struct reionization * preio
			     );

  int thermodynamics_helium_from_bbn(
				     struct precision * ppr,
				     struct background * pba,
				     struct thermo * pth
				     );

  int thermodynamics_onthespot_energy_injection(
				      struct precision * ppr,
				      struct background * pba,
				      struct recombination * preco,
				      double z,
				      double * energy_rate,
				      ErrorMsg error_message
				      );

  int thermodynamics_energy_injection(
				      struct precision * ppr,
				      struct background * pba,
				      struct recombination * preco,
				      double z,
				      double * energy_rate,
				      ErrorMsg error_message
				      );

  int thermodynamics_reionization_function(
					   double z,
					   struct thermo * pth,
					   struct reionization * preio,
					   double * xe
					   );

  int thermodynamics_reionization(
				  struct precision * ppr,
				  struct background * pba,
				  struct thermo * pth,
				  struct recombination * preco,
				  struct reionization * preio,
				  double * pvecback
				  );

  int thermodynamics_reionization_sample(
					 struct precision * ppr,
					 struct background * pba,
					 struct thermo * pth,
					 struct recombination * preco,
					 struct reionization * preio,
					 double * pvecback
					 );

  int thermodynamics_get_xe_before_reionization(
                                                struct precision * ppr,
                                                struct thermo * pth,
                                                struct recombination * preco,
                                                double z,
                                                double * xe);

  int thermodynamics_recombination(
				   struct precision * ppr,
				   struct background * pba,
				   struct thermo * pth,
				   struct recombination * prec,
				   double * pvecback
				   );

  int thermodynamics_recombination_with_hyrec(
						struct precision * ppr,
						struct background * pba,
						struct thermo * pth,
						struct recombination * prec,
						double * pvecback
						);

  int thermodynamics_recombination_with_recfast(
						struct precision * ppr,
						struct background * pba,
						struct thermo * pth,
						struct recombination * prec,
						double * pvecback
						);

  int thermodynamics_derivs_with_recfast(
					 double z,
					 double * y,
					 double * dy,
					 void * fixed_parameters,
					 ErrorMsg error_message
					 );

  int thermodynamics_merge_reco_and_reio(
					 struct precision * ppr,
					 struct thermo * pth,
					 struct recombination * preco,
					 struct reionization * preio
					 );

  int thermodynamics_output_titles(struct background * pba,
                                   struct thermo *pth,
                                   char titles[_MAXTITLESTRINGLENGTH_]
                                   );

  int thermodynamics_output_data(struct background * pba,
                                 struct thermo *pth,
                                 int number_of_titles,
                                 double *data
                                 );

  int thermodynamics_tanh(double x,
                          double center,
                          double before,
                          double after,
                          double width,
                          double * result);

#ifdef __cplusplus
}
#endif

/**************************************************************/

/**
 * @name some flags
 */

//@{

#define _BBN_ -1

//@}

/**
 * @name Some basic constants needed by RECFAST:
 */

//@{

#define _m_e_ 9.10938215e-31  /**< electron mass in Kg */
#define _m_p_ 1.672621637e-27 /**< proton mass in Kg */
#define _m_H_ 1.673575e-27    /**< Hydrogen mass in Kg */
#define _not4_ 3.9715         /**< Helium to Hydrogen mass ratio */
#define _sigma_ 6.6524616e-29 /**< Thomson cross-section in m^2 */

//@}

/**
 * @name Some specific constants needed by RECFAST:
 */

//@{

#define _RECFAST_INTEG_SIZE_ 3

#define _Lambda_ 8.2245809
#define _Lambda_He_ 51.3
#define _L_H_ion_ 1.096787737e7
#define _L_H_alpha_ 8.225916453e6
#define _L_He1_ion_ 1.98310772e7
#define _L_He2_ion_ 4.389088863e7
#define _L_He_2s_ 1.66277434e7
#define _L_He_2p_ 1.71134891e7
#define	_A2P_s_		1.798287e9     /*updated like in recfast 1.4*/
#define	_A2P_t_		177.58e0       /*updated like in recfast 1.4*/
#define	_L_He_2Pt_	1.690871466e7  /*updated like in recfast 1.4*/
#define	_L_He_2St_	1.5985597526e7 /*updated like in recfast 1.4*/
#define	_L_He2St_ion_	3.8454693845e6 /*updated like in recfast 1.4*/
#define	_sigma_He_2Ps_	1.436289e-22   /*updated like in recfast 1.4*/
#define	_sigma_He_2Pt_	1.484872e-22   /*updated like in recfast 1.4*/

//@}

/**
 * @name Some specific constants needed by recfast_derivs:
 */

//@{

#define _a_PPB_ 4.309
#define _b_PPB_ -0.6166
#define _c_PPB_ 0.6703
#define _d_PPB_ 0.5300
#define _T_0_ pow(10.,0.477121)   /* from recfast 1.4 */
#define _a_VF_ pow(10.,-16.744)
#define _b_VF_ 0.711
#define _T_1_ pow(10.,5.114)
#define	_a_trip_ pow(10.,-16.306) /* from recfast 1.4 */
#define	_b_trip_ 0.761            /* from recfast 1.4 */

//@}

/**
 * @name Some limits imposed on cosmological parameter values:
 */
/* @endcond */
//@{

#define _YHE_BIG_ 0.5      /**< maximal \f$ Y_{He} \f$ */
#define _YHE_SMALL_ 0.01   /**< minimal \f$ Y_{He} \f$ */
#define _Z_REC_MAX_ 2000.
#define _Z_REC_MIN_ 500.

//@}

#endif<|MERGE_RESOLUTION|>--- conflicted
+++ resolved
@@ -24,14 +24,9 @@
 enum reionization_parametrization {
   reio_none, /**< no reionization */
   reio_camb,  /**< reionization parameterized like in CAMB */
-<<<<<<< HEAD
   reio_bins_tanh,  /**< binned reionization history with tanh inteprolation between bins */
-  reio_half_tanh,  /**< half a tanh, intead of the full tanh */
+  reio_half_tanh,  /**< half a tanh, instead of the full tanh */
   reio_many_tanh   /**< similar to reio_camb but with more than one tanh */
-=======
-  reio_bins_tanh,  /**< binned reionization history with tanh interpolation between bins */
-  reio_half_tanh  /**< half a tanh, instead of the full tanh */
->>>>>>> 4c3a4217
 };
 
 /**
@@ -408,11 +403,7 @@
   int index_helium_fullreio_redshift; /**< helium full reionization redshift */
   int index_helium_fullreio_width;    /**< a width defining the duration of helium full reionization in the reio_camb scheme */
 
-<<<<<<< HEAD
-  /** parameters used by reio_bins_tanh and reio_many_tanh */
-=======
-  /* parameters used by reio_bins_tanh */
->>>>>>> 4c3a4217
+  /* parameters used by reio_bins_tanh and reio_many_tanh */
 
   int reio_num_z; /**< number of reionization jumps */
   int index_reio_first_z; /**< redshift at which we start to impose reionisation function */
