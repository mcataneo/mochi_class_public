/** @file input.h Documented includes for input module */

#ifndef __INPUT__
#define __INPUT__

#include "common.h"
#include "parser.h"

#define _N_FILEROOT_ 100 /* Number of files that will be not overwritten for a given root */

/* macro for reading parameter values with routines from the parser */

#define class_read_double(name,destination)                                     \
  do {                                                                          \
    double param_temp; int flag_temp;                                           \
    class_call(parser_read_double(pfc,name,&param_temp,&flag_temp,errmsg),      \
               errmsg,                                                          \
               errmsg);                                                         \
    if (flag_temp == _TRUE_){                                                   \
      destination = param_temp;                                                 \
    }                                                                           \
  } while(0);


#define class_read_int(name,destination)                                        \
  do {                                                                          \
    int int_temp,flag_temp;                                                     \
    class_call(parser_read_int(pfc,name,&int_temp,&flag_temp,errmsg),           \
               errmsg,                                                          \
               errmsg);                                                         \
    if (flag_temp == _TRUE_){                                                   \
      destination = int_temp;                                                   \
    }                                                                           \
  } while(0);

#define class_read_string(name,destination)                                     \
  do {                                                                          \
    char string_temp[_ARGUMENT_LENGTH_MAX_]; int flag_temp;                     \
    class_call(parser_read_string(pfc,name,&string_temp,&flag_temp,errmsg),     \
               errmsg,                                                          \
               errmsg);                                                         \
    if (flag_temp == _TRUE_){                                                   \
      strcpy(destination,string_temp);                                          \
    }                                                                           \
  } while(0);

#define class_read_flag(name,destination)                                       \
  do {                                                                          \
    char string_temp[_ARGUMENT_LENGTH_MAX_]; int flag_temp;                     \
    class_call(parser_read_string(pfc,name,&string_temp,&flag_temp,errmsg),     \
               errmsg,                                                          \
               errmsg);                                                         \
    if (flag_temp == _TRUE_){                                                   \
      if (string_begins_with(string_temp,'y')                                   \
         || string_begins_with(string_temp,'Y') ){                              \
        destination = _TRUE_;                                                   \
      }                                                                         \
      else if (string_begins_with(string_temp,'n')                              \
         || string_begins_with(string_temp,'N') ){                              \
        destination = _FALSE_;                                                  \
      }                                                                         \
      else {                                                                    \
        class_stop(errmsg,"incomprehensible input '%s' for the field '%s'.",    \
                   string_temp, name);                                          \
      }                                                                         \
    }                                                                           \
  } while(0);

#define class_read_flag_or_deprecated(name,oldname,destination)                 \
  do {                                                                          \
    char string_temp[_ARGUMENT_LENGTH_MAX_]; int flag_temp;                     \
    class_call(parser_read_string(pfc,name,&string_temp,&flag_temp,errmsg),     \
               errmsg,                                                          \
               errmsg);                                                         \
    /* Compatibility code BEGIN */                                              \
    if (flag_temp == _FALSE_){                                                   \
      class_call(parser_read_string(pfc,oldname,&string_temp,&flag_temp,errmsg),\
                 errmsg,                                                        \
                 errmsg);                                                       \
    }                                                                           \
    /* Compatibility code END */                                                \
    if (flag_temp == _TRUE_){                                                   \
      if (string_begins_with(string_temp,'y')                                   \
         || string_begins_with(string_temp,'Y') ){                              \
        destination = _TRUE_;                                                   \
      }                                                                         \
      else if (string_begins_with(string_temp,'n')                              \
         || string_begins_with(string_temp,'N') ){                              \
        destination = _FALSE_;                                                  \
      }                                                                         \
      else {                                                                    \
        class_stop(errmsg,"incomprehensible input '%s' for the field '%s'.",    \
                   string_temp, name);                                          \
      }                                                                         \
    }                                                                           \
  } while(0);

#define class_read_double_one_of_two(name1,name2,destination)                   \
  do {                                                                          \
    int flag_temp1,flag_temp2;                                                  \
    double param_temp1,param_temp2;                                             \
    class_call(parser_read_double(pfc,name1,&param_temp1,&flag_temp1,errmsg),   \
               errmsg,                                                          \
               errmsg);                                                         \
    class_call(parser_read_double(pfc,name2,&param_temp2,&flag_temp2,errmsg),   \
               errmsg,                                                          \
               errmsg);                                                         \
    class_test((flag_temp1 == _TRUE_) && (flag_temp2 == _TRUE_),                \
               errmsg,                                                          \
               "You can only enter one of '%s' or '%s'.",                       \
               name1,name2);                                                    \
    if (flag_temp1 == _TRUE_){                                                  \
      destination = param_temp1;                                                \
    }                                                                           \
    if (flag_temp2 == _TRUE_){                                                  \
      destination = param_temp2;                                                \
    }                                                                           \
  } while(0);

#define class_at_least_two_of_three(a,b,c)                                      \
  (((a) == _TRUE_) && ((b) == _TRUE_)) ||                                       \
  (((a) == _TRUE_) && ((c) == _TRUE_)) ||                                       \
  (((b) == _TRUE_) && ((c) == _TRUE_))

#define class_none_of_three(a,b,c)                                              \
  ((a) == _FALSE_) && ((b) == _FALSE_) && ((c) == _FALSE_)

#define class_read_list_of_doubles_or_default(name,destination,val_default,siz) \
  do {                                                                          \
    int flag_temp,entries_read_temp;                                            \
    class_call(parser_read_list_of_doubles(pfc,name,                            \
                                           &entries_read_temp,                  \
                                           &(destination),                      \
                                           &flag_temp,                          \
                                           errmsg),                             \
               errmsg,                                                          \
               errmsg);                                                         \
    if (flag_temp == _TRUE_){                                                   \
      class_test(entries_read_temp != siz, errmsg,                              \
                 "Number of entries of '%s' (%d) does not match expected number (%d).", \
                 name, entries_read_temp, siz);                                 \
    }else{                                                                      \
      class_alloc(destination,siz*sizeof(double),errmsg);                       \
      for (n=0; n<siz; n++){destination[n] = val_default;}                       \
    }                                                                           \
  } while(0);

#define class_read_list_of_integers_or_default(name,destination,val_default,siz)\
  do {                                                                          \
    int flag_temp,entries_read_temp;                                            \
    class_call(parser_read_list_of_integers(pfc,name,                           \
                                            &entries_read_temp,                 \
                                            &(destination),                     \
                                            &flag_temp,                         \
                                            errmsg),                            \
               errmsg,                                                          \
               errmsg);                                                         \
    if (flag_temp == _TRUE_){                                                   \
      class_test(entries_read_temp != siz, errmsg,                              \
                 "Number of entries of '%s' (%d) does not match expected number (%d).", \
                 name, entries_read_temp, siz);                                 \
    }else{                                                                      \
      class_alloc(destination,siz*sizeof(int),errmsg);                          \
      for (n=0; n<siz; n++){destination[n] = val_default;}                       \
    }                                                                           \
  } while(0);

#define class_read_list_of_doubles(name,destination,siz)                        \
  do {                                                                          \
    int flag_temp,entries_read_temp;                                            \
    class_call(parser_read_list_of_doubles(pfc,name,                            \
                                           &entries_read_temp,                  \
                                           &(destination),                      \
                                           &flag_temp,                          \
                                           errmsg),                             \
               errmsg,                                                          \
               errmsg);                                                         \
    class_test(flag_temp == _FALSE_, errmsg,                                    \
               "Entry '%s' is required but not found!", name)                   \
    class_test(entries_read_temp != siz, errmsg,                                \
               "Number of entries of '%s' (%d) does not match expected number (%d).", \
               name,entries_read_temp, siz);                                    \
  } while(0);

#define class_read_list_of_integers(name,destination,siz)                       \
  do {                                                                          \
    int flag_temp,entries_read_temp;                                            \
    class_call(parser_read_list_of_integers(pfc,name,                           \
                                            &entries_read_temp,                 \
                                            &(destination),                     \
                                            &flag_temp,                         \
                                            errmsg),                            \
               errmsg,                                                          \
               errmsg);                                                         \
    class_test(flag_temp == _FALSE_, errmsg,                                    \
               "Entry '%s' is required but not found!", name)                   \
    class_test(entries_read_temp != siz, errmsg,                                \
               "Number of entries of '%s' (%d) does not match expected number (%d).", \
               name,entries_read_temp, siz);                                    \
  } while(0);

/**
 * For shooting method: definition of the possible targets
 */

<<<<<<< HEAD
 enum target_names {theta_s, Omega_dcdmdr, omega_dcdmdr, Omega_scf, Omega_ini_dcdm, omega_ini_dcdm, Omega_smg, M_pl_today_smg, sigma8};
=======
 enum target_names {theta_s, theta_s_100, Omega_dcdmdr, omega_dcdmdr, Omega_scf, Omega_ini_dcdm, omega_ini_dcdm, Omega_smg, M2_today_smg, sigma8, S8};
>>>>>>> f8467266
 /* Important: Keep this number equal to the number of target_names (except sigma8) */
 #define _NUM_TARGETS_ 9
/* Important: add one for each new target_names */
enum computation_stage {cs_background, cs_thermodynamics, cs_perturbations, cs_primordial, cs_nonlinear, cs_transfer, cs_spectra};

/**
 * Structure for all temporary parameters for background fzero function
 */

struct fzerofun_workspace {
  int * unknown_parameters_index;
  struct file_content fc;
  enum target_names * target_name;
  double * target_value;
  int target_size;
  enum computation_stage required_computation_stage;
};

/**************************************************************/
/* @cond INCLUDE_WITH_DOXYGEN */
/*
 * Boilerplate for C++
 */
#ifdef __cplusplus
extern "C" {
#endif

  /* Main functions */

  int input_init(int argc,
                 char **argv,
                 struct precision * ppr,
                 struct background * pba,
                 struct thermodynamics * pth,
                 struct perturbations * ppt,
                 struct transfer * ptr,
                 struct primordial * ppm,
                 struct harmonic * phr,
                 struct fourier * pfo,
                 struct lensing *ple,
                 struct distortions *psd,
                 struct output *pop,
                 ErrorMsg errmsg);

  /* Note that the input module does not require an input_free() */

  int input_find_file(int argc,
                      char ** argv,
                      struct file_content * fc,
                      ErrorMsg errmsg);

  int input_set_root(char* input_file,
                     struct file_content** ppfc_input,
                     struct file_content* pfc_setroot,
                     ErrorMsg errmsg);

  int input_read_from_file(struct file_content * pfc,
                           struct precision * ppr,
                           struct background *pba,
                           struct thermodynamics *pth,
                           struct perturbations *ppt,
                           struct transfer *ptr,
                           struct primordial *ppm,
                           struct harmonic *phr,
                           struct fourier *pfo,
                           struct lensing *ple,
                           struct distortions *psd,
                           struct output *pop,
                           ErrorMsg errmsg);

  /* Functions related to shooting */

  int input_shooting(struct file_content * pfc,
                     struct precision * ppr,
                     struct background * pba,
                     struct thermodynamics * pth,
                     struct perturbations * ppt,
                     struct transfer * ptr,
                     struct primordial * ppm,
                     struct harmonic * phr,
                     struct fourier * pfo,
                     struct lensing *ple,
                     struct distortions *psd,
                     struct output *pop,
                     int input_verbose,
                     int * has_shooting,
                     ErrorMsg errmsg);

  int input_needs_shooting_for_target(struct file_content * pfc,
                                      enum target_names target_name,
                                      double target_value,
                                      int * aux_flag,
                                      ErrorMsg errmsg);

  int input_find_root(double * xzero,
                      int * fevals,
                      double tol_x_rel,
                      struct fzerofun_workspace * pfzw,
                      ErrorMsg errmsg);

  int input_fzerofun_1d(double input,
                        void * fzerofun_workspace,
                        double * output,
                        ErrorMsg error_message);

  int input_fzero_ridder(int (*func)(double x,
                                     void * param,
                                     double * y,
                                     ErrorMsg error_message),
                         double x1,
                         double x2,
                         double xtol,
                         void * param,
                         double * Fx1,
                         double * Fx2,
                         double * xzero,
                         int * fevals,
                         ErrorMsg error_message);

  int input_get_guess(double * xguess,
                      double * dxdy,
                      struct fzerofun_workspace * pfzw,
                      ErrorMsg errmsg);

  int input_try_unknown_parameters(double * unknown_parameter,
                                   int unknown_parameters_size,
                                   void * pfzw,
                                   double * output,
                                   ErrorMsg errmsg);

  /* Read from precision.h */

  int input_read_precisions(struct file_content * pfc,
                            struct precision * ppr,
                            struct background * pba,
                            struct thermodynamics * pth,
                            struct perturbations * ppt,
                            struct transfer * ptr,
                            struct primordial * ppm,
                            struct harmonic * phr,
                            struct fourier * pfo,
                            struct lensing * ple,
                            struct distortions *psd,
                            struct output * pop,
                            ErrorMsg errmsg);

  /* Read from .ini file */

  int input_read_parameters(struct file_content * pfc,
                            struct precision * ppr,
                            struct background * pba,
                            struct thermodynamics * pth,
                            struct perturbations * ppt,
                            struct transfer * ptr,
                            struct primordial * ppm,
                            struct harmonic * phr,
                            struct fourier * pfo,
                            struct lensing * ple,
                            struct distortions *psd,
                            struct output * pop,
                            ErrorMsg errmsg);

  int input_read_parameters_general(struct file_content * pfc,
                                    struct background * pba,
                                    struct thermodynamics * pth,
                                    struct perturbations * ppt,
                                    struct distortions * psd,
                                    ErrorMsg errmsg);

  int input_read_parameters_species(struct file_content * pfc,
                                    struct precision * ppr,
                                    struct background * pba,
                                    struct thermodynamics * pth,
                                    struct perturbations * ppt,
                                    int input_verbose,
                                    ErrorMsg errmsg);

  int input_read_parameters_injection(struct file_content * pfc,
                                      struct precision * ppr,
                                      struct thermodynamics * pth,
                                      ErrorMsg errmsg);

  int input_read_parameters_nonlinear(struct file_content * pfc,
                                      struct precision * ppr,
                                      struct background * pba,
                                      struct thermodynamics * pth,
                                      struct perturbations * ppt,
                                      struct fourier * pfo,
                                      int input_verbose,
                                      ErrorMsg errmsg);

  int input_prepare_pk_eq(struct precision * ppr,
                          struct background * pba,
                          struct thermodynamics * pth,
                          struct fourier * pfo,
                          int input_verbose,
                          ErrorMsg errmsg);

  int input_read_parameters_primordial(struct file_content * pfc,
                                       struct perturbations * ppt,
                                       struct primordial * ppm,
                                       ErrorMsg errmsg);

  int input_read_parameters_spectra(struct file_content * pfc,
                                    struct precision * ppr,
                                    struct background * pba,
                                    struct primordial * ppm,
                                    struct perturbations * ppt,
                                    struct transfer * ptr,
                                    struct harmonic * phr,
                                    struct output * pop,
                                    ErrorMsg errmsg);

  int input_read_parameters_lensing(struct file_content * pfc,
                                    struct precision * ppr,
                                    struct perturbations * ppt,
                                    struct transfer * ptr,
                                    struct lensing * ple,
                                    ErrorMsg errmsg);

  int input_read_parameters_distortions(struct file_content * pfc,
                                        struct precision * ppr,
                                        struct distortions * psd,
                                        ErrorMsg errmsg);

  int input_read_parameters_additional(struct file_content * pfc,
                                       struct precision * ppr,
                                       struct background * pba,
                                       struct thermodynamics * pth,
                                       ErrorMsg errmsg);

  int input_read_parameters_output(struct file_content * pfc,
                                   struct background * pba,
                                   struct thermodynamics * pth,
                                   struct perturbations * ppt,
                                   struct transfer * ptr,
                                   struct primordial * ppm,
                                   struct harmonic * phr,
                                   struct fourier * pfo,
                                   struct lensing *ple,
                                   struct distortions *psd,
                                   struct output *pop,
                                   ErrorMsg errmsg);

  int input_write_info(struct file_content * pfc,
                       struct output * pop,
                       ErrorMsg errmsg);

  /* Set default parameters */

  int input_default_params(struct background *pba,
                           struct thermodynamics *pth,
                           struct perturbations *ppt,
                           struct transfer *ptr,
                           struct primordial *ppm,
                           struct harmonic *phr,
                           struct fourier *pfo,
                           struct lensing *ple,
                           struct distortions *psd,
                           struct output *pop);

  /* get version number */

  int class_version( char * version);

#ifdef __cplusplus
}
#endif

/**************************************************************/

#endif
/* @endcond */<|MERGE_RESOLUTION|>--- conflicted
+++ resolved
@@ -203,11 +203,7 @@
  * For shooting method: definition of the possible targets
  */
 
-<<<<<<< HEAD
- enum target_names {theta_s, Omega_dcdmdr, omega_dcdmdr, Omega_scf, Omega_ini_dcdm, omega_ini_dcdm, Omega_smg, M_pl_today_smg, sigma8};
-=======
- enum target_names {theta_s, theta_s_100, Omega_dcdmdr, omega_dcdmdr, Omega_scf, Omega_ini_dcdm, omega_ini_dcdm, Omega_smg, M2_today_smg, sigma8, S8};
->>>>>>> f8467266
+ enum target_names {theta_s, theta_s_100, Omega_dcdmdr, omega_dcdmdr, Omega_scf, Omega_ini_dcdm, omega_ini_dcdm, Omega_smg, M_pl_today_smg, sigma8, S8};
  /* Important: Keep this number equal to the number of target_names (except sigma8) */
  #define _NUM_TARGETS_ 9
 /* Important: add one for each new target_names */
