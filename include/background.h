/** @file background.h Documented includes for background module */

#ifndef __BACKGROUND__
#define __BACKGROUND__

#include "common.h"
#include "quadrature.h"
#include "growTable.h"
#include "arrays.h"
#include "dei_rkck.h"
#include "parser.h"

enum spatial_curvature {flat,open,closed};
enum gravity_model {propto_omega, propto_scale, eft_alphas_power_law, eft_gammas_power_law, eft_gammas_exponential}; //write here the different models

// initial conditions for the perturbations
enum pert_initial_conditions {single_clock, zero};

// enum gravity_model_subclass {quint_exp, cccg_exp, cccg_pow}; //write here model subclasses

enum expansion_model {lcdm, wowa}; //parameterized expansion, only for non-self consistent Horndeski theories

/**
 * All background parameters and evolution that other modules need to know.
 *
 * Once initialized by the backgound_init(), contains all necessary
 * information on the background evolution (except thermodynamics),
 * and in particular, a table of all background quantities as a
 * function of time and scale factor, used for interpolation in other
 * modules.
 */

struct background
{
  /** @name - input parameters initialized by user in input module
   *  (all other quantities are computed in this module, given these parameters
   *   and the content of the 'precision' structure)
   *
   * The background cosmological parameters listed here form a parameter
   * basis which is directly usable by the background module. Nothing
   * prevents from defining the input cosmological parameters
   * differently, and to pre-process them into this format, using the input
   * module (this might require iterative calls of background_init()
   * e.g. for dark energy or decaying dark matter). */

  //@{

  double H0; /**< \f$ H_0 \f$: Hubble parameter (in fact, [\f$H_0/c\f$]) in \f$ Mpc^{-1} \f$ */

  double Omega0_g; /**< \f$ \Omega_{0 \gamma} \f$: photons */

  double T_cmb; /**< \f$ T_{cmb} \f$: current CMB temperature in Kelvins */

  double Omega0_b; /**< \f$ \Omega_{0 b} \f$: baryons */

  double Omega0_cdm; /**< \f$ \Omega_{0 cdm} \f$: cold dark matter */

  double Omega0_lambda; /**< \f$ \Omega_{0_\Lambda} \f$: cosmological constant */

  double Omega0_fld; /**< \f$ \Omega_{0 de} \f$: fluid */
  double w0_fld; /**< \f$ w0_{DE} \f$: current fluid equation of state parameter */
  double wa_fld; /**< \f$ wa_{DE} \f$: fluid equation of state parameter derivative */

  double cs2_fld; /**< \f$ c^2_{s~DE} \f$: sound speed of the fluid
		     in the frame comoving with the fluid (so, this is
		     not [delta p/delta rho] in the synchronous or
		     newtonian gauge!!!) */

  short use_ppf; /**< flag switching on PPF perturbation equations
                    instead of true fluid equations for
                    perturbations. It could have been defined inside
                    perturbation structure, but we leave it here in
                    such way to have all fld parameters grouped. */

  double c_gamma_over_c_fld; /**< ppf parameter defined in eq. (16) of 0808.3125 [astro-ph] */

  double Omega0_ur; /**< \f$ \Omega_{0 \nu r} \f$: ultra-relativistic neutrinos */

  double Omega0_dcdmdr; /**< \f$ \Omega_{0 dcdm}+\Omega_{0 dr} \f$: decaying cold dark matter (dcdm) decaying to dark radiation (dr) */

  double Gamma_dcdm; /**< \f$ \Gamma_{dcdm} \f$: decay constant for decaying cold dark matter */

  double Omega_ini_dcdm;    /**< \f$ \Omega_{ini,dcdm} \f$: rescaled initial value for dcdm density (see 1407.2418 for definitions) */

  double Omega0_scf;        /**< \f$ \Omega_{0 scf} \f$: scalar field */
  short attractor_ic_scf;   /**< whether the scalar field has attractor initial conditions */
  double phi_ini_scf;       /**< \f$ \phi(t_0) \f$: scalar field initial value */
  double phi_prime_ini_scf; /**< \f$ d\phi(t_0)/d\tau \f$: scalar field initial derivative wrt conformal time */
  double * scf_parameters;  /**< list of parameters describing the scalar field potential */
  int scf_parameters_size;  /**< size of scf_parameters */
  int scf_tuning_index;     /**< index in scf_parameters used for tuning */
  //double scf_lambda; /**< \f$ \lambda \f$ : scalar field exponential potential slope */
  //double scf_alpha;  /**< \f$ \alpha \f$ : Albrecht-Skordis polynomial slope */
  //double scf_B; /**< \f$ \alpha \f$ : Albrecht-Skordis field shift */
  //double scf_A; /**< \f$ \alpha \f$ : Albrecht-Skordis offset */

  double Omega0_k; /**< \f$ \Omega_{0_k} \f$: curvature contribution */

<<<<<<< HEAD
  double Omega0_k; /**< \f$ \Omega_{0_k} \f$ : curvature contribution */
  
  enum gravity_model gravity_model_smg; /** Horndeski model */
//   enum gravity_model_subclass gravity_submodel_smg; /** Horndeski model */
  enum expansion_model expansion_model_smg; /* choice of expansion rate */
  
  enum pert_initial_conditions pert_initial_conditions_smg; /* initial conditions for perturbations */
  
  short initial_conditions_set_smg; /* whether IC have been established. For printing and information */
  short parameters_tuned_smg; /* whether model has been tuned. For doing stability tests, etc... */
  
  double Omega0_smg; /**< \f$ \Omega_{0_\phi} \f$ : scalar field energy fraction */
  double Omega_smg_debug; /**< debug value when no tuning is wanted */
  short attractor_ic_smg; /** < whether the scalar field has attractor initial conditions */  
  
  double xi_0_smg; /** < final value of xi = phi' H/(aH_0^2)  */
  
  double cs2_safe_smg; /**< threshold for the speed of sound to consider it negative */
  double D_safe_smg; /* threshold to consider the kinetic term of scalars negative in the stability check */
  double ct2_safe_smg; /* threshold to consider the sound speed of tensors negative in the stability check */
  double M2_safe_smg; /* threshold to consider the kinetic term of tensors (M2) negative in the stability check */
  double kineticity_safe_smg; /**< minimum value of the kineticity, to avoid problems with the perturbations */
  
  double min_M2_smg; /**< minimum value of planck mass (for stability test) */
  double min_ct2_smg; /**< minimum value of tensor speed of sound squared (for stability test) */
  double min_D_smg; /**< minimum value of scalar kinetic term (for stability test) */
  double min_cs2_smg; /**< minimum value of scalar speed of sound squared (for stability test) */
  
  int skip_stability_tests_smg; /**< specify if you want to skip the stability tests for the field perturbations */
  
  int field_evolution_smg; /**< does the model require solving the equation for the scalar field at the background? this is typically not the case for parameterized models */
  int M_pl_evolution_smg; /**< does the model require integrating the Planck mass from alpha_M? */
  
  
  
  /* Modified gravity parameters
   * parameters_smg -> contains the primary parameters. Any param that might be varied to determine Omega_smg should be here
   * tuning_index_smg -> which parameter is varied to obtain the right Omega_smg
   * parameters_2_smg -> contains auxiliary parameters. These will not be varied to obtain Omega_smg
   * for non-dynamical models: the expansion history in parameters_smg, while the alphas are in parameters_2_smg
   */
  double * parameters_smg;  /**< list of parameters describing the modified gravity model (must contain the shooting parameter) */
  int parameters_size_smg;  /**< size of scf_parameters */
  int tuning_index_smg;     /**< index in parameters_smg used for tuning */
  double tuning_dxdy_guess_smg; /**< guess for the scale of the tuning value */
  
  double * parameters_2_smg;  /**< list of auxiliary parameters describing the modified gravity model */
  int parameters_2_size_smg; /**< size of parameters_smg */
  
  //some thermo parameters: little cheat to be able to call sigma(rs_d), etc..
  double rs_d; //drag horizon
  
  int N_ncdm;                            /**< Number of distinguishabe ncdm species */
  double * M_ncdm;                       /**<vector of masses of non-cold relic:
=======
  int N_ncdm;                            /**< Number of distinguishable ncdm species */
  double * M_ncdm;                       /**< vector of masses of non-cold relic:
>>>>>>> de7d9d7e
                                             dimensionless ratios m_ncdm/T_ncdm */
  double * Omega0_ncdm, Omega0_ncdm_tot; /**< Omega0_ncdm for each species and for the total Omega0_ncdm */
  double * deg_ncdm, deg_ncdm_default;   /**< vector of degeneracy parameters in factor
                                             of p-s-d: 1 for one family of neutrinos
                                             (= one neutrino plus its anti-neutrino,
                                             total g*=1+1=2, so deg = 0.5 g*); and its
					     default value */

  /* the following parameters help to define the analytical ncdm phase space distributions (p-s-d) */
  double * T_ncdm,T_ncdm_default;       /**< list of 1st parameters in
					     p-s-d of non-cold relics:
					     relative temperature
					     T_ncdm1/T_gamma; and its
					     default value */
  double * ksi_ncdm, ksi_ncdm_default;  /**< list of 2nd parameters in
					     p-s-d of non-cold relics:
					     relative chemical potential
					     ksi_ncdm1/T_ncdm1; and its
					     default value */
  double * ncdm_psd_parameters;         /**< list of parameters for specifying/modifying
                                             ncdm p.s.d.'s, to be customized for given model
                                             (could be e.g. mixing angles) */
  /* end of parameters for analytical ncdm p-s-d */

  /* the following parameters help to define tabulated ncdm p-s-d passed in file */
  int * got_files;                      /**< list of flags for each species, set to true if
					     p-s-d is passed through file */
  char * ncdm_psd_files;                /**< list of filenames for tabulated p-s-d */
  /* end of parameters for tabulated ncdm p-s-d */

  //@}

  /** @name - related parameters */

  //@{

  double h; /**< reduced Hubble parameter */
  double age; /**< age in Gyears */
  double conformal_age; /**< conformal age in Mpc */
  double K; /**< \f$ K \f$: Curvature parameter \f$ K=-\Omega0_k*a_{today}^2*H_0^2\f$; */
  int sgnK; /**< K/|K|: -1, 0 or 1 */
  double * m_ncdm_in_eV; /**< list of ncdm masses in eV (inferred from M_ncdm and other parameters above) */
  double Neff; /**< so-called "effective neutrino number", computed at earliest time in interpolation table */
  double Omega0_dcdm; /**< \f$ \Omega_{0 dcdm} \f$: decaying cold dark matter */
  double Omega0_dr; /**< \f$ \Omega_{0 dr} \f$: decay radiation */


  //@}

  /** @name - other background parameters */

  //@{

  double a_today; /**< scale factor today (arbitrary and irrelevant for most purposes) */

  //@}

  /** @name - all indices for the vector of background (=bg) quantities stored in table */

  //@{

  int index_bg_a;             /**< scale factor */
  int index_bg_H;             /**< Hubble parameter in \f$Mpc^{-1}\f$ */
  int index_bg_H_prime;       /**< its derivative w.r.t. conformal time */

  /* end of vector in short format, now quantities in normal format */

  int index_bg_rho_g;         /**< photon density */
  int index_bg_rho_b;         /**< baryon density */
  int index_bg_rho_cdm;       /**< cdm density */
  int index_bg_rho_lambda;    /**< cosmological constant density */
  int index_bg_rho_fld;       /**< fluid density */
  int index_bg_w_fld;         /**< fluid equation of state */
  int index_bg_rho_ur;        /**< relativistic neutrinos/relics density */
  int index_bg_rho_dcdm;      /**< dcdm density */
  int index_bg_rho_dr;        /**< dr density */

  int index_bg_phi_scf;       /**< scalar field value */
  int index_bg_phi_prime_scf; /**< scalar field derivative wrt conformal time */
  int index_bg_V_scf;         /**< scalar field potential V */
  int index_bg_dV_scf;        /**< scalar field potential derivative V' */
  int index_bg_ddV_scf;       /**< scalar field potential second derivative V'' */
  int index_bg_rho_scf;       /**< scalar field energy density */
  int index_bg_p_scf;         /**< scalar field pressure */
  
  int index_bg_phi_smg;       /**< scalar field value */
  int index_bg_phi_prime_smg; /**< scalar field derivative wrt conformal time */
  int index_bg_phi_prime_prime_smg; /**< scalar field second derivative wrt conformal time */ 
  int index_bg_M2_smg;   /**< relative Planck mass */
  int index_bg_rho_smg;       /**< scalar field energy density */
  int index_bg_p_smg;         /**< scalar field pressure */
  int index_bg_kineticity_smg;/**< scalar field kineticity alpha_k (BS eq A.8)*/ 
  int index_bg_braiding_smg;/**< scalar field braiding alpha_b (BS eq A.9)*/   
  int index_bg_tensor_excess_smg;/**< scalar field tensor excess alpha_t (BS eq A.10)*/ 
  int index_bg_mpl_running_smg; /**< scalar field relative Planck mass running*/
  int index_bg_kineticity_prime_smg;/**< derivative of kineticity wrt tau (BS eq A.8)*/ 
  int index_bg_braiding_prime_smg;/**< derivative of braiding wrt tau (BS eq A.9)*/    
  int index_bg_mpl_running_prime_smg;/**< derivative of Planck mass running wrt tau (BS eq A.7)*/    
  int index_bg_tensor_excess_prime_smg;/**< derivative of tensor excess wrt tau (BS eq A.10)*/    
  int index_bg_cs2_smg; /**< speed of sound for scalar perturbations */

  int index_bg_kinetic_D_smg;
  int index_bg_kinetic_D_prime_smg;
  int index_bg_lambda_1_smg;
  int index_bg_lambda_2_smg;
  int index_bg_lambda_3_smg;
  int index_bg_lambda_4_smg;
  int index_bg_lambda_5_smg;
  int index_bg_lambda_6_smg;
  int index_bg_lambda_7_smg;
  int index_bg_lambda_8_smg;
  int index_bg_gamma_1_smg;
  int index_bg_gamma_1_prime_smg;
  int index_bg_gamma_2_smg;
  int index_bg_gamma_2_prime_smg;
  int index_bg_gamma_3_smg;
  int index_bg_gamma_3_prime_smg;
  int index_bg_cs2num_smg;
  int index_bg_cs2num_prime_smg;

  int index_bg_rho_tot_wo_smg; /**< total density minus scalar field */
  int index_bg_p_tot_wo_smg; /**< total pressure minus scalar field */
  int index_bg_H_prime_prime; /**< second derivative of the hubble parameter (necessary for BS perturbations equation for h'') */
  int index_bg_p_tot_wo_prime_smg; /**< derivative of the total pressure minus scalar field */
  int index_bg_p_prime_smg; /**< derivative of the pressure of the scalar field */ 
  

  int index_bg_rho_ncdm1;     /**< density of first ncdm species (others contiguous) */
  int index_bg_p_ncdm1;       /**< pressure of first ncdm species (others contiguous) */
  int index_bg_pseudo_p_ncdm1;/**< another statistical momentum useful in ncdma approximation */

  int index_bg_Omega_r;       /**< relativistic density fraction (\f$ \Omega_{\gamma} + \Omega_{\nu r} \f$) */

  /* end of vector in normal format, now quantities in long format */

  int index_bg_rho_crit;      /**< critical density */
  int index_bg_Omega_m;       /**< non-relativistic density fraction (\f$ \Omega_b + \Omega_cdm + \Omega_{\nu nr} \f$) */
  int index_bg_conf_distance; /**< conformal distance (from us) in Mpc */
  int index_bg_ang_distance;  /**< angular diameter distance in Mpc */
  int index_bg_lum_distance;  /**< luminosity distance in Mpc */
  int index_bg_time;          /**< proper (cosmological) time in Mpc */
  int index_bg_rs;            /**< comoving sound horizon in Mpc */

  int index_bg_D;             /**< scale independent growth factor D(a) for CDM perturbations */
  int index_bg_f;             /**< corresponding velocity growth factor [dlnD]/[dln a] */

  int bg_size_short;  /**< size of background vector in the "short format" */
  int bg_size_normal; /**< size of background vector in the "normal format" */
  int bg_size;        /**< size of background vector in the "long format" */

  //@}

  /** @name - background interpolation tables */

  //@{

  int bt_size;               /**< number of lines (i.e. time-steps) in the array */
  double * tau_table;        /**< vector tau_table[index_tau] with values of \f$ \tau \f$ (conformal time) */
  double * z_table;          /**< vector z_table[index_tau] with values of \f$ z \f$ (redshift) */
  double * background_table; /**< table background_table[index_tau*pba->bg_size+pba->index_bg] with all other quantities (array of size bg_size*bt_size) **/

  //@}

  /** @name - table of their second derivatives, used for spline interpolation */

  //@{

  double * d2tau_dz2_table; /**< vector d2tau_dz2_table[index_tau] with values of \f$ d^2 \tau / dz^2 \f$ (conformal time) */
  double * d2background_dtau2_table; /**< table d2background_dtau2_table[index_tau*pba->bg_size+pba->index_bg] with values of \f$ d^2 b_i / d\tau^2 \f$ (conformal time) */

  //@}


  /** @name - all indices for the vector of background quantities to be integrated (=bi)
   *
   * Most background quantities can be immediately inferred from the
   * scale factor. Only few of them require an integration with
   * respect to conformal time (in the minimal case, only one quantity needs to
   * be integrated with time: the scale factor, using the Friedmann
   * equation). These indices refer to the vector of
   * quantities to be integrated with time.
   * {B} quantities are needed by background_functions() while {C} quantities are not.
   */

  //@{

  int index_bi_a;       /**< {B} scale factor */
  int index_bi_rho_dcdm;/**< {B} dcdm density */
  int index_bi_rho_dr;  /**< {B} dr density */
  int index_bi_rho_fld; /**< {B} fluid density */
  int index_bi_phi_scf;       /**< {B} scalar field value */
  int index_bi_phi_prime_scf; /**< {B} scalar field derivative wrt conformal time */
  
  int index_bi_M_pl_smg; //*> integrate the Planck mass (only in certain parameterizations **/  

  int index_bi_time;    /**< {C} proper (cosmological) time in Mpc */
  int index_bi_rs;      /**< {C} sound horizon */
  int index_bi_tau;     /**< {C} conformal time in Mpc */
  int index_bi_D;       /**< {C} scale independent growth factor D(a) for CDM perturbations. */
  int index_bi_D_prime; /**< {C} D satisfies \f$ [D''(\tau)=-aHD'(\tau)+3/2 a^2 \rho_M D(\tau) \f$ */

  int bi_B_size;        /**< Number of {B} parameters */
  int bi_size;          /**< Number of {B}+{C} parameters */

  //@}

  /** @name - flags describing the absence or presence of cosmological
      ingredients
      *
      * having one of these flag set to zero allows to skip the
      * corresponding contributions, instead of adding null contributions.
      */


  //@{

  short has_cdm;       /**< presence of cold dark matter? */
  short has_dcdm;      /**< presence of decaying cold dark matter? */
  short has_dr;        /**< presence of relativistic decay radiation? */
  short has_scf;       /**< presence of a scalar field? */
  short has_ncdm;      /**< presence of non-cold dark matter? */
  short has_lambda;    /**< presence of cosmological constant? */
  short has_fld;       /**< presence of fluid with constant w and cs2? */
  short has_ur;        /**< presence of ultra-relativistic neutrinos/relics? */
  short has_smg;       /**< presence of scalar field? */    
  short has_curvature; /**< presence of global spatial curvature? */
  
  short smg_is_tuned; /**< is the scalar field tuned to give Omega0_smg? */ 

  //@}

  /**
   *@name - arrays related to sampling and integration of ncdm phase space distributions
   */


  //@{
  int * ncdm_quadrature_strategy; /**< Vector of integers according to quadrature strategy. */
  int * ncdm_input_q_size; /**< Vector of numbers of q bins */
  double * ncdm_qmax;   /**< Vector of maximum value of q */
  double ** q_ncdm_bg;  /**< Pointers to vectors of background sampling in q */
  double ** w_ncdm_bg;  /**< Pointers to vectors of corresponding quadrature weights w */
  double ** q_ncdm;     /**< Pointers to vectors of perturbation sampling in q */
  double ** w_ncdm;     /**< Pointers to vectors of corresponding quadrature weights w */
  double ** dlnf0_dlnq_ncdm; /**< Pointers to vectors of logarithmic derivatives of p-s-d */
  int * q_size_ncdm_bg; /**< Size of the q_ncdm_bg arrays */
  int * q_size_ncdm;    /**< Size of the q_ncdm arrays */
  double * factor_ncdm; /**< List of normalization factors for calculating energy density etc.*/

  //@}

  /**
   *@name - some flags needed for calling background functions
   */

  //@{

  short short_info;  /**< flag for calling background_at_eta and return little information */
  short normal_info; /**< flag for calling background_at_eta and return medium information */
  short long_info;   /**< flag for calling background_at_eta and return all information */

  short inter_normal;  /**< flag for calling background_at_eta and find position in interpolation table normally */
  short inter_closeby; /**< flag for calling background_at_eta and find position in interpolation table starting from previous position in previous call */

  //@}

  /** @name - technical parameters */

  //@{

  short shooting_failed;  /**< flag is set to true if shooting failed. */

  ErrorMsg shooting_error; /**< Error message from shooting failed. */

  short background_verbose; /**< flag regulating the amount of information sent to standard output (none if set to zero) */

  ErrorMsg error_message; /**< zone for writing error messages */

  //@}
};

/**
 * temporary parameters and workspace passed to the background_derivs function
 */

struct background_parameters_and_workspace {

  /* structures containing fixed input parameters (indices, ...) */
  struct background * pba;

  /* workspace */
  double * pvecback;

};

/**
 * temporary parameters and workspace passed to phase space distribution function
 */

struct background_parameters_for_distributions {

  /* structures containing fixed input parameters (indices, ...) */
  struct background * pba;

  /* Additional parameters */

  /* Index of current distribution function */
  int n_ncdm;

  /* Used for interpolating in file of tabulated p-s-d: */
  int tablesize;
  double *q;
  double *f0;
  double *d2f0;
  int last_index;

};

/**************************************************************/
/* @cond INCLUDE_WITH_DOXYGEN */
/*
 * Boilerplate for C++
 */
#ifdef __cplusplus
extern "C" {
#endif

  int background_at_tau(
			struct background *pba,
			double tau,
			short return_format,
			short inter_mode,
			int * last_index,
			double * pvecback
			);

  int background_tau_of_z(
                          struct background *pba,
                          double z,
                          double * tau
                          );

  int background_functions(
			   struct background *pba,
			   double * pvecback_B,
			   short return_format,
			   double * pvecback
			   );

  int background_w_fld(
                       struct background * pba,
                       double a,
                       double * w_fld,
                       double * dw_over_da_fld,
                       double * integral_fld);

  int background_init(
		      struct precision *ppr,
		      struct background *pba
		      );

  int background_free(
		      struct background *pba
		      );

  int background_free_input(
                            struct background *pba
                            );

  int background_indices(
			 struct background *pba
			 );

  int background_ncdm_distribution(
				  void *pba,
				  double q,
				  double * f0
				  );

  int background_ncdm_test_function(
				     void *pba,
				     double q,
				     double * test
				     );

  int background_ncdm_init(
			    struct precision *ppr,
			    struct background *pba
			    );


  int background_ncdm_momenta(
                             double * qvec,
                             double * wvec,
                             int qsize,
                             double M,
                             double factor,
                             double z,
                             double * n,
		             double * rho,
                             double * p,
                             double * drho_dM,
			     double * pseudo_p
                             );

  int background_ncdm_M_from_Omega(
				    struct precision *ppr,
				    struct background *pba,
					int species
				    );
  
  int background_gravity_functions(
				  struct background *pba,
				  double * pvecback_B,
				  short return_format,
				  double * pvecback
				  );
  
  
  int background_gravity_parameters(
				  struct background *pba
				  );   

  int background_solve(
		       struct precision *ppr,
		       struct background *pba
		       );

  int background_initial_conditions(
				    struct precision *ppr,
				    struct background *pba,
				    double * pvecback,
				    double * pvecback_integration
				    );

  int background_output_titles(struct background * pba,
                               char titles[_MAXTITLESTRINGLENGTH_]
                               );

  int background_output_data(
                           struct background *pba,
                           int number_of_titles,
                           double *data);

  int background_derivs(
			 double z,
			 double * y,
			 double * dy,
			 void * parameters_and_workspace,
			 ErrorMsg error_message
			 );

  /** Scalar field potential and its derivatives **/
  double V_scf(
               struct background *pba,
               double phi
               );

  double dV_scf(
		struct background *pba,
		double phi
		);

  double ddV_scf(
                 struct background *pba,
                 double phi
                 );

  /** Coupling between scalar field and matter **/
  double Q_scf(
               struct background *pba,
               double phi,
               double phi_prime
               );

#ifdef __cplusplus
}
#endif

/**************************************************************/

/**
 * @name Some conversion factors and fundamental constants needed by background module:
 */

//@{

#define _Mpc_over_m_ 3.085677581282e22  /**< conversion factor from meters to megaparsecs */
/* remark: CAMB uses 3.085678e22: good to know if you want to compare  with high accuracy */

#define _Gyr_over_Mpc_ 3.06601394e2 /**< conversion factor from megaparsecs to gigayears
				         (c=1 units, Julian years of 365.25 days) */
#define _c_ 2.99792458e8            /**< c in m/s */
#define _G_ 6.67428e-11             /**< Newton constant in m^3/Kg/s^2 */
#define _eV_ 1.602176487e-19        /**< 1 eV expressed in J */

/* parameters entering in Stefan-Boltzmann constant sigma_B */
#define _k_B_ 1.3806504e-23
#define _h_P_ 6.62606896e-34
/* remark: sigma_B = 2 pi^5 k_B^4 / (15h^3c^2) = 5.670400e-8
                   = Stefan-Boltzmann constant in W/m^2/K^4 = Kg/K^4/s^3 */

//@}

/**
 * @name Some numbers useful in numerical algorithms - but not
 * affecting precision, otherwise would be in precision structure
 */

//@{

#define _H0_BIG_ 1./2997.9     /**< maximal \f$ H_0 \f$ in \f$ Mpc^{-1} (h=1.0) \f$ */
#define _H0_SMALL_ 0.3/2997.9  /**< minimal \f$ H_0 \f$ in \f$ Mpc^{-1} (h=0.3) \f$ */
#define _TCMB_BIG_ 2.8         /**< maximal \f$ T_{cmb} \f$ in K */
#define _TCMB_SMALL_ 2.7       /**< minimal \f$ T_{cmb}  \f$ in K */
#define _TOLERANCE_ON_CURVATURE_ 1.e-5 /**< if \f$ | \Omega_k | \f$ smaller than this, considered as flat */
#define _OMEGAK_BIG_ 0.5     /**< maximal \f$ Omega_k \f$ */
#define _OMEGAK_SMALL_ -0.5  /**< minimal \f$ Omega_k \f$ */

//@}

/**
 * @name Some limits imposed in other parts of the module:
 */

//@{

#define _SCALE_BACK_ 0.1  /**< logarithmic step used when searching
			     for an initial scale factor at which ncdm
			     are still relativistic */

#define _PSD_DERIVATIVE_EXP_MIN_ -30 /**< for ncdm, for accurate computation of dlnf0/dlnq, q step is varied in range specified by these parameters */
#define _PSD_DERIVATIVE_EXP_MAX_ 2  /**< for ncdm, for accurate computation of dlnf0/dlnq, q step is varied in range specified by these parameters */

#define _zeta3_ 1.2020569031595942853997381615114499907649862923404988817922 /**< for quandrature test function */
#define _zeta5_ 1.0369277551433699263313654864570341680570809195019128119741 /**< for quandrature test function */

//@}


#endif
/* @endcond */<|MERGE_RESOLUTION|>--- conflicted
+++ resolved
@@ -96,9 +96,6 @@
 
   double Omega0_k; /**< \f$ \Omega_{0_k} \f$: curvature contribution */
 
-<<<<<<< HEAD
-  double Omega0_k; /**< \f$ \Omega_{0_k} \f$ : curvature contribution */
-  
   enum gravity_model gravity_model_smg; /** Horndeski model */
 //   enum gravity_model_subclass gravity_submodel_smg; /** Horndeski model */
   enum expansion_model expansion_model_smg; /* choice of expansion rate */
@@ -146,15 +143,8 @@
   double * parameters_2_smg;  /**< list of auxiliary parameters describing the modified gravity model */
   int parameters_2_size_smg; /**< size of parameters_smg */
   
-  //some thermo parameters: little cheat to be able to call sigma(rs_d), etc..
-  double rs_d; //drag horizon
-  
-  int N_ncdm;                            /**< Number of distinguishabe ncdm species */
-  double * M_ncdm;                       /**<vector of masses of non-cold relic:
-=======
   int N_ncdm;                            /**< Number of distinguishable ncdm species */
   double * M_ncdm;                       /**< vector of masses of non-cold relic:
->>>>>>> de7d9d7e
                                              dimensionless ratios m_ncdm/T_ncdm */
   double * Omega0_ncdm, Omega0_ncdm_tot; /**< Omega0_ncdm for each species and for the total Omega0_ncdm */
   double * deg_ncdm, deg_ncdm_default;   /**< vector of degeneracy parameters in factor
