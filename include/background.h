--- conflicted
+++ resolved
@@ -439,12 +439,9 @@
   short has_lambda;    /**< presence of cosmological constant? */
   short has_fld;       /**< presence of fluid with constant w and cs2? */
   short has_ur;        /**< presence of ultra-relativistic neutrinos/relics? */
-<<<<<<< HEAD
-  short has_smg;       /**< presence of scalar field? */
-=======
   short has_idr;       /**< presence of interacting dark radiation? */
   short has_idm_dr;    /**< presence of dark matter interacting with dark radiation? */
->>>>>>> 75c9d34f
+  short has_smg;       /**< presence of scalar field? */
   short has_curvature; /**< presence of global spatial curvature? */
 
   //@}
