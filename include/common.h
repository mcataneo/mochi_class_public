--- conflicted
+++ resolved
@@ -351,309 +351,9 @@
    *
    */
 
-<<<<<<< HEAD
-  double k_per_decade_for_bao; /**< if values needed between kmax inferred from k_oscillations and k_kmax_for_pk, this gives the number of k per decade inside the BAO region (for finer sampling)*/
-
-  double k_bao_center; /**< in ln(k) space, the central value of the BAO region where sampling is finer is defined as k_rec times this number (recommended: 3, i.e. finest sampling near 3rd BAO peak) */
-
-  double k_bao_width; /**< in ln(k) space, width of the BAO region where sampling is finer: this number gives roughly the number of BAO oscillations well resolved on both sides of the central value (recommended: 4, i.e. finest sampling from before first up to 3+4=7th peak) */
-
-  double start_small_k_at_tau_c_over_tau_h; /**< largest wavelengths start being sampled when universe is sufficiently opaque. This is quantified in terms of the ratio of thermo to hubble time scales, \f$ \tau_c/\tau_H \f$. Start when start_largek_at_tau_c_over_tau_h equals this ratio. Decrease this value to start integrating the wavenumbers earlier in time. */
-
-  double start_large_k_at_tau_h_over_tau_k;  /**< largest wavelengths start being sampled when mode is sufficiently outside Hubble scale. This is quantified in terms of the ratio of hubble time scale to wavenumber time scale, \f$ \tau_h/\tau_k \f$ which is roughly equal to (k*tau). Start when this ratio equals start_large_k_at_tau_k_over_tau_h. Decrease this value to start integrating the wavenumbers earlier in time. */
-
-  /**
-   * when to switch off tight-coupling approximation: first condition:
-   * \f$ \tau_c/\tau_H \f$ > tight_coupling_trigger_tau_c_over_tau_h.
-   * Decrease this value to switch off earlier in time.  If this
-   * number is larger than start_sources_at_tau_c_over_tau_h, the code
-   * returns an error, because the source computation requires
-   * tight-coupling to be switched off.
-   */
-  double tight_coupling_trigger_tau_c_over_tau_h;
-
-  /**
-   * when to switch off tight-coupling approximation:
-   * second condition: \f$ \tau_c/\tau_k \equiv k \tau_c \f$ <
-   * tight_coupling_trigger_tau_c_over_tau_k.
-   * Decrease this value to switch off earlier in time.
-   */
-  double tight_coupling_trigger_tau_c_over_tau_k;
-
-  double start_sources_at_tau_c_over_tau_h; /**< sources start being sampled when universe is sufficiently opaque. This is quantified in terms of the ratio of thermo to hubble time scales, \f$ \tau_c/\tau_H \f$. Start when start_sources_at_tau_c_over_tau_h equals this ratio. Decrease this value to start sampling the sources earlier in time. */
-
-  int tight_coupling_approximation; /**< method for tight coupling approximation */
-
-  int l_max_g;     /**< number of momenta in Boltzmann hierarchy for photon temperature (scalar), at least 4 */
-  int l_max_pol_g; /**< number of momenta in Boltzmann hierarchy for photon polarization (scalar), at least 4 */
-  int l_max_dr;   /**< number of momenta in Boltzmann hierarchy for decay radiation, at least 4 */
-  int l_max_ur;   /**< number of momenta in Boltzmann hierarchy for relativistic neutrino/relics (scalar), at least 4 */
-  int l_max_ncdm;   /**< number of momenta in Boltzmann hierarchy for relativistic neutrino/relics (scalar), at least 4 */
-  int l_max_g_ten;     /**< number of momenta in Boltzmann hierarchy for photon temperature (tensor), at least 4 */
-  int l_max_pol_g_ten; /**< number of momenta in Boltzmann hierarchy for photon polarization (tensor), at least 4 */
-
-  double curvature_ini;     /**< initial condition for curvature for adiabatic */
-  double entropy_ini; /**< initial condition for entropy perturbation for isocurvature */
-  double gw_ini;      /**< initial condition for tensor metric perturbation h */
-
-  /**
-   * default step \f$ d \tau \f$ in perturbation integration, in units of the timescale involved in the equations (usually, the min of \f$ 1/k \f$, \f$ 1/aH \f$, \f$ 1/\dot{\kappa} \f$)
-   */
-  double perturb_integration_stepsize;
-
-  /**
-   * default step \f$ d \tau \f$ for sampling the source function, in units of the timescale involved in the sources: \f$ (\dot{\kappa}- \ddot{\kappa}/\dot{\kappa})^{-1} \f$
-   */
-  double perturb_sampling_stepsize;
-
-  /**
-   * control parameter for the precision of the perturbation integration
-   */
-  double tol_perturb_integration;
-
-  /**
-   * precision with which the code should determine (by bisection) the
-   * times at which sources start being sampled, and at which
-   * approximations must be switched on/off (units of Mpc)
-   */
-  double tol_tau_approx;
-
-  /**
-   * method for switching off photon perturbations
-   */
-  int radiation_streaming_approximation;
-
-  /**
-   * when to switch off photon perturbations, ie when to switch
-   * on photon free-streaming approximation (keep density and thtau, set
-   * shear and higher momenta to zero):
-   * first condition: \f$ k \tau \f$ > radiation_streaming_trigger_tau_h_over_tau_k
-   */
-  double radiation_streaming_trigger_tau_over_tau_k;
-
-  /**
-   * when to switch off photon perturbations, ie when to switch
-   * on photon free-streaming approximation (keep density and theta, set
-   * shear and higher momenta to zero):
-   * second condition:
-   */
-  double radiation_streaming_trigger_tau_c_over_tau;
-
-  int ur_fluid_approximation; /**< method for ultra relativistic fluid approximation */
-
-  /**
-   * when to switch off ur (massless neutrinos / ultra-relativistic
-   * relics) fluid approximation
-   */
-  double ur_fluid_trigger_tau_over_tau_k;
-
-  int ncdm_fluid_approximation; /**< method for non-cold dark matter fluid approximation */
-
-  /**
-   * when to switch off ncdm (massive neutrinos / non-cold
-   * relics) fluid approximation
-   */
-  double ncdm_fluid_trigger_tau_over_tau_k;
-
-  /**
-   * whether CMB source functions can be approximated as zero when
-   * visibility function g(tau) is tiny
-   */
-  double neglect_CMB_sources_below_visibility;
-
-  int n_min_qs_smg; /**< minimum number of steps used to sample the quantities in the quasi-static approximation (qs_smg) */
-  int n_max_qs_smg; /**< maximum number of steps used to sample the quantities in the quasi-static approximation (qs_smg) */
-  double z_fd_qs_smg; /**< minimum redshift after which the user requires the full-dynamic evolution */
-  double trigger_mass_qs_smg; /**< if the mass is above this trigger the quasi-static approximation is switched on */
-  double trigger_rad_qs_smg; /**< if the radiation component is still important w.r.t.\ the scalar field the quasi-static approximation can not be used */
-  double eps_s_qs_smg; /**< when the system enters the quasi-static evolution this parameter measures how much the oscillation are decaying with time */
-
-  short get_h_from_trace_smg; /* Get h' from Einstein trace rather than 00 */
-
-
-  double min_a_pert_smg; /**< minimum value of scale factor to start integration (important to test some ede models */
-  double pert_ic_tolerance_smg; /**< tolerance to deviations from n=2 for IC h~tau^n. Negative values override test */
-  double pert_ic_ini_z_ref_smg; /**<Reference z to carry out test for conservation of curvature before pert evolution*/
-  double pert_ic_regulator_smg;  /* minumum size of denominator in IC expressions: regulate to prevent infinities. Negative => off */
-  double pert_qs_ic_tolerance_test_smg; /* maximal fractional contribution to (0i) equation of SMG terms in QS initial condition */
-
-
-  //@}
-
-  /** @name - parameters related to the primordial spectra */
-
-  //@{
-
-  double k_per_decade_primordial; /**< logarithmic sampling for primordial spectra (number of points per decade in k space) */
-
-  double primordial_inflation_ratio_min; /**< for each k, start following wavenumber when aH = k/primordial_inflation_ratio_min */
-  double primordial_inflation_ratio_max; /**< for each k, stop following wavenumber, at the latest, when aH = k/primordial_inflation_ratio_max */
-  int primordial_inflation_phi_ini_maxit;      /**< maximum number of iteration when searching a suitable initial field value phi_ini (value reached when no long-enough slow-roll period before the pivot scale) */
-  double primordial_inflation_pt_stepsize;     /**< controls the integration timestep for inflaton perturbations */
-  double primordial_inflation_bg_stepsize;     /**< controls the integration timestep for inflaton background */
-  double primordial_inflation_tol_integration; /**< controls the precision of the ODE integration during inflation */
-  double primordial_inflation_attractor_precision_pivot;   /**< targeted precision when searching attractor solution near phi_pivot */
-  double primordial_inflation_attractor_precision_initial; /**< targeted precision when searching attractor solution near phi_ini */
-  int primordial_inflation_attractor_maxit; /**< maximum number of iteration when searching attractor solution */
-  double primordial_inflation_tol_curvature; /**< for each k, stop following wavenumber, at the latest, when curvature perturbation R is stable up to to this tolerance */
-  double primordial_inflation_aH_ini_target; /**< control the step size in the search for a suitable initial field value */
-  double primordial_inflation_end_dphi; /**< first bracketing width, when trying to bracket the value phi_end at which inflation ends naturally */
-  double primordial_inflation_end_logstep; /**< logarithmic step for updating the bracketing width, when trying to bracket the value phi_end at which inflation ends naturally */
-  double primordial_inflation_small_epsilon; /**< value of slow-roll parameter epsilon used to define a field value phi_end close to the end of inflation (doesn't need to be exactly at the end): epsilon(phi_end)=small_epsilon (should be smaller than one) */
-  double primordial_inflation_small_epsilon_tol; /**< tolerance in the search for phi_end */
-  double primordial_inflation_extra_efolds; /**< a small number of efolds, irrelevant at the end, used in the search for the pivot scale (backward from the end of inflation) */
-
-  //@}
-
-  /** @name - parameters related to the transfer function */
-
-  //@{
-
-  int l_linstep; /**< factor for logarithmic spacing of values of l over which bessel and transfer functions are sampled */
-
-  double l_logstep; /**< maximum spacing of values of l over which Bessel and transfer functions are sampled (so, spacing becomes linear instead of logarithmic at some point) */
-
-  /* parameters relevant for bessel functions */
-  double hyper_x_min;  /**< flat case: lower bound on the smallest value of x at which we sample \f$ \Phi_l^{\nu}(x)\f$ or \f$ j_l(x)\f$ */
-  double hyper_sampling_flat;  /**< flat case: number of sampled points x per approximate wavelength \f$ 2\pi \f$*/
-  double hyper_sampling_curved_low_nu;  /**< open/closed cases: number of sampled points x per approximate wavelength \f$ 2\pi/\nu\f$, when \f$ \nu \f$ smaller than hyper_nu_sampling_step */
-  double hyper_sampling_curved_high_nu; /**< open/closed cases: number of sampled points x per approximate wavelength \f$ 2\pi/\nu\f$, when \f$ \nu \f$ greater than hyper_nu_sampling_step */
-  double hyper_nu_sampling_step;  /**< open/closed cases: value of nu at which sampling changes  */
-  double hyper_phi_min_abs;  /**< small value of Bessel function used in calculation of first point x (\f$ \Phi_l^{\nu}(x) \f$ equals hyper_phi_min_abs) */
-  double hyper_x_tol;  /**< tolerance parameter used to determine first value of x */
-  double hyper_flat_approximation_nu;  /**< value of nu below which the flat approximation is used to compute Bessel function */
-
-  /* parameters relevant for transfer function */
-
-  double q_linstep;         /**< asymptotic linear sampling step in q
-                               space, in units of \f$ 2\pi/r_a(\tau_rec) \f$
-                               (comoving angular diameter distance to
-                               recombination) */
-
-  double q_logstep_spline; /**< initial logarithmic sampling step in q
-                                space, in units of \f$ 2\pi/r_a(\tau_{rec})\f$
-                                (comoving angular diameter distance to
-                                recombination) */
-
-  double q_logstep_open;   /**< in open models, the value of
-                                q_logstep_spline must be decreased
-                                according to curvature. Increasing
-                                this number will make the calculation
-                                more accurate for large positive
-                                Omega_k */
-
-  double q_logstep_trapzd; /**< initial logarithmic sampling step in q
-                                space, in units of \f$ 2\pi/r_a(\tau_{rec}) \f$
-                                (comoving angular diameter distance to
-                                recombination), in the case of small
-                                q's in the closed case, for which one
-                                must used trapezoidal integration
-                                instead of spline (the number of q's
-                                for which this is the case decreases
-                                with curvature and vanishes in the
-                                flat limit) */
-
-  double q_numstep_transition; /**< number of steps for the transition
-                                 from q_logstep_trapzd steps to
-                                 q_logstep_spline steps (transition
-                                 must be smooth for spline) */
-
-  double transfer_neglect_delta_k_S_t0; /**< for temperature source function T0 of scalar mode, range of k values (in 1/Mpc) taken into account in transfer function: for l < (k-delta_k)*tau0, ie for k > (l/tau0 + delta_k), the transfer function is set to zero */
-  double transfer_neglect_delta_k_S_t1; /**< same for temperature source function T1 of scalar mode */
-  double transfer_neglect_delta_k_S_t2; /**< same for temperature source function T2 of scalar mode */
-  double transfer_neglect_delta_k_S_e;  /**< same for polarization source function E of scalar mode */
-  double transfer_neglect_delta_k_V_t1; /**< same for temperature source function T1 of vector mode */
-  double transfer_neglect_delta_k_V_t2; /**< same for temperature source function T2 of vector mode */
-  double transfer_neglect_delta_k_V_e;  /**< same for polarization source function E of vector mode */
-  double transfer_neglect_delta_k_V_b;  /**< same for polarization source function B of vector mode */
-  double transfer_neglect_delta_k_T_t2; /**< same for temperature source function T2 of tensor mode */
-  double transfer_neglect_delta_k_T_e;  /**< same for polarization source function E of tensor mode */
-  double transfer_neglect_delta_k_T_b;  /**< same for polarization source function B of tensor mode */
-
-  double transfer_neglect_late_source;  /**< value of l below which the CMB source functions can be neglected at late time, excepted when there is a Late ISW contribution */
-
-  /** when to use the Limber approximation for project gravitational potential cl's */
-  double l_switch_limber;
-
-  /** when to use the Limber approximation for local number count contributions to cl's (relative to central redshift of each bin) */
-  double l_switch_limber_for_nc_local_over_z;
-
-  /** when to use the Limber approximation for number count contributions to cl's integrated along the line-of-sight (relative to central redshift of each bin) */
-  double l_switch_limber_for_nc_los_over_z;
-
-  /** in sigma units, where to cut gaussian selection functions */
-  double selection_cut_at_sigma;
-
-  /** controls sampling of integral over time when selection functions vary quicker than Bessel functions. Increase for better sampling. */
-  double selection_sampling;
-
-  /** controls sampling of integral over time when selection functions vary slower than Bessel functions. Increase for better sampling */
-  double selection_sampling_bessel;
-
-  /** controls sampling of integral over time when selection functions vary slower than Bessel functions. This parameter is specific to number counts contributions to Cl integrated along the line of sight. Increase for better sampling */
-  double selection_sampling_bessel_los;
-
-  /** controls how smooth are the edge of top-hat window function (<<1 for very sharp, 0.1 for sharp) */
-  double selection_tophat_edge;
-
-  //@}
-
-  /** @name - parameters related to non-linear computations */
-
-  //@{
-
-  /** parameters relevant for HALOFIT computation */
-
-  double halofit_min_k_nonlinear; /**< value of k in 1/Mpc below which
-				     non-linear corrections will be neglected */
-
-  double halofit_min_k_max; /**< when halofit is used, k_max must be
-                               at least equal to this value (otherwise
-                               halofit could not find the scale of
-                               non-linearity). Calculations are done
-                               internally until this k_max, but the
-                               output is still controlled by
-                               P_k_max_1/Mpc or P_k_max_h/Mpc even if
-                               they are smaller */
-
-  double halofit_k_per_decade; /**< halofit needs to evalute integrals
-                                  (linear power spectrum times some
-                                  kernels). They are sampled using
-                                  this logarithmic step size. */
-
-  double halofit_sigma_precision; /**< a smaller value will lead to a
-				      more precise halofit result at the *highest*
-				      redshift at which halofit can make computations,
-				      at the expense of requiring a larger k_max; but
-				      this parameter is not relevant for the
-				      precision on P_nl(k,z) at other redshifts, so
-				      there is normally no need to change it */
-
-  double halofit_tol_sigma; /**< tolerance required on sigma(R) when
-                               matching the condition sigma(R_nl)=1,
-                               whcih defines the wavenumber of
-                               non-linearity, k_nl=1./R_nl */
-
-  double pk_eq_z_max; /**< Maximum z until which the Pk_equal method of 0810.0190 and 1601.07230 is used */
-
-  double pk_eq_tol;   /**< tolerance for finding the equivalent models of the pk_equal method */
-
-  //@}
-
-  /** @name - parameters related to lensing */
-
-  //@{
-
-  int accurate_lensing; /**< switch between Gauss-Legendre quadrature integration and simple quadrature on a subdomain of angles */
-  int num_mu_minus_lmax; /**< difference between num_mu and l_max, increase for more precision */
-  int delta_l_max; /**< difference between l_max in unlensed and lensed spectra */
-  double tol_gauss_legendre; /**< tolerance with which quadrature points are found: must be very small for an accurate integration (if not entered manually, set automatically to match machine precision) */
-  //@}
-=======
   #define __ALLOCATE_PRECISION_PARAMETER__
   #include "precisions.h"
   #undef __ALLOCATE_PRECISION_PARAMETER__
->>>>>>> 48f0bafc
 
   /** @name - general precision parameters */
 
