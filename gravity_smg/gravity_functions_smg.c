--- conflicted
+++ resolved
@@ -688,26 +688,14 @@
 
   pvecback[pba->index_bg_lambda_11_smg] = bra + 2.*run - (2.-bra)*ten;
 
-<<<<<<< HEAD
   // TODO_EB: rewrite cs2, Geff and slip for beyond Horndeski (calculate them in the hi_class.nb Mathematica notebook)
   // TODO_EB: check if there is a better alternative to regularizing these quantities
   
   if(pba->gravity_model_smg != stable_params){
        pvecback[pba->index_bg_cs2num_smg] = ((-2.) + bra)*((-1.)*bra + (-2.)*run + 2.*ten + (-1.)*bra*ten)*1./2. + pvecback[pba->index_bg_lambda_2_smg];
 
-    if (pvecback[pba->index_bg_cs2num_smg] == pvecback[pba->index_bg_kinetic_D_smg]) {
-=======
-
-  pvecback[pba->index_bg_cs2num_smg] = 
-    + (2. - bra)*(bra + 2.*beh + 2.*run + 2.*beh*run - 2.*ten + bra*ten)/2.
-    + 3./2.*(2. - bra)*(1. + beh)*pow(H,-2)*(rho_smg + p_smg)
-    - 3./2.*(1. + beh)*(2. + 2.*beh - 2.*M2 + bra*M2)*pow(H,-2)/M2*(rho_tot + p_tot)
-    + (1. + beh)*bra_p/a/H
-    + (2. - bra)*beh_p/a/H;
-
   // TODO_EB: check if there is a better alternative to regularizing these quantities
 	if (pvecback[pba->index_bg_cs2num_smg] == pvecback[pba->index_bg_kinetic_D_smg]) {
->>>>>>> e7afe531
 		pvecback[pba->index_bg_cs2_smg] = 1.;
 	  }
 	  else {
