/** @file background_smg.c Documented background_smg module
 *
 * Emilio Bellini, Ignacy Sawicki, Miguel Zumalacarregui, TODO_EB: date here xx.xx.xxxx
 *
 * Additional functions for the background module.
 * It contains all the hi_class related functions (_smg)
 * that are used by background.c. In this way the main hi_class
 * modifications are stored here and the standard Class modules
 * remain cleaner.
 *
 * The following nomenclature has been adopted:
 *
 * -# all the functions end with "_smg" to make them easily
 *    recognizable
 * -# all the functions starting with "background" are
 *    directly called by background.c or the classy wrapper
 * -# all the functions that do not start with "background"
 *    are only used internally in background_smg.c
 */

#include "background_smg.h"


/**
* Fill the modified gravity part of background_functions.
* First all the Horndeski functions G_i(X,phi) are computed.
* A loop is used to allow different implementations without erasing previous ones
* Note that in CLASS units a canonical field has G2 = X ~ [Mpc]^-2
* This implies that phi_prime ~ [Mpc]^-1
* and phi is dimensionless (we can think of phi as given in units of the Planck mass
* - A default module to numerically compute the derivatives when no analytic functions are given should be added.
* Numerical derivatives may further serve as a consistency check.
* TODO: Add a background_write_alpha_primes
*
* @param pba           Input: pointer to background structure
* @param a             Input: scale factor
* @param pvecback_B    Input: vector containing all {B} quantities
* @param pvecback      Output: vector of background quantities (assumed to be already allocated)
* @param ptr_rho_tot   Output: pointer to the total (without smg) energy density
* @param ptr_p_tot     Output: pointer to the total (without smg) pressure
* @param ptr_rho_de    Output: pointer to the dark energy density (smg)
* @return the error status
*/
int background_gravity_functions_smg(
				 														 struct background *pba,
				 													 	 double a,
				 													   double * pvecback_B,
				 													   double * pvecback,
         									 					 double * ptr_rho_tot,
				 													   double * ptr_p_tot,
				 													   double * ptr_rho_de
				 												 		 ){


	/** - save rho_tot and p_tot without smg (it is important that smg is the last thing to be computed) */
	pvecback[pba->index_bg_rho_tot_wo_smg] = *ptr_rho_tot;
	pvecback[pba->index_bg_p_tot_wo_smg] = *ptr_p_tot;

	// scalar field + curvature not yet implemented
	// TODO_EB: look for a better place to put this test
	class_test(pba->K !=0 ,
	     pba->error_message,
	     "has_smg with curvature K = %e not yet implemented",pba->K);

  if (pba->field_evolution_smg == _TRUE_) {

		/* Define local variables */
		double x,f,df;
    int n, n_max=100;
		double H;

		/* Get phi and phi_prime from the integrator */
		pvecback[pba->index_bg_phi_smg] = pvecback_B[pba->index_bi_phi_smg];
    pvecback[pba->index_bg_phi_prime_smg] = pvecback_B[pba->index_bi_phi_prime_smg];

		/* declare G functions and set defaults */
		struct G_functions_and_derivs gf = DEFAULT_G_FUNCTIONS_AND_DERIVS;

		/* update G functions and derivatives */
 	  class_call(gravity_models_get_Gs_smg(pba, a, pvecback_B, &gf),
 	    pba->error_message,
 	    pba->error_message
 	  );

		/* get Es functions. Notation:
		* E0 + E1 H + E3 H^3 = E2 H^2
		*/
		class_call(gravity_functions_Es_from_Gs_smg(pba, a, pvecback_B, pvecback, &gf),
			pba->error_message,
			pba->error_message
		);

		double E0 = pvecback[pba->index_bg_E0_smg];
		double E1 = pvecback[pba->index_bg_E1_smg];
		double E2 = pvecback[pba->index_bg_E2_smg];
		double E3 = pvecback[pba->index_bg_E3_smg];

		class_test(E3*pow(E0,1./2.) > 1e-10 && pba->initial_conditions_set_smg == _FALSE_,
							 pba->error_message,
							 "E3=%e is large in Friedmann constraint when setting ICs ",  E3);

		/* get Hubble, either solving the cubic Friedmann
		* equation or from the integrator.
		*/
		if ((pba->hubble_evolution == _FALSE_) || (pba->initial_conditions_set_smg == _FALSE_)) {
      /* Use Newton's method to solve the cubic Friedmann equation */
      x = sqrt(E0);
      f = E3*x*x*x -E2*x*x + E1*x + E0;
      n = 0;
      while (fabs(f/E0)> 1e-8 && n < 100){
				f = E3*x*x*x - E2*x*x + E1*x + E0;
				df = 3.*E3*x*x - 2.*E2*x + E1;
				x -= f/df;
				n++;
      }
      H=x;
      if ((pba->background_verbose > 5) && (pba->initial_conditions_set_smg == _FALSE_ ))
				printf(" Initial H = %e, sqrt(rho) = %e, ratio = %e, n=%i \n", H, sqrt(pvecback[pba->index_bg_rho_tot_wo_smg]),sqrt(pvecback[pba->index_bg_rho_tot_wo_smg])/H,n);

 	    class_test(isnan(H),
 		       			 pba->error_message,
 	               "H=%e is not a number at a = %e. phi = %e, phi_prime = %e, E0=%e, E1=%e, E2=%e, E3=%e ",
 		       			 H,a,pvecback[pba->index_bg_phi_smg],pvecback[pba->index_bg_phi_prime_smg],E0,E1,E2,E3);

 		}
		else {
			H = exp(pvecback_B[pba->index_bi_logH]);
		}
		pvecback[pba->index_bg_H] = H;

		/* get Ps and Rs functions. Notation:
		* P0 phi'' + P1 H' + P2 = 0
		* R0 phi'' + R1 H' + R2 = 0
		*/
 	  class_call(gravity_functions_Ps_and_Rs_from_Gs_smg(pba, a, pvecback_B, pvecback, &gf),
 	    pba->error_message,
 	    pba->error_message
 	  );

		double P0 = pvecback[pba->index_bg_P0_smg];
    double P1 = pvecback[pba->index_bg_P1_smg];
    double P2 = pvecback[pba->index_bg_P2_smg];
    double R0 = pvecback[pba->index_bg_R0_smg];
    double R1 = pvecback[pba->index_bg_R1_smg];
    double R2 = pvecback[pba->index_bg_R2_smg];

    class_test_except((P1*R0 - P0*R1) == 0 ,
	       pba->error_message,
         free(pvecback);free(pvecback_B),
               "scalar field mixing with metric has degenerate denominator at a = %e, phi = %e, phi_prime = %e \n with P1 = %e, R0 =%e, P0=%e, R1=%e, \n H=%e, E0=%e, E1=%e, E2=%e, E3=%e",
	       a,pvecback[pba->index_bg_phi_smg],pvecback[pba->index_bg_phi_prime_smg], P1, R0, P0, R1,
	       pvecback[pba->index_bg_H],E0,E1,E2,E3);

    /* Friedmann space-space equation with friction added */
    pvecback[pba->index_bg_H_prime] = (R0*P2 - P0*R2)/(P0*R1 - P1*R0);
    /* choose sign for friction depending on the derivative */
    if ((2.*E2*H - E1 - 3*E3*H*H)>=0)
      pvecback[pba->index_bg_H_prime] += - a*pba->hubble_friction*(E2*H*H - E0 - E1*H - E3*H*H*H);
    else{
      pvecback[pba->index_bg_H_prime] += a*pba->hubble_friction*(E2*H*H - E0 - E1*H - E3*H*H*H);
    }

    /* Field equation */
    pvecback[pba->index_bg_phi_prime_prime_smg] = (P1*R2 - R1*P2)/(P0*R1 - P1*R0);

		/* get alphas, background density and pressure, shift and current. */
		class_call(gravity_functions_building_blocks_from_Gs_smg(pba, a, pvecback_B, pvecback, &gf),
 	    pba->error_message,
 	    pba->error_message
 	  );

		/* get Bs, intermediate step for perturbations. */
		class_call(gravity_functions_Bs_from_Gs_smg(pba, a, pvecback_B, pvecback, &gf),
 	    pba->error_message,
 	    pba->error_message
 	  );

	}
	// end of if pba->field_evolution_smg
  else{

		double rho_tot = pvecback[pba->index_bg_rho_tot_wo_smg];
	  double p_tot = pvecback[pba->index_bg_p_tot_wo_smg];

		/* get background parametrizations. */
		class_call(gravity_models_get_back_par_smg(pba, a, pvecback, pvecback_B),
 	    pba->error_message,
 	    pba->error_message
 	  );

		/* add _smg to rho_tot */
		rho_tot += pvecback[pba->index_bg_rho_smg];
    p_tot += pvecback[pba->index_bg_p_smg];

    pvecback[pba->index_bg_H] = sqrt(rho_tot-pba->K/a/a);
    /** - compute derivative of H with respect to conformal time */
    pvecback[pba->index_bg_H_prime] = - (3./2.) * (rho_tot + p_tot) * a + pba->K/a;

    //add friction term
    if (pba->hubble_evolution == _TRUE_ && pba->initial_conditions_set_smg == _TRUE_){
      pvecback[pba->index_bg_H] = exp(pvecback_B[pba->index_bi_logH]);
      /** - compute derivative of H with respect to conformal time */
      pvecback[pba->index_bg_H_prime] += - a*pba->hubble_friction*(pvecback[pba->index_bg_H]*pvecback[pba->index_bg_H] - rho_tot - pba->K/a/a);
    }

    // Compute time derivative of rho_smg
    if (pba->rho_evolution_smg == _TRUE_){
        pvecback[pba->index_bg_rho_prime_smg] = -3.*a*pvecback[pba->index_bg_H]*(1.+pvecback[pba->index_bg_w_smg])*pvecback[pba->index_bg_rho_smg];
    }


		/* initialize the values to the defaults */
    pvecback[pba->index_bg_kineticity_smg] = 0;
    pvecback[pba->index_bg_braiding_smg] = 0.;
    pvecback[pba->index_bg_tensor_excess_smg] = 0.;
    pvecback[pba->index_bg_beyond_horndeski_smg] = 0.;
    pvecback[pba->index_bg_M2_smg] = 1.;
    pvecback[pba->index_bg_delta_M2_smg] = 0.;
    pvecback[pba->index_bg_mpl_running_smg] = 0.;

	if(pba->gravity_model_smg != stable_params){
		/* get background parametrizations. */
		class_call(gravity_models_get_alphas_par_smg(pba, a, pvecback, pvecback_B),
 	    pba->error_message,
 	    pba->error_message
 	  );
  	}

	}
	//end of parameterized mode

  // add a value to the kineticity to avoid problems with perturbations in certain models.
  // NOTE: this needs to be done here to avoid interfering with the equations
  pvecback[pba->index_bg_kineticity_smg] += pba->kineticity_safe_smg;

  //Derivatives of the BS functions and others. Set to zero here and computed numerically once the background is integrated (needed so that debuggers don't complain).

  pvecback[pba->index_bg_kineticity_prime_smg] = 0.;
  pvecback[pba->index_bg_braiding_prime_smg] = 0.;
  pvecback[pba->index_bg_mpl_running_prime_smg] = 0.;
  pvecback[pba->index_bg_tensor_excess_prime_smg] = 0.;
  pvecback[pba->index_bg_beyond_horndeski_prime_smg] = 0.;
  pvecback[pba->index_bg_H_prime_prime] = 0.;
  pvecback[pba->index_bg_p_tot_wo_prime_smg] = 0.;
  pvecback[pba->index_bg_p_tot_wo_prime_prime_smg] = 0.;
  pvecback[pba->index_bg_p_prime_smg] = 0.;
  pvecback[pba->index_bg_p_prime_prime_smg] = 0.;
  pvecback[pba->index_bg_cs2_smg] = 0.;
  pvecback[pba->index_bg_kinetic_D_smg] = 0.;
  pvecback[pba->index_bg_kinetic_D_prime_smg] = 0.;
	if (pba->field_evolution_smg == _TRUE_) {
	  pvecback[pba->index_bg_kinetic_D_over_phiphi_smg] = 0.;
	  pvecback[pba->index_bg_kinetic_D_over_phiphi_prime_smg] = 0.;
	}
  pvecback[pba->index_bg_cs2num_smg] = 0.;
  pvecback[pba->index_bg_cs2num_prime_smg] = 0.;
  pvecback[pba->index_bg_mu_p_smg] = 0.;
  pvecback[pba->index_bg_mu_inf_smg] = 0.;
  pvecback[pba->index_bg_muZ_inf_smg] = 0.;
  pvecback[pba->index_bg_mu_p_prime_smg] = 0.;
  pvecback[pba->index_bg_mu_inf_prime_smg] = 0.;
  pvecback[pba->index_bg_muZ_inf_prime_smg] = 0.;
  pvecback[pba->index_bg_A0_smg] = 0.;
  pvecback[pba->index_bg_A1_smg] = 0.;
  pvecback[pba->index_bg_A2_smg] = 0.;
  pvecback[pba->index_bg_A3_smg] = 0.;
  pvecback[pba->index_bg_A4_smg] = 0.;
  pvecback[pba->index_bg_A5_smg] = 0.;
  pvecback[pba->index_bg_A6_smg] = 0.;
  pvecback[pba->index_bg_A7_smg] = 0.;
  pvecback[pba->index_bg_A8_smg] = 0.;
  pvecback[pba->index_bg_A9_smg] = 0.;
  pvecback[pba->index_bg_A10_smg] = 0.;
  pvecback[pba->index_bg_A11_smg] = 0.;
  pvecback[pba->index_bg_A12_smg] = 0.;
  pvecback[pba->index_bg_A13_smg] = 0.;
  pvecback[pba->index_bg_A14_smg] = 0.;
  pvecback[pba->index_bg_A15_smg] = 0.;
  pvecback[pba->index_bg_A16_smg] = 0.;
  pvecback[pba->index_bg_A9_prime_smg] = 0.;
  pvecback[pba->index_bg_A10_prime_smg] = 0.;
  pvecback[pba->index_bg_A12_prime_smg] = 0.;
  pvecback[pba->index_bg_A13_prime_smg] = 0.;
	if (pba->field_evolution_smg == _TRUE_) {
		pvecback[pba->index_bg_C0_smg] = 0.;
	  pvecback[pba->index_bg_C1_smg] = 0.;
	  pvecback[pba->index_bg_C2_smg] = 0.;
	  pvecback[pba->index_bg_C3_smg] = 0.;
	  pvecback[pba->index_bg_C4_smg] = 0.;
	  pvecback[pba->index_bg_C5_smg] = 0.;
	  pvecback[pba->index_bg_C6_smg] = 0.;
	  pvecback[pba->index_bg_C7_smg] = 0.;
	  pvecback[pba->index_bg_C8_smg] = 0.;
	  pvecback[pba->index_bg_C9_smg] = 0.;
	  pvecback[pba->index_bg_C10_smg] = 0.;
	  pvecback[pba->index_bg_C11_smg] = 0.;
	  pvecback[pba->index_bg_C12_smg] = 0.;
	  pvecback[pba->index_bg_C13_smg] = 0.;
	  pvecback[pba->index_bg_C14_smg] = 0.;
	  pvecback[pba->index_bg_C15_smg] = 0.;
	  pvecback[pba->index_bg_C16_smg] = 0.;
	  pvecback[pba->index_bg_C9_prime_smg] = 0.;
	  pvecback[pba->index_bg_C10_prime_smg] = 0.;
	  pvecback[pba->index_bg_C12_prime_smg] = 0.;
	  pvecback[pba->index_bg_C13_prime_smg] = 0.;
	}
  pvecback[pba->index_bg_lambda_1_smg] = 0.;
  pvecback[pba->index_bg_lambda_2_smg] = 0.;
  pvecback[pba->index_bg_lambda_3_smg] = 0.;
  pvecback[pba->index_bg_lambda_4_smg] = 0.;
  pvecback[pba->index_bg_lambda_5_smg] = 0.;
  pvecback[pba->index_bg_lambda_6_smg] = 0.;
  pvecback[pba->index_bg_lambda_7_smg] = 0.;
  pvecback[pba->index_bg_lambda_8_smg] = 0.;
  pvecback[pba->index_bg_lambda_9_smg] = 0.;
  pvecback[pba->index_bg_lambda_10_smg] = 0.;
  pvecback[pba->index_bg_lambda_11_smg] = 0.;
  pvecback[pba->index_bg_lambda_2_prime_smg] = 0.;
  pvecback[pba->index_bg_lambda_8_prime_smg] = 0.;
  pvecback[pba->index_bg_lambda_9_prime_smg] = 0.;
  pvecback[pba->index_bg_lambda_11_prime_smg] = 0.;
  pvecback[pba->index_bg_G_eff_smg] = 0.;
  pvecback[pba->index_bg_slip_eff_smg] = 0.;
  if (pba->field_evolution_smg == _FALSE_ && pba->M_pl_evolution_smg == _FALSE_){
    pvecback[pba->index_bg_mpl_running_smg] = 0.;
  }

    /* Check required conditions for the gravity_models. */
  if ( (pba->skip_stability_tests_smg == _FALSE_) && (pba->parameters_tuned_smg == _TRUE_) && (pba->Omega_smg_debug == 0) ) {
		if (pba->is_quintessence_smg == _TRUE_){
		    /*  Check that w is not lower than w < -1 for quintessence */
		   class_test( (pvecback[pba->index_bg_p_smg]/pvecback[pba->index_bg_rho_smg] < -(1 + pba->quintessence_w_safe_smg)),
		       pba->error_message,
		       "Dark Energy equation of state at a = %e is w = %e, lower than w = -(1 + th), with threshold, th = %e. Quintessence models can only have  w > -1. Aborting.\n", a, pvecback[pba->index_bg_p_smg]/pvecback[pba->index_bg_rho_smg], pba->quintessence_w_safe_smg);

		   class_test(( (pvecback[pba->index_bg_rho_smg] / (pba->Omega0_smg*pow(pba->H0,2))  + 1e-3)  < 1),
		           pba->error_message,
		           "Dark Energy density, rho_smg = %e, at a = %e is lower than its given present value, Omega0_smg*H0^2= %e, since quintessence models have  w > -1, it will never be reached. Aborting.\n", pvecback[pba->index_bg_rho_smg], a, pba->Omega0_smg*pow(pba->H0,2) );
		}
  }

	*ptr_rho_tot += pvecback[pba->index_bg_rho_smg];
	*ptr_p_tot += pvecback[pba->index_bg_p_smg];
	//divide relativistic & nonrelativistic (not very meaningful for oscillatory models)

	//TODO: need to define menaingfully -> separate early universe (IC, BBN...) from late (Halofit...)
	//BUG: causes problem with halofit!, if not, causes bug with Brans-Dicke
	*ptr_rho_de += pvecback[pba->index_bg_rho_smg];

	/** - compute w_smg */
	if (pba->rho_evolution_smg == _FALSE_ && pba->expansion_model_smg != wext && pba->expansion_model_smg != rho_de) {
		pvecback[pba->index_bg_w_smg] = pvecback[pba->index_bg_p_smg] / pvecback[pba->index_bg_rho_smg];
	}

  return _SUCCESS_;

}


/**
 * Free all memory space allocated by hi_class in background.
 *
 *
 * @param pba Input: pointer to background structure (to be freed)
 * @return the error status
 */
int background_free_smg(
			  								struct background *pba
											  ) {

	if (pba->parameters_smg != NULL)
	  free(pba->parameters_smg);
	//dealocate parameters_2_smg only for parameterizations
	if (pba->field_evolution_smg == _FALSE_ && pba->parameters_2_smg != NULL)
	  free(pba->parameters_2_smg);
	if(pba->gravity_model_smg == stable_params && pba->stable_params_lna_smg != NULL)
		free(pba->stable_params_lna_smg);
	if(pba->gravity_model_smg == stable_params && pba->stable_params_smg != NULL)
		free(pba->stable_params_smg);
	if(pba->gravity_model_smg == stable_params && pba->ddstable_params_smg != NULL)
		free(pba->ddstable_params_smg);
	if(pba->gravity_model_smg == stable_params && pba->stable_params_derived_smg != NULL)
		free(pba->stable_params_derived_smg);
	if(pba->gravity_model_smg == stable_params && pba->ddstable_params_derived_smg != NULL)
		free(pba->ddstable_params_derived_smg);
	if(pba->gravity_model_smg == stable_params && pba->stable_params_aux_smg != NULL)
		free(pba->stable_params_aux_smg);
	if(pba->gravity_model_smg == stable_params && (pba->expansion_model_smg == wext || pba->expansion_model_smg == rho_de) && pba->stable_wext_lna_smg != NULL)
		free(pba->stable_wext_lna_smg);
	if(pba->gravity_model_smg == stable_params && (pba->expansion_model_smg == wext || pba->expansion_model_smg == rho_de) && pba->stable_rho_smg != NULL)
		free(pba->stable_rho_smg);
	if(pba->gravity_model_smg == stable_params && (pba->expansion_model_smg == wext || pba->expansion_model_smg == rho_de) && pba->ddstable_rho_smg != NULL)
		free(pba->ddstable_rho_smg);
	if(pba->gravity_model_smg == stable_params && pba->expansion_model_smg == wext && pba->stable_wext_smg != NULL)
		free(pba->stable_wext_smg);
	if(pba->gravity_model_smg == stable_params && pba->expansion_model_smg == wext && pba->ddstable_wext_smg != NULL)
		free(pba->ddstable_wext_smg);

	return _SUCCESS_;
}


/**
 * Define hi_class bg indices.
 *
 * @param pba Input: pointer to background structure
 * @return the error status
 */
int background_define_indices_bg_smg(
				 														 struct background *pba,
				 													   int * index_bg
			 													 		 ) {

	class_define_index(pba->index_bg_phi_smg,pba->field_evolution_smg == _TRUE_,*index_bg,1);
	class_define_index(pba->index_bg_phi_prime_smg,pba->field_evolution_smg == _TRUE_,*index_bg,1);
	class_define_index(pba->index_bg_phi_prime_prime_smg,pba->field_evolution_smg == _TRUE_,*index_bg,1);

	class_define_index(pba->index_bg_rho_smg,_TRUE_,*index_bg,1);
	class_define_index(pba->index_bg_p_smg,_TRUE_,*index_bg,1);
	class_define_index(pba->index_bg_rho_prime_smg,pba->rho_evolution_smg == _TRUE_,*index_bg,1);
	class_define_index(pba->index_bg_w_smg,_TRUE_,*index_bg,1);
	class_define_index(pba->index_bg_current_smg,pba->field_evolution_smg == _TRUE_,*index_bg,1);
	class_define_index(pba->index_bg_shift_smg,pba->field_evolution_smg == _TRUE_,*index_bg,1);

	class_define_index(pba->index_bg_M2_smg,_TRUE_,*index_bg,1);
	class_define_index(pba->index_bg_delta_M2_smg,_TRUE_,*index_bg,1);
	class_define_index(pba->index_bg_kineticity_smg,_TRUE_,*index_bg,1);
	class_define_index(pba->index_bg_braiding_smg,_TRUE_,*index_bg,1);
	class_define_index(pba->index_bg_tensor_excess_smg,_TRUE_,*index_bg,1);
	class_define_index(pba->index_bg_mpl_running_smg,_TRUE_,*index_bg,1);
	class_define_index(pba->index_bg_beyond_horndeski_smg,_TRUE_,*index_bg,1);

	class_define_index(pba->index_bg_kineticity_over_phiphi_smg,pba->field_evolution_smg == _TRUE_,*index_bg,1);
	class_define_index(pba->index_bg_braiding_over_phi_smg,pba->field_evolution_smg == _TRUE_,*index_bg,1);
	class_define_index(pba->index_bg_beyond_horndeski_over_phi_smg,pba->field_evolution_smg == _TRUE_,*index_bg,1);
	class_define_index(pba->index_bg_braiding_over_phi_prime_smg,pba->field_evolution_smg == _TRUE_,*index_bg,1);
	class_define_index(pba->index_bg_beyond_horndeski_over_phi_prime_smg,pba->field_evolution_smg == _TRUE_,*index_bg,1);

	class_define_index(pba->index_bg_kineticity_prime_smg,_TRUE_,*index_bg,1);
	class_define_index(pba->index_bg_braiding_prime_smg,_TRUE_,*index_bg,1);
	class_define_index(pba->index_bg_mpl_running_prime_smg,_TRUE_,*index_bg,1);
	class_define_index(pba->index_bg_tensor_excess_prime_smg,_TRUE_,*index_bg,1);
	class_define_index(pba->index_bg_beyond_horndeski_prime_smg,_TRUE_,*index_bg,1);

	class_define_index(pba->index_bg_cs2_smg,_TRUE_,*index_bg,1);
	class_define_index(pba->index_bg_cs2num_smg,_TRUE_,*index_bg,1);
	class_define_index(pba->index_bg_cs2num_prime_smg,_TRUE_,*index_bg,1);
	class_define_index(pba->index_bg_kinetic_D_smg,_TRUE_,*index_bg,1);
	class_define_index(pba->index_bg_kinetic_D_prime_smg,_TRUE_,*index_bg,1);
	if (pba->field_evolution_smg == _TRUE_) {
		class_define_index(pba->index_bg_kinetic_D_over_phiphi_smg,_TRUE_,*index_bg,1);
		class_define_index(pba->index_bg_kinetic_D_over_phiphi_prime_smg,_TRUE_,*index_bg,1);
	}
	class_define_index(pba->index_bg_A0_smg,_TRUE_,*index_bg,1);
	class_define_index(pba->index_bg_A1_smg,_TRUE_,*index_bg,1);
	class_define_index(pba->index_bg_A2_smg,_TRUE_,*index_bg,1);
	class_define_index(pba->index_bg_A3_smg,_TRUE_,*index_bg,1);
	class_define_index(pba->index_bg_A4_smg,_TRUE_,*index_bg,1);
	class_define_index(pba->index_bg_A5_smg,_TRUE_,*index_bg,1);
	class_define_index(pba->index_bg_A6_smg,_TRUE_,*index_bg,1);
	class_define_index(pba->index_bg_A7_smg,_TRUE_,*index_bg,1);
	class_define_index(pba->index_bg_A8_smg,_TRUE_,*index_bg,1);
	class_define_index(pba->index_bg_A9_smg,_TRUE_,*index_bg,1);
	class_define_index(pba->index_bg_A10_smg,_TRUE_,*index_bg,1);
	class_define_index(pba->index_bg_A11_smg,_TRUE_,*index_bg,1);
	class_define_index(pba->index_bg_A12_smg,_TRUE_,*index_bg,1);
	class_define_index(pba->index_bg_A13_smg,_TRUE_,*index_bg,1);
	class_define_index(pba->index_bg_A14_smg,_TRUE_,*index_bg,1);
	class_define_index(pba->index_bg_A15_smg,_TRUE_,*index_bg,1);
	class_define_index(pba->index_bg_A16_smg,_TRUE_,*index_bg,1);
	class_define_index(pba->index_bg_A9_prime_smg,_TRUE_,*index_bg,1);
	class_define_index(pba->index_bg_A10_prime_smg,_TRUE_,*index_bg,1);
	class_define_index(pba->index_bg_A12_prime_smg,_TRUE_,*index_bg,1);
	class_define_index(pba->index_bg_A13_prime_smg,_TRUE_,*index_bg,1);

	if (pba->field_evolution_smg == _TRUE_) {
		class_define_index(pba->index_bg_B0_smg,_TRUE_,*index_bg,1);
		class_define_index(pba->index_bg_B1_smg,_TRUE_,*index_bg,1);
		class_define_index(pba->index_bg_B2_smg,_TRUE_,*index_bg,1);
		class_define_index(pba->index_bg_B3_smg,_TRUE_,*index_bg,1);
		class_define_index(pba->index_bg_B4_smg,_TRUE_,*index_bg,1);
		class_define_index(pba->index_bg_B5_smg,_TRUE_,*index_bg,1);
		class_define_index(pba->index_bg_B6_smg,_TRUE_,*index_bg,1);
		class_define_index(pba->index_bg_B7_smg,_TRUE_,*index_bg,1);
		class_define_index(pba->index_bg_B8_smg,_TRUE_,*index_bg,1);
		class_define_index(pba->index_bg_B9_smg,_TRUE_,*index_bg,1);
		class_define_index(pba->index_bg_B10_smg,_TRUE_,*index_bg,1);
		class_define_index(pba->index_bg_B11_smg,_TRUE_,*index_bg,1);
		class_define_index(pba->index_bg_B12_smg,_TRUE_,*index_bg,1);
		class_define_index(pba->index_bg_C0_smg,_TRUE_,*index_bg,1);
		class_define_index(pba->index_bg_C1_smg,_TRUE_,*index_bg,1);
		class_define_index(pba->index_bg_C2_smg,_TRUE_,*index_bg,1);
		class_define_index(pba->index_bg_C3_smg,_TRUE_,*index_bg,1);
		class_define_index(pba->index_bg_C4_smg,_TRUE_,*index_bg,1);
		class_define_index(pba->index_bg_C5_smg,_TRUE_,*index_bg,1);
		class_define_index(pba->index_bg_C6_smg,_TRUE_,*index_bg,1);
		class_define_index(pba->index_bg_C7_smg,_TRUE_,*index_bg,1);
		class_define_index(pba->index_bg_C8_smg,_TRUE_,*index_bg,1);
		class_define_index(pba->index_bg_C9_smg,_TRUE_,*index_bg,1);
		class_define_index(pba->index_bg_C10_smg,_TRUE_,*index_bg,1);
		class_define_index(pba->index_bg_C11_smg,_TRUE_,*index_bg,1);
		class_define_index(pba->index_bg_C12_smg,_TRUE_,*index_bg,1);
		class_define_index(pba->index_bg_C13_smg,_TRUE_,*index_bg,1);
		class_define_index(pba->index_bg_C14_smg,_TRUE_,*index_bg,1);
		class_define_index(pba->index_bg_C15_smg,_TRUE_,*index_bg,1);
		class_define_index(pba->index_bg_C16_smg,_TRUE_,*index_bg,1);
		class_define_index(pba->index_bg_C9_prime_smg,_TRUE_,*index_bg,1);
		class_define_index(pba->index_bg_C10_prime_smg,_TRUE_,*index_bg,1);
		class_define_index(pba->index_bg_C12_prime_smg,_TRUE_,*index_bg,1);
		class_define_index(pba->index_bg_C13_prime_smg,_TRUE_,*index_bg,1);
	}

	class_define_index(pba->index_bg_lambda_1_smg,_TRUE_,*index_bg,1);
	class_define_index(pba->index_bg_lambda_2_smg,_TRUE_,*index_bg,1);
	class_define_index(pba->index_bg_lambda_3_smg,_TRUE_,*index_bg,1);
	class_define_index(pba->index_bg_lambda_4_smg,_TRUE_,*index_bg,1);
	class_define_index(pba->index_bg_lambda_5_smg,_TRUE_,*index_bg,1);
	class_define_index(pba->index_bg_lambda_6_smg,_TRUE_,*index_bg,1);
	class_define_index(pba->index_bg_lambda_7_smg,_TRUE_,*index_bg,1);
	class_define_index(pba->index_bg_lambda_8_smg,_TRUE_,*index_bg,1);
	class_define_index(pba->index_bg_lambda_9_smg,_TRUE_,*index_bg,1);
	class_define_index(pba->index_bg_lambda_10_smg,_TRUE_,*index_bg,1);
	class_define_index(pba->index_bg_lambda_11_smg,_TRUE_,*index_bg,1);
	class_define_index(pba->index_bg_lambda_2_prime_smg,_TRUE_,*index_bg,1);
	class_define_index(pba->index_bg_lambda_8_prime_smg,_TRUE_,*index_bg,1);
	class_define_index(pba->index_bg_lambda_9_prime_smg,_TRUE_,*index_bg,1);
	class_define_index(pba->index_bg_lambda_11_prime_smg,_TRUE_,*index_bg,1);

	class_define_index(pba->index_bg_E0_smg,pba->field_evolution_smg == _TRUE_,*index_bg,1);
	class_define_index(pba->index_bg_E1_smg,pba->field_evolution_smg == _TRUE_,*index_bg,1);
	class_define_index(pba->index_bg_E2_smg,pba->field_evolution_smg == _TRUE_,*index_bg,1);
	class_define_index(pba->index_bg_E3_smg,pba->field_evolution_smg == _TRUE_,*index_bg,1);

	class_define_index(pba->index_bg_P0_smg,pba->field_evolution_smg == _TRUE_,*index_bg,1);
	class_define_index(pba->index_bg_P1_smg,pba->field_evolution_smg == _TRUE_,*index_bg,1);
	class_define_index(pba->index_bg_P2_smg,pba->field_evolution_smg == _TRUE_,*index_bg,1);
	class_define_index(pba->index_bg_R0_smg,pba->field_evolution_smg == _TRUE_,*index_bg,1);
	class_define_index(pba->index_bg_R1_smg,pba->field_evolution_smg == _TRUE_,*index_bg,1);
	class_define_index(pba->index_bg_R2_smg,pba->field_evolution_smg == _TRUE_,*index_bg,1);

	class_define_index(pba->index_bg_rho_tot_wo_smg,_TRUE_,*index_bg,1);
	class_define_index(pba->index_bg_p_tot_wo_smg,_TRUE_,*index_bg,1);

	class_define_index(pba->index_bg_H_prime_prime,_TRUE_,*index_bg,1);
	class_define_index(pba->index_bg_p_tot_wo_prime_smg,_TRUE_,*index_bg,1);
	class_define_index(pba->index_bg_p_prime_smg,_TRUE_,*index_bg,1);
	class_define_index(pba->index_bg_p_tot_wo_prime_prime_smg,_TRUE_,*index_bg,1);
	class_define_index(pba->index_bg_p_prime_prime_smg,_TRUE_,*index_bg,1);
	class_define_index(pba->index_bg_mu_p_smg,_TRUE_,*index_bg,1);
	class_define_index(pba->index_bg_mu_inf_smg,_TRUE_,*index_bg,1);
	class_define_index(pba->index_bg_muZ_inf_smg,_TRUE_,*index_bg,1);
	class_define_index(pba->index_bg_mu_p_prime_smg,_TRUE_,*index_bg,1);
	class_define_index(pba->index_bg_mu_inf_prime_smg,_TRUE_,*index_bg,1);
	class_define_index(pba->index_bg_muZ_inf_prime_smg,_TRUE_,*index_bg,1);

	class_define_index(pba->index_bg_G_eff_smg,_TRUE_,*index_bg,1);
	class_define_index(pba->index_bg_slip_eff_smg,_TRUE_,*index_bg,1);

  return _SUCCESS_;
}


/**
 * Define hi_class bi indices.
 *
 * @param pba Input: pointer to background structure
 * @return the error status
 */
int background_define_indices_bi_smg(
				 														 struct background *pba,
				 													   int * index_bi
			 													     ) {

	/* -> scalar field and its derivative wrt conformal time (only if needs to evolve the field)
	* plus other parameters that might be integrated in certain parameterizations
	*/
	class_define_index(pba->index_bi_phi_smg, pba->field_evolution_smg,*index_bi,1);
	class_define_index(pba->index_bi_phi_prime_smg, pba->field_evolution_smg,*index_bi,1);

	//if model needs to integrate M_pl from alpha_M, declare an index
	class_define_index(pba->index_bi_delta_M_pl_smg, pba->M_pl_evolution_smg,*index_bi,1);

	/* index for the smg energy density */
	class_define_index(pba->index_bi_rho_smg, pba->rho_evolution_smg,*index_bi,1);

  return _SUCCESS_;
}

/**
 * Define hi_class bi indices for backward integration.
 *
 * @param pba Input: pointer to background structure
 * @return the error status
 */
int background_define_indices_bibw_smg(
				 														 struct background *pba,
				 													   int * index_bibw
			 													     ) {


	//index for \tilde{B} and d\tilde{B}/dlna used to compute alpha_B
	// class_define_index(pba->index_bibw_B_tilde_smg,_TRUE_,*index_bibw,1);
	// class_define_index(pba->index_bibw_dB_tilde_smg,_TRUE_,*index_bibw,1);

	//index for \tilde{B}=alpha_B -- 1st order ODE
	class_define_index(pba->index_bibw_B_tilde_smg,_TRUE_,*index_bibw,1);

  return _SUCCESS_;
}

/**
* In background_solve, after quantities {B} and {C} have been
* inegrated, this routine computes derived quantities, such as
* numerical derivatives of the alphas and functions that depend
* on combinations of alphas and derivatives. This is also the
* place where stability tests are done (in stability_tests_smg).
*
* @param pba                  Input: pointer to background structure
* @param pvecback             Output: vector of background quantities (assumed to be already allocated)
* @param pvecback_integration Output: vector of background quantities to be integrated, returned with proper initial values
* @param pvecback_bw_integration Output: vector of background quantities to be backward integrated, returned with proper initial values
* @return the error status
*/
int background_solve_smg(
						 struct precision *ppr,
						 struct background *pba,
                         double * pvecback,
                         double * pvecback_integration,// in original hi_class only passed to be freed in case stability tests fail
						 double * pvecback_bw_integration
											   ) {

	/* parameters and workspace for the background_derivs function */
  	struct background_parameters_and_workspace bpaw;
	double * pvec_stable_params_smg;
	/* evolvers */
	extern int evolver_rk();
  	extern int evolver_ndf15();
	int (*generic_evolver)();
	generic_evolver = evolver_ndf15;
	/* initial and final time for backward integration in stable_params */
	double loga_final = log((1. - ppr->eps_bw_integration_braid)/(1+pba->z_gr_smg)); // deep in the matter-dominated era, all MG models considered are effectively GR there
	double loga_ini = 0.; // time used for initial conditions in backward integration
	/* indices for the different arrays */
	int index_loga, index_out;
	/* necessary for calling array_interpolate(), but never used */
	int last_index;
	/* what times are used in the output? */
	int * used_in_output;
	/* re-ordered time array for alpha_B and alpha_K interpolations */
	double * loga_fw_table;
	double loga;
	/* workspace for interpolation of derived parameters */
	double * pvec_stable_params_derived_smg;
	/* flag used to find first loga >= loga_final in loga_table */
	short find_min = _TRUE_;
	/* value of braiding at min_loga */
	double braid_min = 0.;
	/* index of braiding element in background_table with value closest to braid_activation_threshold */
	int braid_target_idx = 0;

    /* When gravity model is "stable parametrization" perform backward integration and overwrite alpha's as well as M_pl */ 
    if(pba->gravity_model_smg == stable_params){

		/** - setup background workspace */
		bpaw.pba = pba;
		bpaw.pvecback = pvecback;
		bpaw.pvecback_B = pvecback_integration;
		class_alloc(pvec_stable_params_smg,pba->num_stable_params*sizeof(double),pba->error_message);
		bpaw.pvec_stable_params_smg = pvec_stable_params_smg;
		class_alloc(pvec_stable_params_derived_smg,pba->num_stable_params_derived*sizeof(double),pba->error_message);
		/* allocate time and output flag arrays */
		pba->bt_bw_size = pba->stable_params_size_smg;
		class_alloc(pba->loga_bw_table,pba->bt_bw_size*sizeof(double),pba->error_message);
		class_alloc(used_in_output, pba->bt_bw_size*sizeof(int), pba->error_message);
		class_alloc(loga_fw_table,pba->bt_bw_size*sizeof(double),pba->error_message);

		/** - define values of loga at which results will be stored from loga_ini to loga_final*/
		for (index_loga=0; index_loga<pba->bt_bw_size; index_loga++) {
			pba->loga_bw_table[index_loga] = loga_ini + index_loga*(loga_final-loga_ini)/(pba->bt_bw_size-1);
			loga_fw_table[index_loga] = loga_final + index_loga*(loga_ini-loga_final)/(pba->bt_bw_size-1);
		}
		/** - define which parameters will be used in the output */
		for (index_out=0; index_out<pba->bi_bw_B_size; index_out++) {
			used_in_output[index_out] = 1;
		}

		/** - perform the backward integration for \tilde{B}*/
		class_call(generic_evolver(background_derivs_bw_smg,
									loga_ini,
									loga_final,
									pvecback_bw_integration,
									used_in_output,
									pba->bi_bw_B_size,
									&bpaw,
									ppr->tol_background_bw_integration,
									ppr->smallest_allowed_variation,
									background_timescale, //'evaluate_timescale', required by evolver_rk but not by ndf15
									ppr->background_integration_stepsize,
									pba->loga_bw_table,
									pba->bt_bw_size,
									background_sources_bw_smg,
									NULL, //'print_variables' in evolver_rk could be set, but, not required
									pba->error_message),
					pba->error_message,
					pba->error_message);

		// Spline new alpha_B and alpha_K
		class_call(array_spline_table_lines(loga_fw_table,
                                        	pba->bt_bw_size,
											pba->stable_params_derived_smg,
											pba->num_stable_params_derived,
											pba->ddstable_params_derived_smg,
											_SPLINE_EST_DERIV_,
											pba->error_message),
               pba->error_message,
               pba->error_message);

		// Update background table
		for (index_loga=0; index_loga<pba->bt_size; index_loga++) {

			loga = pba->loga_table[index_loga];

			if(loga >= loga_final){
				// interpolate Delta_M_pl^2, D_kin, cs2 and alpha_M
				class_call(array_interpolate_spline(
										pba->stable_params_lna_smg,
										pba->stable_params_size_smg,
										pba->stable_params_smg,
										pba->ddstable_params_smg,
										pba->num_stable_params,
										loga,
										&last_index, // not used
										pvec_stable_params_smg,
										pba->num_stable_params,
										pba->error_message),
				pba->error_message,
				pba->error_message);
				// interpolate alpha_B, alpha_B' and alpha_K
					class_call(array_interpolate_spline(
										loga_fw_table,
										pba->bt_bw_size,
										pba->stable_params_derived_smg,
										pba->ddstable_params_derived_smg,
										pba->num_stable_params_derived,
										loga,
										&last_index, // not used
										pvec_stable_params_derived_smg,
										pba->num_stable_params_derived,
										pba->error_message),
					pba->error_message,
					pba->error_message);

				/** store value of braiding at loga_final */
				if(find_min == _TRUE_){
					braid_min = pvec_stable_params_derived_smg[pba->index_derived_braiding_smg];
					find_min = _FALSE_;
				}

				copy_to_background_table_smg(pba, index_loga, pba->index_bg_delta_M2_smg, pvec_stable_params_smg[pba->index_stable_Delta_Mpl_smg]);
				copy_to_background_table_smg(pba, index_loga, pba->index_bg_M2_smg, 1. + pvec_stable_params_smg[pba->index_stable_Delta_Mpl_smg]);
				copy_to_background_table_smg(pba, index_loga, pba->index_bg_mpl_running_smg, pvec_stable_params_smg[pba->index_stable_Mpl_running_smg]);
				copy_to_background_table_smg(pba, index_loga, pba->index_bg_kinetic_D_smg, pvec_stable_params_smg[pba->index_stable_Dkin_smg] + pba->kineticity_safe_smg);
				copy_to_background_table_smg(pba, index_loga, pba->index_bg_cs2_smg, pvec_stable_params_smg[pba->index_stable_cs2_smg]);
				copy_to_background_table_smg(pba, index_loga, pba->index_bg_cs2num_smg, pvec_stable_params_smg[pba->index_stable_cs2_smg]*(pvec_stable_params_smg[pba->index_stable_Dkin_smg] + pba->kineticity_safe_smg));
				copy_to_background_table_smg(pba, index_loga, pba->index_bg_kineticity_smg, pvec_stable_params_derived_smg[pba->index_derived_kineticity_smg] + pba->kineticity_safe_smg);				
				copy_to_background_table_smg(pba, index_loga, pba->index_bg_braiding_smg, pvec_stable_params_derived_smg[pba->index_derived_braiding_smg]);
				/* stable_params only works for scalar Horndeski */
				copy_to_background_table_smg(pba, index_loga, pba->index_bg_tensor_excess_smg, 0.);
				copy_to_background_table_smg(pba, index_loga, pba->index_bg_beyond_horndeski_smg, 0.);

				if(pba->expansion_model_smg == wext || pba->expansion_model_smg == rho_de) {
					pba->background_table_late[index_loga*pba->bg_size + pba->index_bg_delta_M2_smg] = pvec_stable_params_smg[pba->index_stable_Delta_Mpl_smg];
					pba->background_table_late[index_loga*pba->bg_size + pba->index_bg_M2_smg] = 1. + pvec_stable_params_smg[pba->index_stable_Delta_Mpl_smg];
					pba->background_table_late[index_loga*pba->bg_size + pba->index_bg_mpl_running_smg] = pvec_stable_params_smg[pba->index_stable_Mpl_running_smg];
					pba->background_table_late[index_loga*pba->bg_size + pba->index_bg_kinetic_D_smg] = pvec_stable_params_smg[pba->index_stable_Dkin_smg] + pba->kineticity_safe_smg;
					pba->background_table_late[index_loga*pba->bg_size + pba->index_bg_cs2_smg] = pvec_stable_params_smg[pba->index_stable_cs2_smg];
					pba->background_table_late[index_loga*pba->bg_size + pba->index_bg_cs2num_smg] = pvec_stable_params_smg[pba->index_stable_cs2_smg]*(pvec_stable_params_smg[pba->index_stable_Dkin_smg] + pba->kineticity_safe_smg);
					pba->background_table_late[index_loga*pba->bg_size + pba->index_bg_kineticity_smg] = pvec_stable_params_derived_smg[pba->index_derived_kineticity_smg] + pba->kineticity_safe_smg;
					pba->background_table_late[index_loga*pba->bg_size + pba->index_bg_braiding_smg] = pvec_stable_params_derived_smg[pba->index_derived_braiding_smg];
					/* stable_params only works for scalar Horndeski */
					pba->background_table_late[index_loga*pba->bg_size + pba->index_bg_tensor_excess_smg] = 0.;
					pba->background_table_late[index_loga*pba->bg_size + pba->index_bg_beyond_horndeski_smg] = 0.;
				}
			}
			else {
				//Set Horndeski parameters to their GR-LCDM limit. Not used anyway				
				copy_to_background_table_smg(pba, index_loga, pba->index_bg_delta_M2_smg, 0.);
				copy_to_background_table_smg(pba, index_loga, pba->index_bg_M2_smg, 1.);
				copy_to_background_table_smg(pba, index_loga, pba->index_bg_mpl_running_smg, 0.);
				copy_to_background_table_smg(pba, index_loga, pba->index_bg_kinetic_D_smg, 0.);
				copy_to_background_table_smg(pba, index_loga, pba->index_bg_cs2_smg, 1.);
				copy_to_background_table_smg(pba, index_loga, pba->index_bg_braiding_smg, 0.);
				copy_to_background_table_smg(pba, index_loga, pba->index_bg_kineticity_smg, 0.);
				copy_to_background_table_smg(pba, index_loga, pba->index_bg_tensor_excess_smg, 0.);
				copy_to_background_table_smg(pba, index_loga, pba->index_bg_beyond_horndeski_smg, 0.);

				if(pba->expansion_model_smg == wext || pba->expansion_model_smg == rho_de) {
					pba->background_table_late[index_loga*pba->bg_size + pba->index_bg_delta_M2_smg] = 0.;
					pba->background_table_late[index_loga*pba->bg_size + pba->index_bg_M2_smg] = 1.;
					pba->background_table_late[index_loga*pba->bg_size + pba->index_bg_mpl_running_smg] = 0.;
					pba->background_table_late[index_loga*pba->bg_size + pba->index_bg_kinetic_D_smg] = 0.;
					pba->background_table_late[index_loga*pba->bg_size + pba->index_bg_cs2_smg] = 1.;
					pba->background_table_late[index_loga*pba->bg_size + pba->index_bg_kineticity_smg] = 0.;
					pba->background_table_late[index_loga*pba->bg_size + pba->index_bg_braiding_smg] = 0.;
					pba->background_table_late[index_loga*pba->bg_size + pba->index_bg_tensor_excess_smg] = 0.;
					pba->background_table_late[index_loga*pba->bg_size + pba->index_bg_beyond_horndeski_smg] = 0.;
				}
			}

		}

		// Re-spline background table
		class_call(array_spline_table_lines(
									pba->loga_table,
									pba->bt_size,
									pba->background_table,
									pba->bg_size,
									pba->d2background_dloga2_table,
									_SPLINE_EST_DERIV_,
									pba->error_message),
			pba->error_message,
			pba->error_message);

		if(pba->expansion_model_smg == wext || pba->expansion_model_smg == rho_de){
			class_call(array_spline_table_lines(pba->loga_table,
											pba->bt_size,
											pba->background_table_late,
											pba->bg_size,
											pba->d2background_dloga2_table_late,
											_SPLINE_EST_DERIV_,
											pba->error_message),
					pba->error_message,
					pba->error_message);
		}

		/** if braiding smaller than braid_activation_threshold and braid(0) larger that this threshold z_gr_smg such that abs(bra(z_gr_smg))~1e-12 */
		if(fabs(braid_min) < ppr->braid_activation_threshold && fabs(pba->parameters_2_smg[0]) > ppr->braid_activation_threshold){
			class_call(array_find_closest_background_table(pba->background_table,
														pba->bg_size,
														pba->index_bg_braiding_smg, 
														pba->bt_size, 
														ppr->braid_activation_threshold,
														&braid_target_idx,
														pba->error_message),
					pba->error_message,
					pba->error_message);
			/* update GR -> SMG transition redshift used by the perturbations */
			pba->z_gr_smg = 1/exp(pba->loga_table[braid_target_idx]) - 1.;
			
			if (pba->background_verbose > 0) {
				printf(" -> transition to smg delayed to z_gr_smg = %e\n",pba->z_gr_smg);
			}
		}

    } // End stable parametrization



	/* define local variables */
	double a;
	int i;

	/** - second loop over lines, overwrite derivatives that can't be analytically computed from background_functions
	 * Fill the derivatives of the Bellini-Sawicki functions in pvecback
	 * This is done just by overwriting the pvecback entries corresponding to the relevant indice
	 */
	double * pvecback_derivs;
	class_alloc(pvecback_derivs,pba->bg_size*sizeof(double),pba->error_message);
	
 	for (i=0; i < pba->bt_size; i++) {

		if (pba->gravity_model_smg == stable_params && (pba->expansion_model_smg == wext || pba->expansion_model_smg == rho_de)) {
			// write the derivatives in the structure
			class_call(array_derivate_spline(pba->loga_table, // x_array
						pba->bt_size, // int n_lines
						pba->background_table_late, // array
						pba->d2background_dloga2_table_late, // double * array_splined
						pba->bg_size, // n_columns
						pba->loga_table[i], // double x -> tau
						&last_index, // int* last_index // this is something for the interpolation to talk to each other when using a loop
						pvecback_derivs, // double * result
						pba->bg_size, //result_size, from 1 to n_columns
						pba->error_message),
			pba->error_message,
			pba->error_message);	

			/* - indices for scalar field (modified gravity) */
			a = pba->background_table_late[i*pba->bg_size + pba->index_bg_a];

			class_call(derivatives_alphas_smg(pba, pba->background_table_late + i*pba->bg_size, pvecback_derivs, i),
				pba->error_message,
				pba->error_message
			);

			class_call(gravity_functions_As_from_alphas_smg(pba, pba->background_table_late + i*pba->bg_size, pvecback_derivs),
								pba->error_message,
								pba->error_message);

			copy_to_background_table_smg(pba, i, pba->index_bg_A0_smg, pba->background_table_late[i*pba->bg_size + pba->index_bg_A0_smg]);
			copy_to_background_table_smg(pba, i, pba->index_bg_A1_smg, pba->background_table_late[i*pba->bg_size + pba->index_bg_A1_smg]);
			copy_to_background_table_smg(pba, i, pba->index_bg_A2_smg, pba->background_table_late[i*pba->bg_size + pba->index_bg_A2_smg]);
			copy_to_background_table_smg(pba, i, pba->index_bg_A3_smg, pba->background_table_late[i*pba->bg_size + pba->index_bg_A3_smg]);
			copy_to_background_table_smg(pba, i, pba->index_bg_A4_smg, pba->background_table_late[i*pba->bg_size + pba->index_bg_A4_smg]);
			copy_to_background_table_smg(pba, i, pba->index_bg_A5_smg, pba->background_table_late[i*pba->bg_size + pba->index_bg_A5_smg]);
			copy_to_background_table_smg(pba, i, pba->index_bg_A6_smg, pba->background_table_late[i*pba->bg_size + pba->index_bg_A6_smg]);
			copy_to_background_table_smg(pba, i, pba->index_bg_A7_smg, pba->background_table_late[i*pba->bg_size + pba->index_bg_A7_smg]);
			copy_to_background_table_smg(pba, i, pba->index_bg_A8_smg, pba->background_table_late[i*pba->bg_size + pba->index_bg_A8_smg]);
			copy_to_background_table_smg(pba, i, pba->index_bg_A9_smg, pba->background_table_late[i*pba->bg_size + pba->index_bg_A9_smg]);
			copy_to_background_table_smg(pba, i, pba->index_bg_A10_smg, pba->background_table_late[i*pba->bg_size + pba->index_bg_A10_smg]);
			copy_to_background_table_smg(pba, i, pba->index_bg_A11_smg, pba->background_table_late[i*pba->bg_size + pba->index_bg_A11_smg]);
			copy_to_background_table_smg(pba, i, pba->index_bg_A12_smg, pba->background_table_late[i*pba->bg_size + pba->index_bg_A12_smg]);
			copy_to_background_table_smg(pba, i, pba->index_bg_A13_smg, pba->background_table_late[i*pba->bg_size + pba->index_bg_A13_smg]);
			copy_to_background_table_smg(pba, i, pba->index_bg_A14_smg, pba->background_table_late[i*pba->bg_size + pba->index_bg_A14_smg]);
			copy_to_background_table_smg(pba, i, pba->index_bg_A15_smg, pba->background_table_late[i*pba->bg_size + pba->index_bg_A15_smg]);
			copy_to_background_table_smg(pba, i, pba->index_bg_A16_smg, pba->background_table_late[i*pba->bg_size + pba->index_bg_A16_smg]);
			copy_to_background_table_smg(pba, i, pba->index_bg_lambda_1_smg, pba->background_table_late[i*pba->bg_size + pba->index_bg_lambda_1_smg]);
			copy_to_background_table_smg(pba, i, pba->index_bg_lambda_2_smg, pba->background_table_late[i*pba->bg_size + pba->index_bg_lambda_2_smg]);
			copy_to_background_table_smg(pba, i, pba->index_bg_lambda_3_smg, pba->background_table_late[i*pba->bg_size + pba->index_bg_lambda_3_smg]);
			copy_to_background_table_smg(pba, i, pba->index_bg_lambda_4_smg, pba->background_table_late[i*pba->bg_size + pba->index_bg_lambda_4_smg]);
			copy_to_background_table_smg(pba, i, pba->index_bg_lambda_5_smg, pba->background_table_late[i*pba->bg_size + pba->index_bg_lambda_5_smg]);
			copy_to_background_table_smg(pba, i, pba->index_bg_lambda_6_smg, pba->background_table_late[i*pba->bg_size + pba->index_bg_lambda_6_smg]);
			copy_to_background_table_smg(pba, i, pba->index_bg_lambda_7_smg, pba->background_table_late[i*pba->bg_size + pba->index_bg_lambda_7_smg]);
			copy_to_background_table_smg(pba, i, pba->index_bg_lambda_8_smg, pba->background_table_late[i*pba->bg_size + pba->index_bg_lambda_8_smg]);
			copy_to_background_table_smg(pba, i, pba->index_bg_lambda_9_smg, pba->background_table_late[i*pba->bg_size + pba->index_bg_lambda_9_smg]);
			copy_to_background_table_smg(pba, i, pba->index_bg_lambda_10_smg, pba->background_table_late[i*pba->bg_size + pba->index_bg_lambda_10_smg]);
			copy_to_background_table_smg(pba, i, pba->index_bg_lambda_11_smg, pba->background_table_late[i*pba->bg_size + pba->index_bg_lambda_11_smg]);
			copy_to_background_table_smg(pba, i, pba->index_bg_G_eff_smg, pba->background_table_late[i*pba->bg_size + pba->index_bg_G_eff_smg]);
			copy_to_background_table_smg(pba, i, pba->index_bg_slip_eff_smg, pba->background_table_late[i*pba->bg_size + pba->index_bg_slip_eff_smg]);

			/* Here we update the minimum values of the stability quantities
			* even though not required for stable parametrisation 
			*/
			if (a > pba->a_min_stability_test_smg && pba->parameters_tuned_smg == _TRUE_){
				if (pba->background_table[pba->index_bg_kinetic_D_smg + i*pba->bg_size] < pba->min_D_smg){
					pba->min_D_smg = pba->background_table[pba->index_bg_kinetic_D_smg + i*pba->bg_size];
					pba->a_min_D_smg = a;
				}
				if (pba->background_table[pba->index_bg_cs2_smg + i*pba->bg_size] <= pba->min_cs2_smg){
					pba->min_cs2_smg = pba->background_table[pba->index_bg_cs2_smg + i*pba->bg_size];
					pba->a_min_cs2_smg = a;
				}
				if (pba->background_table[pba->index_bg_M2_smg + i*pba->bg_size] < pba->min_M2_smg){
					pba->min_M2_smg = pba->background_table[pba->index_bg_M2_smg + i*pba->bg_size];
					pba->a_min_M2_smg = a;
				}
				if (pba->background_table[pba->index_bg_tensor_excess_smg + i*pba->bg_size] + 1. < pba->min_ct2_smg){
					pba->min_ct2_smg = 1. + pba->background_table[pba->index_bg_tensor_excess_smg + i*pba->bg_size];
					pba->a_min_ct2_smg = a;
				}
				if (pba->background_table[pba->index_bg_braiding_smg + i*pba->bg_size] < pba->min_bra_smg){
					pba->min_bra_smg = pba->background_table[pba->index_bg_braiding_smg + i*pba->bg_size];
				}
				if (pba->background_table[pba->index_bg_braiding_smg + i*pba->bg_size] > pba->max_bra_smg){
					pba->max_bra_smg = pba->background_table[pba->index_bg_braiding_smg + i*pba->bg_size];
				}
			}

		}
		else {
			// write the derivatives in the structure
			class_call(array_derivate_spline(pba->loga_table, // x_array
						pba->bt_size, // int n_lines
						pba->background_table, // array
						pba->d2background_dloga2_table, // double * array_splined
						pba->bg_size, // n_columns
						pba->loga_table[i], // double x -> tau
						&last_index, // int* last_index // this is something for the interpolation to talk to each other when using a loop
						pvecback_derivs, // double * result
						pba->bg_size, //result_size, from 1 to n_columns
						pba->error_message),
			pba->error_message,
			pba->error_message);

			//Need to update pvecback
			class_call(background_at_tau(pba,
					pba->tau_table[i],
					long_info,
					inter_normal,
					&last_index, //should be no problem to use the same one as for the derivatives
					pvecback),
			pba->error_message,
			pba->error_message);

			a = pvecback[pba->index_bg_a];

			/* - indices for scalar field (modified gravity) */
			class_call(derivatives_alphas_smg(pba, pvecback, pvecback_derivs, i),
				pba->error_message,
				pba->error_message
			);

			class_call(gravity_functions_As_from_alphas_smg(pba, pvecback, pvecback_derivs),
								pba->error_message,
								pba->error_message);

			if(pba->gravity_model_smg != stable_params){
				copy_to_background_table_smg(pba, i, pba->index_bg_kinetic_D_smg, pvecback[pba->index_bg_kinetic_D_smg]);
			}
			copy_to_background_table_smg(pba, i, pba->index_bg_A0_smg, pvecback[pba->index_bg_A0_smg]);
			copy_to_background_table_smg(pba, i, pba->index_bg_A1_smg, pvecback[pba->index_bg_A1_smg]);
			copy_to_background_table_smg(pba, i, pba->index_bg_A2_smg, pvecback[pba->index_bg_A2_smg]);
			copy_to_background_table_smg(pba, i, pba->index_bg_A3_smg, pvecback[pba->index_bg_A3_smg]);
			copy_to_background_table_smg(pba, i, pba->index_bg_A4_smg, pvecback[pba->index_bg_A4_smg]);
			copy_to_background_table_smg(pba, i, pba->index_bg_A5_smg, pvecback[pba->index_bg_A5_smg]);
			copy_to_background_table_smg(pba, i, pba->index_bg_A6_smg, pvecback[pba->index_bg_A6_smg]);
			copy_to_background_table_smg(pba, i, pba->index_bg_A7_smg, pvecback[pba->index_bg_A7_smg]);
			copy_to_background_table_smg(pba, i, pba->index_bg_A8_smg, pvecback[pba->index_bg_A8_smg]);
			copy_to_background_table_smg(pba, i, pba->index_bg_A9_smg, pvecback[pba->index_bg_A9_smg]);
			copy_to_background_table_smg(pba, i, pba->index_bg_A10_smg, pvecback[pba->index_bg_A10_smg]);
			copy_to_background_table_smg(pba, i, pba->index_bg_A11_smg, pvecback[pba->index_bg_A11_smg]);
			copy_to_background_table_smg(pba, i, pba->index_bg_A12_smg, pvecback[pba->index_bg_A12_smg]);
			copy_to_background_table_smg(pba, i, pba->index_bg_A13_smg, pvecback[pba->index_bg_A13_smg]);
			copy_to_background_table_smg(pba, i, pba->index_bg_A14_smg, pvecback[pba->index_bg_A14_smg]);
			copy_to_background_table_smg(pba, i, pba->index_bg_A15_smg, pvecback[pba->index_bg_A15_smg]);
			copy_to_background_table_smg(pba, i, pba->index_bg_A16_smg, pvecback[pba->index_bg_A16_smg]);

			if (pba->field_evolution_smg == _TRUE_) {

				class_call(gravity_functions_Cs_from_Bs_smg(pba, pvecback, pvecback_derivs),
									pba->error_message,
									pba->error_message);

				copy_to_background_table_smg(pba, i, pba->index_bg_kinetic_D_over_phiphi_smg, pvecback[pba->index_bg_kinetic_D_over_phiphi_smg]);
				copy_to_background_table_smg(pba, i, pba->index_bg_C0_smg, pvecback[pba->index_bg_C0_smg]);
				copy_to_background_table_smg(pba, i, pba->index_bg_C1_smg, pvecback[pba->index_bg_C1_smg]);
				copy_to_background_table_smg(pba, i, pba->index_bg_C2_smg, pvecback[pba->index_bg_C2_smg]);
				copy_to_background_table_smg(pba, i, pba->index_bg_C3_smg, pvecback[pba->index_bg_C3_smg]);
				copy_to_background_table_smg(pba, i, pba->index_bg_C4_smg, pvecback[pba->index_bg_C4_smg]);
				copy_to_background_table_smg(pba, i, pba->index_bg_C5_smg, pvecback[pba->index_bg_C5_smg]);
				copy_to_background_table_smg(pba, i, pba->index_bg_C6_smg, pvecback[pba->index_bg_C6_smg]);
				copy_to_background_table_smg(pba, i, pba->index_bg_C7_smg, pvecback[pba->index_bg_C7_smg]);
				copy_to_background_table_smg(pba, i, pba->index_bg_C8_smg, pvecback[pba->index_bg_C8_smg]);
				copy_to_background_table_smg(pba, i, pba->index_bg_C9_smg, pvecback[pba->index_bg_C9_smg]);
				copy_to_background_table_smg(pba, i, pba->index_bg_C10_smg, pvecback[pba->index_bg_C10_smg]);
				copy_to_background_table_smg(pba, i, pba->index_bg_C11_smg, pvecback[pba->index_bg_C11_smg]);
				copy_to_background_table_smg(pba, i, pba->index_bg_C12_smg, pvecback[pba->index_bg_C12_smg]);
				copy_to_background_table_smg(pba, i, pba->index_bg_C13_smg, pvecback[pba->index_bg_C13_smg]);
				copy_to_background_table_smg(pba, i, pba->index_bg_C14_smg, pvecback[pba->index_bg_C14_smg]);
				copy_to_background_table_smg(pba, i, pba->index_bg_C15_smg, pvecback[pba->index_bg_C15_smg]);
				copy_to_background_table_smg(pba, i, pba->index_bg_C16_smg, pvecback[pba->index_bg_C16_smg]);
			}

			copy_to_background_table_smg(pba, i, pba->index_bg_lambda_1_smg, pvecback[pba->index_bg_lambda_1_smg]);
			copy_to_background_table_smg(pba, i, pba->index_bg_lambda_2_smg, pvecback[pba->index_bg_lambda_2_smg]);
			copy_to_background_table_smg(pba, i, pba->index_bg_lambda_3_smg, pvecback[pba->index_bg_lambda_3_smg]);
			copy_to_background_table_smg(pba, i, pba->index_bg_lambda_4_smg, pvecback[pba->index_bg_lambda_4_smg]);
			copy_to_background_table_smg(pba, i, pba->index_bg_lambda_5_smg, pvecback[pba->index_bg_lambda_5_smg]);
			copy_to_background_table_smg(pba, i, pba->index_bg_lambda_6_smg, pvecback[pba->index_bg_lambda_6_smg]);
			copy_to_background_table_smg(pba, i, pba->index_bg_lambda_7_smg, pvecback[pba->index_bg_lambda_7_smg]);
			copy_to_background_table_smg(pba, i, pba->index_bg_lambda_8_smg, pvecback[pba->index_bg_lambda_8_smg]);
			copy_to_background_table_smg(pba, i, pba->index_bg_lambda_9_smg, pvecback[pba->index_bg_lambda_9_smg]);
			copy_to_background_table_smg(pba, i, pba->index_bg_lambda_10_smg, pvecback[pba->index_bg_lambda_10_smg]);
			copy_to_background_table_smg(pba, i, pba->index_bg_lambda_11_smg, pvecback[pba->index_bg_lambda_11_smg]);
			if(pba->gravity_model_smg != stable_params){
				copy_to_background_table_smg(pba, i, pba->index_bg_cs2num_smg, pvecback[pba->index_bg_cs2num_smg]);
				copy_to_background_table_smg(pba, i, pba->index_bg_cs2_smg, pvecback[pba->index_bg_cs2_smg]);
			}
			copy_to_background_table_smg(pba, i, pba->index_bg_G_eff_smg, pvecback[pba->index_bg_G_eff_smg]);
			copy_to_background_table_smg(pba, i, pba->index_bg_slip_eff_smg, pvecback[pba->index_bg_slip_eff_smg]);

			/* Here we update the minimum values of the stability quantities
			* test will be performed based on the lowest values
			*/
			if (a > pba->a_min_stability_test_smg && pba->parameters_tuned_smg == _TRUE_){
				if (pvecback[pba->index_bg_kinetic_D_smg] < pba->min_D_smg){
					pba->min_D_smg = pvecback[pba->index_bg_kinetic_D_smg];
					pba->a_min_D_smg = a;
				}
				if (pvecback[pba->index_bg_cs2_smg] <= pba->min_cs2_smg){
					pba->min_cs2_smg = pvecback[pba->index_bg_cs2_smg];
					pba->a_min_cs2_smg = a;
				}
				if (pvecback[pba->index_bg_M2_smg] < pba->min_M2_smg){
					pba->min_M2_smg = pvecback[pba->index_bg_M2_smg];
					pba->a_min_M2_smg = a;
				}
				if (pvecback[pba->index_bg_tensor_excess_smg] + 1. < pba->min_ct2_smg){
					pba->min_ct2_smg = 1. + pvecback[pba->index_bg_tensor_excess_smg];
					pba->a_min_ct2_smg = a;
				}
				if (pvecback[pba->index_bg_braiding_smg] < pba->min_bra_smg){
					pba->min_bra_smg = pvecback[pba->index_bg_braiding_smg];
				}
				if (pvecback[pba->index_bg_braiding_smg] > pba->max_bra_smg){
					pba->max_bra_smg = pvecback[pba->index_bg_braiding_smg];
				}
			}

		}
	}
	
	// if (pba->gravity_model_smg != stable_params) { // not needed, we enforce skip_stability_tests_smg = _TRUE_ when pba->gravity_model_smg == stable_params
		class_call(
			stability_tests_smg(pba, pvecback, pvecback_integration),
			pba->error_message,
			pba->error_message
		);
	// }

<<<<<<< HEAD
	/* Check that braiding doesn't cross 2., else we have instability at some point during evolution */
	class_test_except(pba->min_bra_smg < 2. && pba->max_bra_smg > 2.,
	      pba->error_message,
	      free(pvecback);free(pvecback_integration);background_free(pba),
	      "Instability for scalar field perturbations with alpha_B crossing 2 during evolution: alpha_B_min = %e and alpha_B_max = %e.\n", pba->min_bra_smg, pba->max_bra_smg);
=======
	class_call_except(
	  stability_tests_smg(pba, pvecback, pvecback_integration),
	  pba->error_message,
	  pba->error_message,
	  free(pvecback_derivs);free(pvecback);free(pvecback_integration);background_free(pba);
	);
>>>>>>> e7afe531

	 /* Yet another (third!) loop to make sure the background table makes sense
	 */
	double factor;
	/* These below are used to compute QSA quantities */
	double cB, cM, M2, cs2num, H, rho_tot, p_tot, rho_tot_wo_smg, p_tot_wo_smg, rho_smg, p_smg;
	double p_tot_wo_smg_prime, p_smg_prime, p_tot_wo_smg_prime_prime, p_smg_prime_prime, cs2num_p, cM_p;
	for (i=0; i < pba->bt_size; i++) {
		//Need to update pvecback
		class_call(background_at_tau(pba,
					pba->tau_table[i],
					long_info,
					inter_normal,
					&last_index, //should be no problem to use the same one as for the derivatives
					pvecback),
			pba->error_message,
			pba->error_message);

		if (pba->gravity_model_smg == stable_params && (pba->expansion_model_smg == wext || pba->expansion_model_smg == rho_de)) {
			// For wext or rho_de expansion we want to make sure we calculate the appropriate scale factor a*H 
			// when extending smg to slightly earlier times than z_gr_smg.
			factor = pba->background_table_late[i*pba->bg_size + pba->index_bg_a]*pba->background_table_late[i*pba->bg_size + pba->index_bg_H];
		}
		else {
			// TODO_EB: note that the derivative is now calculated w.r.t. loga, while our _prime are w.r.t. tau
			factor = pvecback[pba->index_bg_a]*pvecback[pba->index_bg_H];
		}

		double d_over_dtau;

		//write the derivatives in the structure
		class_call(array_derivate_spline(pba->loga_table, // x_array
					pba->bt_size, // int n_lines
					pba->background_table, // array
					pba->d2background_dloga2_table, // double * array_splined
					pba->bg_size, // n_columns
					pba->loga_table[i], // double x -> tau
					&last_index, // int* last_index // this is something for the interpolation to talk to each other when using a loop
					pvecback_derivs, // double * result
					pba->bg_size, //result_size, from 1 to n_columns
					pba->error_message),
		pba->error_message,
		pba->error_message);

		//cs2num'
		d_over_dtau = factor*pvecback_derivs[pba->index_bg_cs2num_smg];
		copy_to_background_table_smg(pba, i, pba->index_bg_cs2num_prime_smg, d_over_dtau);

		//D'
		d_over_dtau = factor*pvecback_derivs[pba->index_bg_kinetic_D_smg];
		copy_to_background_table_smg(pba, i, pba->index_bg_kinetic_D_prime_smg, d_over_dtau);

		if (pba->field_evolution_smg == _TRUE_) {
			//D_over_phiphi'
			d_over_dtau = factor*pvecback_derivs[pba->index_bg_kinetic_D_over_phiphi_smg];
			copy_to_background_table_smg(pba, i, pba->index_bg_kinetic_D_over_phiphi_prime_smg, d_over_dtau);
		}

		//A9'
		d_over_dtau = factor*pvecback_derivs[pba->index_bg_A9_smg];
		copy_to_background_table_smg(pba, i, pba->index_bg_A9_prime_smg, d_over_dtau);

		//A10'
		d_over_dtau = factor*pvecback_derivs[pba->index_bg_A10_smg];
		copy_to_background_table_smg(pba, i, pba->index_bg_A10_prime_smg, d_over_dtau);

		//A12'
		d_over_dtau = factor*pvecback_derivs[pba->index_bg_A12_smg];

		//A13'
		d_over_dtau = factor*pvecback_derivs[pba->index_bg_A13_smg];
		copy_to_background_table_smg(pba, i, pba->index_bg_A13_prime_smg, d_over_dtau);

		if (pba->field_evolution_smg == _TRUE_) {
		//C9'
			d_over_dtau = factor*pvecback_derivs[pba->index_bg_C9_smg];
			copy_to_background_table_smg(pba, i, pba->index_bg_C9_prime_smg, d_over_dtau);

		//C10'
			d_over_dtau = factor*pvecback_derivs[pba->index_bg_C10_smg];
			copy_to_background_table_smg(pba, i, pba->index_bg_C10_prime_smg, d_over_dtau);

		//C12'
			d_over_dtau = factor*pvecback_derivs[pba->index_bg_C12_smg];
			copy_to_background_table_smg(pba, i, pba->index_bg_C12_prime_smg, d_over_dtau);

		//C13'
			d_over_dtau = factor*pvecback_derivs[pba->index_bg_C13_smg];
			copy_to_background_table_smg(pba, i, pba->index_bg_C13_prime_smg, d_over_dtau);
		}

		//lambda_2'
		d_over_dtau = factor*pvecback_derivs[pba->index_bg_lambda_2_smg];
		copy_to_background_table_smg(pba, i, pba->index_bg_lambda_2_prime_smg, d_over_dtau);

		//lambda_8'
		d_over_dtau = factor*pvecback_derivs[pba->index_bg_lambda_8_smg];
		copy_to_background_table_smg(pba, i, pba->index_bg_lambda_8_prime_smg, d_over_dtau);

		//lambda_9'
		d_over_dtau = factor*pvecback_derivs[pba->index_bg_lambda_9_smg];
		copy_to_background_table_smg(pba, i, pba->index_bg_lambda_9_prime_smg, d_over_dtau);

		//lambda_11'
		d_over_dtau = factor*pvecback_derivs[pba->index_bg_lambda_11_smg];
		copy_to_background_table_smg(pba, i, pba->index_bg_lambda_11_prime_smg, d_over_dtau);

		//p_tot_wo_smg''
		d_over_dtau = factor*pvecback_derivs[pba->index_bg_p_tot_wo_prime_smg];
		copy_to_background_table_smg(pba, i, pba->index_bg_p_tot_wo_prime_prime_smg, d_over_dtau);

		//p_smg''
		d_over_dtau = factor*pvecback_derivs[pba->index_bg_p_prime_smg];
		copy_to_background_table_smg(pba, i, pba->index_bg_p_prime_prime_smg, d_over_dtau);

		// TODO_MC: add here calculations for mu_p, mu_inf, muZ_inf and derivatives when using stable parametrisation
		if(pba->gravity_model_smg == stable_params){
			/** QSA expressions */
			a = pba->background_table[i*pba->bg_size + pba->index_bg_a];
			H = pba->background_table[i*pba->bg_size + pba->index_bg_H];
			cB = pba->background_table[i*pba->bg_size + pba->index_bg_braiding_smg];
			cM = pba->background_table[i*pba->bg_size + pba->index_bg_mpl_running_smg];
			M2 = pba->background_table[i*pba->bg_size + pba->index_bg_M2_smg];
			cs2num = pba->background_table[i*pba->bg_size + pba->index_bg_cs2num_smg];
			cs2num_p = pba->background_table[i*pba->bg_size + pba->index_bg_cs2num_prime_smg];
			cM_p = pba->background_table[i*pba->bg_size + pba->index_bg_mpl_running_prime_smg];
			rho_tot = pba->background_table[i*pba->bg_size + pba->index_bg_rho_tot];
			rho_tot_wo_smg = pba->background_table[i*pba->bg_size + pba->index_bg_rho_tot_wo_smg];
			p_tot = pba->background_table[i*pba->bg_size + pba->index_bg_p_tot];
			p_tot_wo_smg = pba->background_table[i*pba->bg_size + pba->index_bg_p_tot_wo_smg];
			p_tot_wo_smg_prime = pba->background_table[i*pba->bg_size + pba->index_bg_p_tot_wo_prime_smg];
			p_smg_prime = pba->background_table[i*pba->bg_size + pba->index_bg_p_prime_smg];
			p_tot_wo_smg_prime_prime = pba->background_table[i*pba->bg_size + pba->index_bg_p_tot_wo_prime_prime_smg];
			p_smg_prime_prime = pba->background_table[i*pba->bg_size + pba->index_bg_p_prime_prime_smg];

			/** mu_p */
			pba->background_table[i*pba->bg_size + pba->index_bg_mu_p_smg] = 9./(4*a*pow(H,3.)) * (a*H*(2.*cs2num + (cB - 2.)*cB + 4.*(cB - 1.)*cM)*(rho_tot + p_tot) + 2.*cB*(p_tot_wo_smg_prime + p_smg_prime));
			/** mu_inf */
			pba->background_table[i*pba->bg_size + pba->index_bg_mu_inf_smg] = (2.*cs2num + pow(cB + 2.*cM, 2.))/(2.*cs2num*M2);
			/** muZ_inf */
			pba->background_table[i*pba->bg_size + pba->index_bg_muZ_inf_smg] = (2.*cs2num + cB*(cB + 2.*cM))/(2.*cs2num*M2);
			/** mu_p' */
			pba->background_table[i*pba->bg_size + pba->index_bg_mu_p_prime_smg] = (9*(2*a*pow(H,3)*(2*cs2num + (-2 + cB)*cB + 4*(-1 + cB)*cM)*(p_tot + rho_tot) - 3*a*H*(2*cs2num + (-2 + cB)*cB 
																				+ 4*(-1 + cB)*cM)*pow(p_tot + rho_tot,2) + 4*(cs2num*pow(H,2) + (3*(p_tot_wo_smg + rho_tot_wo_smg))/M2 + ((-2 + cB)*(3*p_tot 
																				+ pow(H,2)*(cB + 2*cM) + 3*rho_tot))/2.)*(p_tot_wo_smg_prime + p_smg_prime) + 2*pow(H,2)*(2*cs2num + (-2 + cB)*cB 
																				+ 4*(-1 + cB)*cM)*(-3*a*H*(p_tot + rho_tot) + p_tot_wo_smg_prime + p_smg_prime) - 2*pow(H,2)*(a*H*(2*cs2num 
																				+ (-2 + cB)*cB + 4*(-1 + cB)*cM)*(p_tot + rho_tot) + 2*cB*(p_tot_wo_smg_prime + p_smg_prime)) + 9*(p_tot 
																				+ rho_tot)*(a*H*(2*cs2num + (-2 + cB)*cB + 4*(-1 + cB)*cM)*(p_tot + rho_tot) + 2*cB*(p_tot_wo_smg_prime + p_smg_prime)) 
																				+ (2*H*(p_tot + rho_tot)*(a*(-1 + cB + 2*cM)*(6*(p_tot_wo_smg + rho_tot_wo_smg) + M2*(2*cs2num*pow(H,2) + (-2 + cB)*(3*p_tot
																				+ pow(H,2)*(cB + 2*cM) + 3*rho_tot))) + 2*H*M2*(cs2num_p + 2*(-1 + cB)*cM_p)))/M2 + (4*H*cB*(p_tot_wo_smg_prime_prime + p_smg_prime_prime))/a))/(8.*pow(H,4));
			/** mu_inf' */
			pba->background_table[i*pba->bg_size + pba->index_bg_mu_inf_prime_smg] = -0.5*(a*cs2num*H*M2*cM*(2*cs2num + pow(cB + 2*cM,2)) - (a*cs2num*(cB + 2*cM)*(6*(p_tot_wo_smg + rho_tot_wo_smg) 
                																	+ M2*(2*cs2num*pow(H,2) + (-2 + cB)*(3*p_tot + pow(H,2)*(cB + 2*cM) + 3*rho_tot))))/H 
                																	+ M2*(cB + 2*cM)*((cB + 2*cM)*cs2num_p - 4*cs2num*cM_p))/(pow(cs2num,2)*pow(M2,2));
			/** muZ_inf' */
			pba->background_table[i*pba->bg_size + pba->index_bg_muZ_inf_prime_smg] = (-2*a*pow(cs2num,2)*H*cM - a*cs2num*H*cB*cM*(cB + 2*cM) + (a*cs2num*(cB + 2*cM)*(cs2num*pow(H,2) + (3*(p_tot_wo_smg + rho_tot_wo_smg))/M2 + 
                  																	((-2 + cB)*(3*p_tot + pow(H,2)*(cB + 2*cM) + 3*rho_tot))/2.))/H - cB*(cB + 2*cM)*cs2num_p 
                  																	+ cs2num*cB*((a*(cs2num*pow(H,2) + (3*(p_tot_wo_smg + rho_tot_wo_smg))/M2 + ((-2 + cB)*(3*p_tot + pow(H,2)*(cB + 2*cM) 
                  																	+ 3*rho_tot))/2.))/H + 2*cM_p))/(2.*pow(cs2num,2)*M2);

		}


		int j = 0;
		while (j < pba->bg_size){
			class_test_except(isnan(pvecback[j]) && (pba->parameters_tuned_smg == _TRUE_),
					pba->error_message,
					free(pvecback_derivs);free(pvecback);free(pvecback_integration);background_free(pba),
					"pvecback[%i] = %e at a = %e in background!",j,pvecback[j],pvecback[pba->index_bg_a]);
				j++;
		}

	}
	
	free(pvecback_derivs);  //free the structure
	if(pba->gravity_model_smg == stable_params){
		free(pba->loga_bw_table);
		free(loga_fw_table);
		free(pvec_stable_params_smg);
		free(pvec_stable_params_derived_smg);
	}

	return _SUCCESS_;

}

/**
* In background_solve_rho_smg, after quantities {B} and {C} have been
* inegrated, this routine computes derived quantities, such as
* numerical derivatives of the alphas and functions that depend
* on combinations of alphas and derivatives. This is also the
* place where stability tests are done (in stability_tests_smg).
*
* @param pba                  Input: pointer to background structure
* @param pvecback             Output: vector of background quantities (assumed to be already allocated)
* @param pvecback_integration Output: vector of background quantities to be integrated, returned with proper initial values
* @param pvecback_bw_integration Output: vector of background quantities to be backward integrated, returned with proper initial values
* @return the error status
*/
int background_solve_rho_smg(
						 struct precision *ppr,
						 struct background *pba,
						 double * pback_rho_smg_bw_integration
											   ) {

	/* parameters and workspace for the background_derivs function */
  	struct background_parameters_and_workspace bpaw;
	/* evolvers */
	extern int evolver_rk();
  	extern int evolver_ndf15();
	int (*generic_evolver)();
	generic_evolver = evolver_ndf15;
	/* initial and final time for backward integration in stable_params */
	// double eps_bw_integration = 0.1; // small correction to z_gr_smg to make sure bw integration gives us non-zero value at z_gr_smg.
	double loga_final = log((1. - ppr->eps_bw_integration_rho_smg)/(1+pba->z_gr_smg)); // deep in the matter-dominated era, all MG models considered are effectively GR there
	double loga_ini = 0.; // time used for initial conditions in backward integration
	/* indices for the different arrays */
	int index_loga; // index_out;
	/* necessary for calling array_interpolate(), but never used */
	int last_index;
	/* what times are used in the output? */
	int * used_in_output;
	
	pba->loga_final_bw_integration = loga_final;
	class_test(pba->a_file_lcdm_smg > exp(loga_final),
				pba->error_message,
				"minimum scale factor in input file for w is %f. For wext parametrization it must be < %f for accurate numerical derivatives of smg parameters at late times", pba->a_file_lcdm_smg, exp(loga_final));

	/** - setup background workspace */
	bpaw.pba = pba;
	/* allocate time and output flag arrays */
	pba->bt_bw_rho_smg_size = pba->stable_wext_size_smg;
	class_alloc(pba->loga_bw_table_rho_smg,pba->bt_bw_rho_smg_size*sizeof(double),pba->error_message);
	// class_alloc(pba->loga_bw_table,pba->bt_bw_rho_smg_size*sizeof(double),pba->error_message);
	class_alloc(pba->loga_fw_table_rho_smg,pba->bt_bw_rho_smg_size*sizeof(double),pba->error_message);
	// class_alloc(used_in_output, pba->bt_bw_rho_smg_size*sizeof(int), pba->error_message);
	class_alloc(used_in_output, 1*sizeof(int), pba->error_message);

	/** - define values of loga at which results will be stored from loga_ini to loga_final*/
	for (index_loga=0; index_loga<pba->bt_bw_rho_smg_size; index_loga++) {
		pba->loga_bw_table_rho_smg[index_loga] = loga_ini + index_loga*(loga_final-loga_ini)/(pba->bt_bw_rho_smg_size-1);
		// pba->loga_bw_table[index_loga] = loga_ini + index_loga*(loga_final-loga_ini)/(pba->bt_bw_rho_smg_size-1);
		pba->loga_fw_table_rho_smg[index_loga] = loga_final + index_loga*(loga_ini-loga_final)/(pba->bt_bw_rho_smg_size-1);
		// used_in_output[index_loga] = 1;
	}
	used_in_output[0] = 1;

	/* - store final integration time */
	pba->loga_final_rho_smg = loga_final;
	/** - perform the backward integration for rho_smg*/
	class_call(generic_evolver(background_derivs_bw_rho_smg,
								loga_ini,
								loga_final,
								pback_rho_smg_bw_integration,
								used_in_output,
								1,
								&bpaw,
								ppr->tol_background_bw_integration,
								ppr->smallest_allowed_variation,
								background_timescale, //'evaluate_timescale', required by evolver_rk but not by ndf15
								ppr->background_integration_stepsize,
								pba->loga_bw_table_rho_smg, // pba->loga_bw_table,
								pba->bt_bw_rho_smg_size,
								background_sources_bw_rho_smg,
								NULL, //'print_variables' in evolver_rk could be set, but, not required
								pba->error_message),
				pba->error_message,
				pba->error_message);
	// Spline integrated rho_smg
	class_call(array_spline_table_lines(pba->loga_fw_table_rho_smg,
										pba->bt_bw_rho_smg_size,
										pba->stable_rho_smg,
										1,
										pba->ddstable_rho_smg,
										_SPLINE_EST_DERIV_,
										pba->error_message),
			pba->error_message,
			pba->error_message);

	// // interpolate integrated rho_smg at loga_final and store value
	// class_call(array_interpolate_spline(
	// 									pba->loga_fw_table_rho_smg,
	// 									pba->bt_bw_rho_smg_size,
	// 									pba->stable_rho_smg,
	// 									pba->ddstable_rho_smg,
	// 									1,
	// 									loga_final,
	// 									&last_index, // not used
	// 									&pba->rho_smg_final,
	// 									1,
	// 									pba->error_message),
	// 			pba->error_message,
	// 			pba->error_message);    		

	free(pba->loga_bw_table_rho_smg);
	// free(pba->loga_bw_table);
	free(used_in_output);

	return _SUCCESS_;

}

/**
* Interpolation function for the integrated rho_smg and derived p_smg.
*
* @param pba                  Input: pointer to background structure
* @param loga				  Input: scale factor ln(a)
* @param loga_transition	  Input: for loga < loga_transition rho_smg behaves like a cosmological constant
* @param pvecback             Output: vector of background quantities (assumed to be already allocated)
* @return the error status
*/
int interpolate_rho_smg_p_smg(struct background *pba,
						double loga,
                        double loga_transition,
                        double * pvecback
                        ){

double w = 0.;
double drho_de = 0.;
int last_index; // necessary for calling array_interpolate(), but never used 

// TODO_MC: test if loga_transition is larger than loga_final_rho_smg
if(pba->expansion_model_smg == wext) {
	if (loga >= loga_transition) {
	// interpolate integrated rho_smg
	class_call(array_interpolate_spline(
										pba->loga_fw_table_rho_smg,
										pba->bt_bw_rho_smg_size,
										pba->stable_rho_smg,
										pba->ddstable_rho_smg,
										1,
										loga,
										&last_index, // not used
										&pvecback[pba->index_bg_rho_smg],
										1,
										pba->error_message),
				pba->error_message,
				pba->error_message);    
	// interpolate w
	class_call(array_interpolate_spline(
										pba->stable_wext_lna_smg,
										pba->stable_wext_size_smg,
										pba->stable_wext_smg,
										pba->ddstable_wext_smg,
										1,
										loga,
										&last_index,
										&w,
										1,
										pba->error_message),
			pba->error_message,
			pba->error_message);

	pvecback[pba->index_bg_p_smg] = w*pvecback[pba->index_bg_rho_smg];

	} 
	else if (loga < loga_transition) {

		// interpolate integrated rho_smg at transition time
		class_call(array_interpolate_spline(
											pba->loga_fw_table_rho_smg,
											pba->bt_bw_rho_smg_size,
											pba->stable_rho_smg,
											pba->ddstable_rho_smg,
											1,
											loga_transition,
											&last_index, // not used
											&pvecback[pba->index_bg_rho_smg],
											1,
											pba->error_message),
					pba->error_message,
					pba->error_message); 

		pvecback[pba->index_bg_p_smg] = -pvecback[pba->index_bg_rho_smg]; // cosmological constant
	}
}
else if (pba->expansion_model_smg == rho_de) {
	if (loga >= loga_transition) {
		// interpolate integrated rho_smg
		class_call(array_interpolate_spline(
											pba->stable_wext_lna_smg,
											pba->stable_wext_size_smg,
											pba->stable_rho_smg,
											pba->ddstable_rho_smg,
											1,
											loga,
											&last_index, // not used
											&pvecback[pba->index_bg_rho_smg],
											1,
											pba->error_message),
					pba->error_message,
					pba->error_message);    
		// differentiate rho_de
		class_call(array_derivate_spline(
						pba->stable_wext_lna_smg, // x_array
						pba->stable_wext_size_smg, // int n_lines
						pba->stable_rho_smg, // array
						pba->ddstable_rho_smg, // double * array_splined
						1, // n_columns
						loga, // double x -> loga
						&last_index, // int* last_index // this is something for the interpolation to talk to each other when using a loop
						&drho_de, // double * result
						1, //result_size, from 1 to n_columns
						pba->error_message),
			pba->error_message,
			pba->error_message);
		// derive p_smg from continuity equation
		pvecback[pba->index_bg_p_smg] = -(pvecback[pba->index_bg_rho_smg] + drho_de/3.);

	} 
	else if (loga < loga_transition) {

		// interpolate rho_smg at transition time
		class_call(array_interpolate_spline(
											pba->stable_wext_lna_smg,
											pba->stable_wext_size_smg,
											pba->stable_rho_smg,
											pba->ddstable_rho_smg,
											1,
											loga_transition,
											&last_index, // not used
											&pvecback[pba->index_bg_rho_smg],
											1,
											pba->error_message),
					pba->error_message,
					pba->error_message); 

		pvecback[pba->index_bg_p_smg] = -pvecback[pba->index_bg_rho_smg]; // cosmological constant
	}
}

return _SUCCESS_;

}

/**
* Send _smg information to the standard output.
*
* @param pba                  Input: pointer to background structure
* @param pvecback             Output: vector of background quantities (assumed to be already allocated)
* @param pvecback_integration Output: vector of background quantities to be integrated, returned with proper initial values
* @return the error status
*/
int background_print_stdout_smg(
			  											  struct background *pba,
																double * pvecback,
																double * pvecback_integration
															  ) {

	printf(" -> Omega_smg = %f, wanted %f ",pvecback[pba->index_bg_rho_smg]/pvecback[pba->index_bg_rho_crit], pba->Omega0_smg);
	if(pba->has_lambda == _TRUE_)
		printf(", Omega_Lambda = %f", pba->Omega0_lambda);
	printf("\n");
	if (pba->background_verbose > 3) {
		if (pba->gravity_model_smg != stable_params)
			printf("Minimal stability values: cs2 = %g, ct2 = %g, D = %g, M2 = %g \n",pba->min_cs2_smg,pba->min_ct2_smg,pba->min_D_smg,pba->min_M2_smg);
	}

	if (pba->field_evolution_smg == _TRUE_){
	    pba->xi_0_smg = pvecback_integration[pba->index_bi_phi_prime_smg]*pvecback[pba->index_bg_H]/pow(pba->H0,2);
	    pba->phi_0_smg = pvecback_integration[pba->index_bi_phi_smg];
	}

	gravity_models_print_stdout_smg(pba);

	return _SUCCESS_;
}


/**
* For each integrated variable fix the initial condition.
*
* @param pba                  Input: pointer to background structure
* @param a                    Input: scale factor
* @param pvecback             Output: vector of background quantities (assumed to be already allocated)
* @param pvecback_integration Output: vector of background quantities to be integrated, returned with proper initial values
* @param pvecback_bw_integration Output: vector of background quantities to be backward integrated, returned with proper initial values
* @param pback_rho_smg_bw_integration Output: scalar quantity rho_smg to be backward integrated, returned with proper initial values
* @param ptr_rho_rad          Input: pointer to the density of radiation
* @return the error status
*/
int background_initial_conditions_smg(
        															struct background *pba,
																			double a,
																			double * pvecback,
        															double * pvecback_integration,
																	double * pvecback_bw_integration,
																			double * ptr_rho_rad
														  			  ) {

	double rho_rad = *ptr_rho_rad;
	double phi_scale, V_scale,p1,p2,p3; //smg related variables
	int i = 0;

	/** - fix initial value of modified gravity
	* run over all possible model cases
	*/

	pba->initial_conditions_set_smg = _FALSE_;

	//default value, can override later
	if (pba->M_pl_evolution_smg ==_TRUE_){
	  pvecback_integration[pba->index_bi_delta_M_pl_smg] = 0.;
	}

	class_call(gravity_models_initial_conditions_smg(pba, a, pvecback, pvecback_integration, pvecback_bw_integration, &rho_rad),
						 pba->error_message,
						 pba->error_message);

	if (pba->field_evolution_smg == _TRUE_){
	  if (pba->background_verbose>3)
	    printf(" -> Initial conditions: phi = %e, phi' = %e \n",pvecback_integration[pba->index_bi_phi_smg],pvecback_integration[pba->index_bi_phi_prime_smg]);

	  class_test_except(!isfinite(pvecback_integration[pba->index_bi_phi_smg]) || !isfinite(pvecback_integration[pba->index_bi_phi_smg]),
		 								 pba->error_message,
	   						 	   free(pvecback);free(pvecback_integration);background_free(pba),
		 							   "initial phi = %e phi_prime = %e -> check initial conditions",
		 							 	 pvecback_integration[pba->index_bi_phi_smg],pvecback_integration[pba->index_bi_phi_smg]);
	 }
	if (pba->M_pl_evolution_smg == _TRUE_)
	  if (pba->background_verbose>3)
	    printf(" -> Initial conditions: delta_M_pl = %e \n",pvecback_integration[pba->index_bi_delta_M_pl_smg]);

	if(pba->gravity_model_smg == stable_params) 
		if(pba->background_verbose>3)
			printf(" -> Initial (a=1) B_tilde = %e dB_tilde = %.10e \n",
				pvecback_bw_integration[pba->index_bibw_B_tilde_smg],pvecback_bw_integration[pba->index_bibw_dB_tilde_smg]);

	return _SUCCESS_;
}

/**
* For each integrated variable fix the initial condition.
*
* @param pba                  Input: pointer to background structure
* @param pback_rho_smg_bw_integration Output: scalar quantity rho_smg to be backward integrated, returned with proper initial values
* @return the error status
*/
int background_ic_rho_smg(
        								struct background *pba,
										double * pback_rho_smg_bw_integration
									) {

	double Omega_const_smg = pba->parameters_smg[0];
    pback_rho_smg_bw_integration[0] = Omega_const_smg * pow(pba->H0,2);	

	if(pba->background_verbose>3)
		printf(" -> Initial (a=1) rho_smg = %e \n",pback_rho_smg_bw_integration[0]);


	return _SUCCESS_;
}

/**
 * Subroutine for formatting background _smg output
 *
 * @param pba                  Input: pointer to background structure
 * @param titles               Ouput: name of columns when printing the background table
 * @return the error status
 */
int background_store_columntitles_smg(
																		  struct background *pba,
																			char titles[_MAXTITLESTRINGLENGTH_]
																		  ) {

	class_store_columntitle(titles,"(.)rho_smg",_TRUE_);
  	class_store_columntitle(titles,"(.)p_smg",_TRUE_);
	class_store_columntitle(titles,"(.)p_smg_prime",_TRUE_);
	class_store_columntitle(titles,"(.)p_smg_prime_prime",_TRUE_);

	if (pba->output_background_smg >= 1){
    class_store_columntitle(titles,"M*^2_smg",_TRUE_);
    class_store_columntitle(titles,"D_M*^2_smg",_TRUE_);
    class_store_columntitle(titles,"kineticity_smg",_TRUE_);
    class_store_columntitle(titles,"braiding_smg",_TRUE_);
    class_store_columntitle(titles,"tensor_excess_smg",_TRUE_);
    class_store_columntitle(titles,"Mpl_running_smg",_TRUE_);
    class_store_columntitle(titles,"beyond_horndeski_smg",_TRUE_);
    class_store_columntitle(titles,"c_s^2",_TRUE_);
    class_store_columntitle(titles,"kin (D)",_TRUE_);
    class_store_columntitle(titles,"Current",pba->field_evolution_smg);
    class_store_columntitle(titles,"Shift",pba->field_evolution_smg);
  }

  if (pba->output_background_smg >= 2){
    class_store_columntitle(titles,"phi_smg",pba->field_evolution_smg);
    class_store_columntitle(titles,"phi'",pba->field_evolution_smg);
    class_store_columntitle(titles,"phi''",pba->field_evolution_smg);
    class_store_columntitle(titles,"E0",pba->field_evolution_smg);
    class_store_columntitle(titles,"E1",pba->field_evolution_smg);
    class_store_columntitle(titles,"E2",pba->field_evolution_smg);
    class_store_columntitle(titles,"E3",pba->field_evolution_smg);
    class_store_columntitle(titles,"P0",pba->field_evolution_smg);
    class_store_columntitle(titles,"P1",pba->field_evolution_smg);
    class_store_columntitle(titles,"P2",pba->field_evolution_smg);
    class_store_columntitle(titles,"R0",pba->field_evolution_smg);
    class_store_columntitle(titles,"R1",pba->field_evolution_smg);
    class_store_columntitle(titles,"R2",pba->field_evolution_smg);
    class_store_columntitle(titles,"G_eff_smg",_TRUE_);
    class_store_columntitle(titles,"slip_eff_smg",_TRUE_);
  }

  //TODO: add in output background trigger
  if (pba->output_background_smg >= 3){
    class_store_columntitle(titles,"kineticity_prime_smg",_TRUE_);
    class_store_columntitle(titles,"braiding_prime_smg",_TRUE_);
	class_store_columntitle(titles,"Mpl_running_prime_smg",_TRUE_);
    class_store_columntitle(titles,"kineticity_over_phiphi_smg",pba->field_evolution_smg);
    class_store_columntitle(titles,"braiding_over_phi_smg",pba->field_evolution_smg);
    class_store_columntitle(titles,"beyond_horndeski_over_phi_smg",pba->field_evolution_smg);
    class_store_columntitle(titles,"kin_over_phiphi (D)",pba->field_evolution_smg);
    class_store_columntitle(titles,"A0",_TRUE_);
    class_store_columntitle(titles,"A1",_TRUE_);
    class_store_columntitle(titles,"A2",_TRUE_);
    class_store_columntitle(titles,"A3",_TRUE_);
    class_store_columntitle(titles,"A4",_TRUE_);
    class_store_columntitle(titles,"A5",_TRUE_);
    class_store_columntitle(titles,"A6",_TRUE_);
    class_store_columntitle(titles,"A7",_TRUE_);
    class_store_columntitle(titles,"A8",_TRUE_);
    class_store_columntitle(titles,"A9",_TRUE_);
    class_store_columntitle(titles,"A10",_TRUE_);
    class_store_columntitle(titles,"A11",_TRUE_);
    class_store_columntitle(titles,"A12",_TRUE_);
    class_store_columntitle(titles,"A13",_TRUE_);
    class_store_columntitle(titles,"A14",_TRUE_);
    class_store_columntitle(titles,"A15",_TRUE_);
    class_store_columntitle(titles,"A16",_TRUE_);
    class_store_columntitle(titles,"B0",pba->field_evolution_smg);
    class_store_columntitle(titles,"B1",pba->field_evolution_smg);
    class_store_columntitle(titles,"B2",pba->field_evolution_smg);
    class_store_columntitle(titles,"B3",pba->field_evolution_smg);
    class_store_columntitle(titles,"B4",pba->field_evolution_smg);
    class_store_columntitle(titles,"B5",pba->field_evolution_smg);
    class_store_columntitle(titles,"B6",pba->field_evolution_smg);
    class_store_columntitle(titles,"B7",pba->field_evolution_smg);
    class_store_columntitle(titles,"B8",pba->field_evolution_smg);
    class_store_columntitle(titles,"B9",pba->field_evolution_smg);
    class_store_columntitle(titles,"B10",pba->field_evolution_smg);
    class_store_columntitle(titles,"B11",pba->field_evolution_smg);
    class_store_columntitle(titles,"B12",pba->field_evolution_smg);
    class_store_columntitle(titles,"C0",pba->field_evolution_smg);
    class_store_columntitle(titles,"C1",pba->field_evolution_smg);
    class_store_columntitle(titles,"C2",pba->field_evolution_smg);
    class_store_columntitle(titles,"C3",pba->field_evolution_smg);
    class_store_columntitle(titles,"C4",pba->field_evolution_smg);
    class_store_columntitle(titles,"C5",pba->field_evolution_smg);
    class_store_columntitle(titles,"C6",pba->field_evolution_smg);
    class_store_columntitle(titles,"C7",pba->field_evolution_smg);
    class_store_columntitle(titles,"C8",pba->field_evolution_smg);
    class_store_columntitle(titles,"C9",pba->field_evolution_smg);
    class_store_columntitle(titles,"C10",pba->field_evolution_smg);
    class_store_columntitle(titles,"C11",pba->field_evolution_smg);
    class_store_columntitle(titles,"C12",pba->field_evolution_smg);
    class_store_columntitle(titles,"C13",pba->field_evolution_smg);
    class_store_columntitle(titles,"C14",pba->field_evolution_smg);
    class_store_columntitle(titles,"C15",pba->field_evolution_smg);
    class_store_columntitle(titles,"C16",pba->field_evolution_smg);
    class_store_columntitle(titles,"lambda_1",_TRUE_);
    class_store_columntitle(titles,"lambda_2",_TRUE_);
    class_store_columntitle(titles,"lambda_3",_TRUE_);
    class_store_columntitle(titles,"lambda_4",_TRUE_);
    class_store_columntitle(titles,"lambda_5",_TRUE_);
    class_store_columntitle(titles,"lambda_6",_TRUE_);
    class_store_columntitle(titles,"lambda_7",_TRUE_);
    class_store_columntitle(titles,"lambda_8",_TRUE_);
    class_store_columntitle(titles,"lambda_9",_TRUE_);
    class_store_columntitle(titles,"lambda_10",_TRUE_);
    class_store_columntitle(titles,"lambda_11",_TRUE_);
    class_store_columntitle(titles,"lambda_2_p",_TRUE_);
    class_store_columntitle(titles,"lambda_8_p",_TRUE_);
    class_store_columntitle(titles,"lambda_9_p",_TRUE_);
    class_store_columntitle(titles,"lambda_11_p",_TRUE_);
    class_store_columntitle(titles,"cs2num",_TRUE_);
    class_store_columntitle(titles,"cs2num_p",_TRUE_);
	class_store_columntitle(titles,"mu_p",_TRUE_);
	class_store_columntitle(titles,"mu_inf",_TRUE_);
	class_store_columntitle(titles,"muZ_inf",_TRUE_);
	class_store_columntitle(titles,"mu_p_prime",_TRUE_);
	class_store_columntitle(titles,"mu_inf_prime",_TRUE_);
	class_store_columntitle(titles,"muZ_inf_prime",_TRUE_);
  }

	return _SUCCESS_;
}


/**
 * Subroutine for writing the background _smg output
 *
 * @param pba                  Input: pointer to background structure
 * @param pvecback             Input: vector of background quantities
 * @param dataptr              Ouput: pointer to 1d array storing all the background table
 * @param ptr_storeidx         Ouput: pointer to index with number of columns
 * @return the error status
 */
int background_output_data_smg(
															 struct background *pba,
        							 				 double * pvecback,
															 double * dataptr,
															 int * ptr_storeidx
														   ) {

	int storeidx = *ptr_storeidx;

	class_store_double(dataptr,pvecback[pba->index_bg_rho_smg],_TRUE_,storeidx);
  	class_store_double(dataptr,pvecback[pba->index_bg_p_smg],_TRUE_,storeidx);
	class_store_double(dataptr,pvecback[pba->index_bg_p_prime_smg],_TRUE_,storeidx);
	class_store_double(dataptr,pvecback[pba->index_bg_p_prime_prime_smg],_TRUE_,storeidx);

	if (pba->output_background_smg >= 1){
		class_store_double(dataptr,pvecback[pba->index_bg_M2_smg],_TRUE_,storeidx);
		class_store_double(dataptr,pvecback[pba->index_bg_delta_M2_smg],_TRUE_,storeidx);
		class_store_double(dataptr,pvecback[pba->index_bg_kineticity_smg],_TRUE_,storeidx);
		class_store_double(dataptr,pvecback[pba->index_bg_braiding_smg],_TRUE_,storeidx);
		class_store_double(dataptr,pvecback[pba->index_bg_tensor_excess_smg],_TRUE_,storeidx);
		class_store_double(dataptr,pvecback[pba->index_bg_mpl_running_smg],_TRUE_,storeidx);
		class_store_double(dataptr,pvecback[pba->index_bg_beyond_horndeski_smg],_TRUE_,storeidx);
		class_store_double(dataptr,pvecback[pba->index_bg_cs2_smg],_TRUE_,storeidx);
		class_store_double(dataptr,pvecback[pba->index_bg_kinetic_D_smg],_TRUE_,storeidx);
		class_store_double(dataptr,pvecback[pba->index_bg_current_smg],pba->field_evolution_smg,storeidx);
		class_store_double(dataptr,pvecback[pba->index_bg_shift_smg],pba->field_evolution_smg,storeidx);
	}

	if (pba->output_background_smg >= 2){
		class_store_double(dataptr,pvecback[pba->index_bg_phi_smg],pba->field_evolution_smg,storeidx);
		class_store_double(dataptr,pvecback[pba->index_bg_phi_prime_smg],pba->field_evolution_smg,storeidx);
		class_store_double(dataptr,pvecback[pba->index_bg_phi_prime_prime_smg],pba->field_evolution_smg,storeidx);
		class_store_double(dataptr,pvecback[pba->index_bg_E0_smg],pba->field_evolution_smg,storeidx);
		class_store_double(dataptr,pvecback[pba->index_bg_E1_smg],pba->field_evolution_smg,storeidx);
		class_store_double(dataptr,pvecback[pba->index_bg_E2_smg],pba->field_evolution_smg,storeidx);
		class_store_double(dataptr,pvecback[pba->index_bg_E3_smg],pba->field_evolution_smg,storeidx);
		class_store_double(dataptr,pvecback[pba->index_bg_P0_smg],pba->field_evolution_smg,storeidx);
		class_store_double(dataptr,pvecback[pba->index_bg_P1_smg],pba->field_evolution_smg,storeidx);
		class_store_double(dataptr,pvecback[pba->index_bg_P2_smg],pba->field_evolution_smg,storeidx);
		class_store_double(dataptr,pvecback[pba->index_bg_R0_smg],pba->field_evolution_smg,storeidx);
		class_store_double(dataptr,pvecback[pba->index_bg_R1_smg],pba->field_evolution_smg,storeidx);
		class_store_double(dataptr,pvecback[pba->index_bg_R2_smg],pba->field_evolution_smg,storeidx);
		class_store_double(dataptr,pvecback[pba->index_bg_G_eff_smg],_TRUE_,storeidx);
		class_store_double(dataptr,pvecback[pba->index_bg_slip_eff_smg],_TRUE_,storeidx);
	}

	if (pba->output_background_smg >= 3){
		class_store_double(dataptr,pvecback[pba->index_bg_kineticity_prime_smg],_TRUE_,storeidx);
		class_store_double(dataptr,pvecback[pba->index_bg_braiding_prime_smg],_TRUE_,storeidx);
		class_store_double(dataptr,pvecback[pba->index_bg_mpl_running_prime_smg],_TRUE_,storeidx);
		class_store_double(dataptr,pvecback[pba->index_bg_kineticity_over_phiphi_smg],pba->field_evolution_smg,storeidx);
		class_store_double(dataptr,pvecback[pba->index_bg_braiding_over_phi_smg],pba->field_evolution_smg,storeidx);
		class_store_double(dataptr,pvecback[pba->index_bg_beyond_horndeski_over_phi_smg],pba->field_evolution_smg,storeidx);
		class_store_double(dataptr,pvecback[pba->index_bg_kinetic_D_over_phiphi_smg],pba->field_evolution_smg,storeidx);
		class_store_double(dataptr,pvecback[pba->index_bg_A0_smg],_TRUE_,storeidx);
		class_store_double(dataptr,pvecback[pba->index_bg_A1_smg],_TRUE_,storeidx);
		class_store_double(dataptr,pvecback[pba->index_bg_A2_smg],_TRUE_,storeidx);
		class_store_double(dataptr,pvecback[pba->index_bg_A3_smg],_TRUE_,storeidx);
		class_store_double(dataptr,pvecback[pba->index_bg_A4_smg],_TRUE_,storeidx);
		class_store_double(dataptr,pvecback[pba->index_bg_A5_smg],_TRUE_,storeidx);
		class_store_double(dataptr,pvecback[pba->index_bg_A6_smg],_TRUE_,storeidx);
		class_store_double(dataptr,pvecback[pba->index_bg_A7_smg],_TRUE_,storeidx);
		class_store_double(dataptr,pvecback[pba->index_bg_A8_smg],_TRUE_,storeidx);
		class_store_double(dataptr,pvecback[pba->index_bg_A9_smg],_TRUE_,storeidx);
		class_store_double(dataptr,pvecback[pba->index_bg_A10_smg],_TRUE_,storeidx);
		class_store_double(dataptr,pvecback[pba->index_bg_A11_smg],_TRUE_,storeidx);
		class_store_double(dataptr,pvecback[pba->index_bg_A12_smg],_TRUE_,storeidx);
		class_store_double(dataptr,pvecback[pba->index_bg_A13_smg],_TRUE_,storeidx);
		class_store_double(dataptr,pvecback[pba->index_bg_A14_smg],_TRUE_,storeidx);
		class_store_double(dataptr,pvecback[pba->index_bg_A15_smg],_TRUE_,storeidx);
		class_store_double(dataptr,pvecback[pba->index_bg_A16_smg],_TRUE_,storeidx);

		if (pba->field_evolution_smg == _TRUE_) {
			class_store_double(dataptr,pvecback[pba->index_bg_B0_smg],_TRUE_,storeidx);
			class_store_double(dataptr,pvecback[pba->index_bg_B1_smg],_TRUE_,storeidx);
			class_store_double(dataptr,pvecback[pba->index_bg_B2_smg],_TRUE_,storeidx);
			class_store_double(dataptr,pvecback[pba->index_bg_B3_smg],_TRUE_,storeidx);
			class_store_double(dataptr,pvecback[pba->index_bg_B4_smg],_TRUE_,storeidx);
			class_store_double(dataptr,pvecback[pba->index_bg_B5_smg],_TRUE_,storeidx);
			class_store_double(dataptr,pvecback[pba->index_bg_B6_smg],_TRUE_,storeidx);
			class_store_double(dataptr,pvecback[pba->index_bg_B7_smg],_TRUE_,storeidx);
			class_store_double(dataptr,pvecback[pba->index_bg_B8_smg],_TRUE_,storeidx);
			class_store_double(dataptr,pvecback[pba->index_bg_B9_smg],_TRUE_,storeidx);
			class_store_double(dataptr,pvecback[pba->index_bg_B10_smg],_TRUE_,storeidx);
			class_store_double(dataptr,pvecback[pba->index_bg_B11_smg],_TRUE_,storeidx);
			class_store_double(dataptr,pvecback[pba->index_bg_B12_smg],_TRUE_,storeidx);
			class_store_double(dataptr,pvecback[pba->index_bg_C0_smg],_TRUE_,storeidx);
			class_store_double(dataptr,pvecback[pba->index_bg_C1_smg],_TRUE_,storeidx);
			class_store_double(dataptr,pvecback[pba->index_bg_C2_smg],_TRUE_,storeidx);
			class_store_double(dataptr,pvecback[pba->index_bg_C2_smg],_TRUE_,storeidx);
			class_store_double(dataptr,pvecback[pba->index_bg_C3_smg],_TRUE_,storeidx);
			class_store_double(dataptr,pvecback[pba->index_bg_C4_smg],_TRUE_,storeidx);
			class_store_double(dataptr,pvecback[pba->index_bg_C5_smg],_TRUE_,storeidx);
			class_store_double(dataptr,pvecback[pba->index_bg_C6_smg],_TRUE_,storeidx);
			class_store_double(dataptr,pvecback[pba->index_bg_C7_smg],_TRUE_,storeidx);
			class_store_double(dataptr,pvecback[pba->index_bg_C8_smg],_TRUE_,storeidx);
			class_store_double(dataptr,pvecback[pba->index_bg_C9_smg],_TRUE_,storeidx);
			class_store_double(dataptr,pvecback[pba->index_bg_C10_smg],_TRUE_,storeidx);
			class_store_double(dataptr,pvecback[pba->index_bg_C11_smg],_TRUE_,storeidx);
			class_store_double(dataptr,pvecback[pba->index_bg_C12_smg],_TRUE_,storeidx);
			class_store_double(dataptr,pvecback[pba->index_bg_C13_smg],_TRUE_,storeidx);
			class_store_double(dataptr,pvecback[pba->index_bg_C15_smg],_TRUE_,storeidx);
			class_store_double(dataptr,pvecback[pba->index_bg_C16_smg],_TRUE_,storeidx);
		}

		class_store_double(dataptr,pvecback[pba->index_bg_lambda_1_smg],_TRUE_,storeidx);
		class_store_double(dataptr,pvecback[pba->index_bg_lambda_2_smg],_TRUE_,storeidx);
		class_store_double(dataptr,pvecback[pba->index_bg_lambda_3_smg],_TRUE_,storeidx);
		class_store_double(dataptr,pvecback[pba->index_bg_lambda_4_smg],_TRUE_,storeidx);
		class_store_double(dataptr,pvecback[pba->index_bg_lambda_5_smg],_TRUE_,storeidx);
		class_store_double(dataptr,pvecback[pba->index_bg_lambda_6_smg],_TRUE_,storeidx);
		class_store_double(dataptr,pvecback[pba->index_bg_lambda_7_smg],_TRUE_,storeidx);
		class_store_double(dataptr,pvecback[pba->index_bg_lambda_8_smg],_TRUE_,storeidx);
		class_store_double(dataptr,pvecback[pba->index_bg_lambda_9_smg],_TRUE_,storeidx);
		class_store_double(dataptr,pvecback[pba->index_bg_lambda_10_smg],_TRUE_,storeidx);
		class_store_double(dataptr,pvecback[pba->index_bg_lambda_11_smg],_TRUE_,storeidx);
		class_store_double(dataptr,pvecback[pba->index_bg_lambda_2_prime_smg],_TRUE_,storeidx);
		class_store_double(dataptr,pvecback[pba->index_bg_lambda_8_prime_smg],_TRUE_,storeidx);
		class_store_double(dataptr,pvecback[pba->index_bg_lambda_9_prime_smg],_TRUE_,storeidx);
		class_store_double(dataptr,pvecback[pba->index_bg_lambda_11_prime_smg],_TRUE_,storeidx);
		class_store_double(dataptr,pvecback[pba->index_bg_cs2num_smg],_TRUE_,storeidx);
		class_store_double(dataptr,pvecback[pba->index_bg_cs2num_prime_smg],_TRUE_,storeidx);
		class_store_double(dataptr,pvecback[pba->index_bg_mu_p_smg],_TRUE_,storeidx);
		class_store_double(dataptr,pvecback[pba->index_bg_mu_inf_smg],_TRUE_,storeidx);
		class_store_double(dataptr,pvecback[pba->index_bg_muZ_inf_smg],_TRUE_,storeidx);
		class_store_double(dataptr,pvecback[pba->index_bg_mu_p_prime_smg],_TRUE_,storeidx);
		class_store_double(dataptr,pvecback[pba->index_bg_mu_inf_prime_smg],_TRUE_,storeidx);
		class_store_double(dataptr,pvecback[pba->index_bg_muZ_inf_prime_smg],_TRUE_,storeidx);
	}

	*ptr_storeidx = storeidx;

	return _SUCCESS_;
}


/**
 * Derivatives of {B} _smg quantities
 *
 * @param pba                  Input: pointer to background structure
 * @param a                    Input: scale factor
 * @param pvecback             Input: vector of background quantities
 * @param y                    Input: current vector of integrated quantities (with index_bi)
 * @param dy                   Output: current derivative of y w.r.t log(a)
 * @return the error status
 */
int background_derivs_smg(
			  									struct background *pba,
													double a,
													double * pvecback,
													double * y,
													double * dy
												  ) {

	double H = pvecback[pba->index_bg_H];

	/** - calculate /f$ \rho'(\tau)= -3aH (1+w) \rho /f$ written as \f$ d\rho/dloga = \rho' / (aH) \f$ */
	if (pba->rho_evolution_smg == _TRUE_){
	  dy[pba->index_bi_rho_smg] = pvecback[pba->index_bg_rho_prime_smg]/a/H;
	}

	/** - Scalar field equation: \f$ \phi''(t) + 2 a H \phi'(t) + a^2 dV = 0 \f$
				(note H is wrt cosmic time) **/
	if(pba->field_evolution_smg){
	  dy[pba->index_bi_phi_smg] = y[pba->index_bi_phi_prime_smg]/a/H;
	  dy[pba->index_bi_phi_prime_smg] = pvecback[pba->index_bg_phi_prime_prime_smg]/a/H;
	}
	/** - Planck mass equation (if parameterization in terms of alpha_m **/
	if (pba->M_pl_evolution_smg == _TRUE_)
	  dy[pba->index_bi_delta_M_pl_smg] = pvecback[pba->index_bg_mpl_running_smg]*(y[pba->index_bi_delta_M_pl_smg] + 1);   //in this case the running has to be integrated (eq 3.3 of 1404.3713 yields M2' = aH\alpha_M)

	return _SUCCESS_;
}

/**
 * Derivatives of {bw_B} _smg quantities
 *
 * @param pba                  Input: pointer to background structure
 * @param loga                    Input: scale factor
 * @param y                    Input: current vector of integrated quantities (with index_bi)
 * @param dy                   Output: current derivative of y w.r.t log(a)
 * @param parameters_and_workspace Input: pointer to fixed parameters (e.g. indices)
 * @param error_message            Output: error message
 */
int background_derivs_bw_smg(
                        double loga,
                    	double * y, /* vector with argument y[index_bi_bw] (must be already allocated with size pba->bi_bw_B_size) */
                        double * dy, /* vector with argument dy[index_bi_bw]
                                     (must be already allocated with
                                     size pba->bi_bw_B_size) */
                        void * parameters_and_workspace,
                        ErrorMsg error_message
                        ){

	// fill in workspace and interpolate all relavant quantities. Also find rho_tot and P_tot including all spieces except dark energy component
	/** - define local variables */
	struct background_parameters_and_workspace * pbpaw;
	struct background * pba;
	double * pvecback;
	double * pvecback_B; // used to infer non-MG integrated quantities from interpolation and fed to background_functions
	double * pvec_stable_params_smg;
	double a, z, H, dH, rho_tot, P_tot, rho_smg, p_smg;
	double Delta_Mpl, alpha_M, D_kin, cs2;
	int last_index; // necessary for calling array_interpolate(), but never used
	int pvecback_size;
	int pvec_stable_params_size; // size of output vector, controlled by input parameter return_format

	pbpaw = parameters_and_workspace;
  	pba =  pbpaw->pba;
	pvecback = pbpaw->pvecback;
	pvecback_B = pbpaw->pvecback_B;
	pvecback_size = pba->bg_size;
	pvec_stable_params_smg = pbpaw->pvec_stable_params_smg;
	pvec_stable_params_size = pba->num_stable_params;

	a = exp(loga);
	// Interpolate dH/dlna from background_table_late (GR->MG transition happening at loga_final_bw_integration) if expansion parametrized by rho_de
	// TODO_MC: do we still need to evaluate dH here? We do that below anyway (!!!)
	// if (pba->expansion_model_smg == rho_de) {
	// 	class_call(array_interpolate_spline(
    //                                     pba->loga_table,
    //                                     pba->bt_size,
    //                                     pba->background_table_late,
    //                                     pba->d2background_dloga2_table_late,
    //                                     pba->bg_size,
    //                                     loga,
    //                                     &last_index,
    //                                     pvecback,
    //                                     pvecback_size,
    //                                     pba->error_message),
    //            pba->error_message,
    //            pba->error_message);

	// 	dH = pvecback[pba->index_bg_H_prime]; // this is dH/dtau
	// }

	// Assign pvecback_B elements based on interpolation background table above
	if (pba->has_dcdm == _TRUE_ || pba->has_dr == _TRUE_) {
		class_call(array_interpolate_spline(
                                        pba->loga_table,
                                        pba->bt_size,
                                        pba->background_table,
                                        pba->d2background_dloga2_table,
                                        pba->bg_size,
                                        loga,
                                        &last_index,
                                        pvecback,
                                        pvecback_size,
                                        pba->error_message),
               pba->error_message,
               pba->error_message);
		/* dcdm */
		if (pba->has_dcdm == _TRUE_) {
			pvecback_B[pba->index_bi_rho_dcdm] = pvecback[pba->index_bg_rho_dcdm];
		}
		/* dr */
		if (pba->has_dr == _TRUE_) {
			pvecback_B[pba->index_bi_rho_dr] = pvecback[pba->index_bg_rho_dr];
		}
	}

	// call directly background_functions to speed up entire code and increase accuracy
	 class_call(background_functions(pba, a, pvecback_B, normal_info, pvecback),
             pba->error_message,
             error_message);

	if (pba->expansion_model_smg == wext || pba->expansion_model_smg == rho_de) {
		class_call(interpolate_rho_smg_p_smg(pba, log(a), pba->loga_final_bw_integration, pvecback),
                 pba->error_message,
                 pba->error_message
      	);
		// Update quantities depending on rho_smg and p_smg
		H = sqrt(pvecback[pba->index_bg_rho_tot_wo_smg] + pvecback[pba->index_bg_rho_smg] - pba->K/a/a);
		dH = (-1.5*a*(pvecback[pba->index_bg_rho_tot_wo_smg] + pvecback[pba->index_bg_rho_smg]
													+ pvecback[pba->index_bg_p_tot_wo_smg] + pvecback[pba->index_bg_p_smg]) + pba->K/a)/a/H; // dH/dloga = 1/aH * dH/dtau
	}
	else {
		H = pvecback[pba->index_bg_H];
		dH = pvecback[pba->index_bg_H_prime]/a/H; // dH/dloga = 1/aH * dH/dtau
	}
	
	rho_smg = pvecback[pba->index_bg_rho_smg];
	p_smg = pvecback[pba->index_bg_p_smg];
	rho_tot = pvecback[pba->index_bg_rho_tot_wo_smg]; // all matter exluding scalar field
	P_tot = pvecback[pba->index_bg_p_tot_wo_smg]; // all matter excluding scalar field

	// interpolate Delta_M_pl^2, D_kin, cs2 and alpha_M
	class_call(array_interpolate_spline(
                                        pba->stable_params_lna_smg,
                                        pba->stable_params_size_smg,
                                        pba->stable_params_smg,
                                        pba->ddstable_params_smg,
                                        pba->num_stable_params,
                                        loga,
                                        &last_index,
                                        pvec_stable_params_smg,
                                        pvec_stable_params_size,
                                        error_message),
               error_message,
               error_message);

	Delta_Mpl = pvec_stable_params_smg[pba->index_stable_Delta_Mpl_smg];
	D_kin = pvec_stable_params_smg[pba->index_stable_Dkin_smg];
	cs2 = pvec_stable_params_smg[pba->index_stable_cs2_smg];
	alpha_M = pvec_stable_params_smg[pba->index_stable_Mpl_running_smg];

	/* Derivatives here are w.r.t. loga */

	/* system of two first-order linear ODE */
	// dy[pba->index_bibw_B_tilde_smg] = y[pba->index_bibw_dB_tilde_smg];
	// dy[pba->index_bibw_dB_tilde_smg] = (1. + alpha_M - dH/H)*y[pba->index_bibw_dB_tilde_smg] - (1.5 * (rho_tot + P_tot)/(H * H * (1.+Delta_Mpl)) + 0.5 * D_kin * cs2)*y[pba->index_bibw_B_tilde_smg];

	/* single first-order non-linear ODE */
	// dy[pba->index_bibw_B_tilde_smg] = (y[pba->index_bibw_B_tilde_smg] - 2.) * (0.5 * y[pba->index_bibw_B_tilde_smg] + alpha_M - dH/H) + D_kin * cs2 + 3. * (rho_tot + P_tot)/(H * H * (1.+Delta_Mpl));
	/* re-written for increased numerical accuracy */
	dy[pba->index_bibw_B_tilde_smg] = 0.5*y[pba->index_bibw_B_tilde_smg]*y[pba->index_bibw_B_tilde_smg] -(1. - alpha_M + dH/H)*y[pba->index_bibw_B_tilde_smg] - (2.*alpha_M - D_kin*cs2 - (1. - 1./(1.+Delta_Mpl))*2.*dH/H + 3*(rho_smg + p_smg)/(1.+ Delta_Mpl)/H/H);

	return _SUCCESS_;

}

/**
 * Derivative of rho_smg
 *
 * @param pba                  Input: pointer to background structure
 * @param loga                    Input: scale factor
 * @param y                    Input: current vector of integrated quantities (with index_bi)
 * @param dy                   Output: current derivative of y w.r.t log(a)
 * @param parameters_and_workspace Input: pointer to fixed parameters (e.g. indices)
 * @param error_message            Output: error message
 */
int background_derivs_bw_rho_smg(
                        double loga,
                        double * y, /* vector with argument y[index_bi_bw] (must be already allocated with size pba->bi_bw_B_size) */
                        double * dy, /* vector with argument dy[index_bi_bw]
                                     (must be already allocated with
                                     size pba->bi_bw_B_size) */
                        void * parameters_and_workspace,
                        ErrorMsg error_message
                        ){

	// fill in workspace and interpolate all relavant quantities. Also find rho_tot and P_tot including all spieces except dark energy component
	/** - define local variables */
	struct background_parameters_and_workspace * pbpaw;
	struct background * pba;
	double w;
	int last_index; // necessary for calling array_interpolate(), but never used
	
	pbpaw = parameters_and_workspace;
  	pba =  pbpaw->pba;
	// interpolate w
	class_call(array_interpolate_spline(
                                        pba->stable_wext_lna_smg,
                                        pba->stable_wext_size_smg,
                                        pba->stable_wext_smg,
                                        pba->ddstable_wext_smg,
                                        1,
                                        loga,
                                        &last_index,
                                        &w,
                                        1,
                                        error_message),
               error_message,
               error_message);
	/* Derivative here are w.r.t. loga */
	dy[0] = -3. * y[0] * (1. + w);

	return _SUCCESS_;

}

/**
 * At some step during the backward integraton of the background equations,
 * this function extracts the quantities that we want to keep memory
 * of, and stores them in a row of the stable_params_smg table.
 *
 * This is one of the few functions in the code which is passed to the generic_integrator() routine.
 * Since generic_integrator() should work with functions passed from various modules, the format of the arguments
 * is a bit special:
 * - fixed parameters and workspaces are passed through a generic pointer.
 *   generic_integrator() doesn't know the content of this pointer.
 * - the error management is a bit special: errors are not written as usual to pba->error_message, but to a generic
 *   error_message passed in the list of arguments.
 *
 * @param loga                     Input: current value of log(a)
 * @param y                        Input: current vector of backward integrated quantities (with index_bibw)
 * @param dy                       Input: current derivative of y w.r.t log(a)
 * @param index_loga               Input: index of the log(a) value within loga_bw_table
 * @param parameters_and_workspace Input/output: fixed parameters (e.g. indices), workspace, background structure used to derive relevant quantities
 * @param error_message            Output: error message
 */

int background_sources_bw_smg(
                       double loga,
                       double * y,
                       double * dy,
                       int index_loga,
                       void * parameters_and_workspace,
                       ErrorMsg error_message
                       ) {

	struct background_parameters_and_workspace * pbpaw;
	struct background * pba;
	double * pvec_stable_params_smg;
	/** experimental bit*/
	double * pvecback;
	double * pvecback_B; // used to infer non-MG integrated quantities from interpolation and fed to background_functions
	double a, H, dH, rho_tot, P_tot;
	double Delta_Mpl, alpha_M, cs2;
	int pvecback_size;
	int pvec_stable_params_size; // size of output vector, controlled by input parameter return_format
	/** end experimental bit*/
	pbpaw = parameters_and_workspace;
	pba =  pbpaw->pba;
	pvec_stable_params_smg = pbpaw->pvec_stable_params_smg;
	/** experimental bit*/
	pvecback = pbpaw->pvecback;
	pvecback_B = pbpaw->pvecback_B;
	pvecback_size = pba->bg_size;
	pvec_stable_params_size = pba->num_stable_params;
	/** end experimental bit*/
	int last_index;
	double D_kin;

	// double Btilde = y[pba->index_bibw_B_tilde_smg];
	// double dBtilde = y[pba->index_bibw_dB_tilde_smg];

	// pba->stable_params_derived_smg[((pba->bt_bw_size-1) - index_loga)*pba->num_stable_params_derived + pba->index_derived_braiding_smg] = 2. * (1. - dBtilde/Btilde);
	// double alpha_B = pba->stable_params_derived_smg[((pba->bt_bw_size-1) - index_loga)*pba->num_stable_params_derived + pba->index_derived_braiding_smg];

	// To be used with 1st order ODE
	double alpha_B = y[pba->index_bibw_B_tilde_smg];
	pba->stable_params_derived_smg[((pba->bt_bw_size-1) - index_loga)*pba->num_stable_params_derived + pba->index_derived_braiding_smg] = alpha_B;

	class_call(array_interpolate_spline(
                                        pba->stable_params_lna_smg,
                                        pba->stable_params_size_smg,
                                        pba->stable_params_smg,
                                        pba->ddstable_params_smg,
                                        pba->num_stable_params,
                                        loga,
                                        &last_index,
                                        pvec_stable_params_smg,
                                        pba->num_stable_params,
                                        error_message),
               error_message,
               error_message);

	D_kin = pvec_stable_params_smg[pba->index_stable_Dkin_smg];
	pba->stable_params_derived_smg[((pba->bt_bw_size-1) - index_loga)*pba->num_stable_params_derived + pba->index_derived_kineticity_smg] = D_kin - 1.5 * alpha_B*alpha_B;

	/** Experimental bit to store alpha_B', works only with 1st order ODE for now */
	// Assign pvecback_B elements based on interpolation background table above
	if (pba->has_dcdm == _TRUE_ || pba->has_dr == _TRUE_) {
		class_call(array_interpolate_spline(
                                        pba->loga_table,
                                        pba->bt_size,
                                        pba->background_table,
                                        pba->d2background_dloga2_table,
                                        pba->bg_size,
                                        loga,
                                        &last_index,
                                        pvecback,
                                        pvecback_size,
                                        pba->error_message),
               pba->error_message,
               pba->error_message);
		/* dcdm */
		if (pba->has_dcdm == _TRUE_) {
			pvecback_B[pba->index_bi_rho_dcdm] = pvecback[pba->index_bg_rho_dcdm];
		}
		/* dr */
		if (pba->has_dr == _TRUE_) {
			pvecback_B[pba->index_bi_rho_dr] = pvecback[pba->index_bg_rho_dr];
		}
	}

	// call directly background_functions to speed up entire code and increase accuracy
	a = exp(loga);
	class_call(background_functions(pba, a, pvecback_B, normal_info, pvecback),
             pba->error_message,
             error_message);

	if (pba->expansion_model_smg == wext || pba->expansion_model_smg == rho_de) {
		class_call(interpolate_rho_smg_p_smg(pba, log(a), pba->loga_final_bw_integration, pvecback),
                 pba->error_message,
                 pba->error_message
      	);
		// Update quantities depending on rho_smg and p_smg
		H = sqrt(pvecback[pba->index_bg_rho_tot_wo_smg] + pvecback[pba->index_bg_rho_smg] - pba->K/a/a);
		dH = (-1.5*a*(pvecback[pba->index_bg_rho_tot_wo_smg] + pvecback[pba->index_bg_rho_smg]
													+ pvecback[pba->index_bg_p_tot_wo_smg] + pvecback[pba->index_bg_p_smg]) + pba->K/a)/a/H; // dH/dloga = 1/aH * dH/dtau
	}
	else {
		H = pvecback[pba->index_bg_H];
		dH = pvecback[pba->index_bg_H_prime]/a/H; // dH/dloga = 1/aH * dH/dtau
	}
	
	rho_tot = pvecback[pba->index_bg_rho_tot_wo_smg]; // all matter exluding scalar field
	P_tot = pvecback[pba->index_bg_p_tot_wo_smg]; // all matter excluding scalar field

	Delta_Mpl = pvec_stable_params_smg[pba->index_stable_Delta_Mpl_smg];
	cs2 = pvec_stable_params_smg[pba->index_stable_cs2_smg];
	alpha_M = pvec_stable_params_smg[pba->index_stable_Mpl_running_smg];

	pba->stable_params_derived_smg[((pba->bt_bw_size-1) - index_loga)*pba->num_stable_params_derived + pba->index_derived_braiding_prime_smg] = (alpha_B - 2.) * (0.5 * alpha_B + alpha_M - dH/H) + D_kin * cs2 + 3. * (rho_tot + P_tot)/(H * H * (1.+Delta_Mpl));
	/** End experimental bit*/

	return _SUCCESS_;

}

/**
 * At some step during the backward integration of the background equation for rho_smg,
 * this function evaluates rho_smg at some specific times, and stores these vaules in stable_rho_smg.
 *
 * This is one of the few functions in the code which is passed to the generic_integrator() routine.
 * Since generic_integrator() should work with functions passed from various modules, the format of the arguments
 * is a bit special:
 * - fixed parameters and workspaces are passed through a generic pointer.
 *   generic_integrator() doesn't know the content of this pointer.
 * - the error management is a bit special: errors are not written as usual to pba->error_message, but to a generic
 *   error_message passed in the list of arguments.
 *
 * @param loga                     Input: current value of log(a)
 * @param y                        Input: current vector of backward integrated quantities (with index_bibw)
 * @param dy                       Input: current derivative of y w.r.t log(a)
 * @param index_loga               Input: index of the log(a) value within loga_bw_table
 * @param parameters_and_workspace Input/output: fixed parameters (e.g. indices), workspace, background structure used to derive relevant quantities
 * @param error_message            Output: error message
 */

int background_sources_bw_rho_smg(
                       double loga,
                       double * y,
                       double * dy,
                       int index_loga,
                       void * parameters_and_workspace,
                       ErrorMsg error_message
                       ) {

	struct background_parameters_and_workspace * pbpaw;
	struct background * pba;

	pbpaw = parameters_and_workspace;
	pba =  pbpaw->pba;

	pba->stable_rho_smg[(pba->bt_bw_rho_smg_size-1) - index_loga] = y[0];

	return _SUCCESS_;

}

/**
* Stability tests for smg.
*
* @param pba                  Input: pointer to background structure
* @param pvecback             Input: vector of background quantities
* @param pvecback_integration Input: vector of background quantities to be integrated
* @return the error status
*/
int stability_tests_smg(
        								struct background *pba,
        								double * pvecback,
												double * pvecback_integration
											  ) {

	/* Horndeski stability tests
	* only if not overriden
	* and model is tuned!
	*/
	if ((pba->parameters_tuned_smg == _TRUE_) &&
	    (pba->skip_stability_tests_smg == _FALSE_)){

	  class_test(pba->min_D_smg <= -fabs(pba->D_safe_smg),
	      pba->error_message,
	      "Ghost instability for scalar field perturbations with minimum D=%g at a=%e\n", pba->min_D_smg, pba->a_min_D_smg);
	  class_test(pba->min_cs2_smg < -fabs(pba->cs2_safe_smg),
	      pba->error_message,
	      "Gradient instability for scalar field perturbations with minimum c_s^2=%g at a=%e\n", pba->min_cs2_smg, pba->a_min_cs2_smg);
	  class_test(pba->min_M2_smg < -fabs(pba->M2_safe_smg),
	      pba->error_message,
	      "Ghost instability for metric tensor perturbations with minimum M*^2=%g at a=%e\n", pba->min_M2_smg, pba->a_min_M2_smg);
	  class_test(pba->min_ct2_smg < -fabs(pba->ct2_safe_smg),
	      pba->error_message,
	      "Gradient instability for metric tensor perturbations with minimum c_t^2=%g at a=%e\n",pba->min_ct2_smg,pba->a_min_ct2_smg);

	 }

	return _SUCCESS_;
}


/**
* Numerical derivatives of the alphas.
*
* @param pba                  Input: pointer to background structure
* @param pvecback             Input: vector of background quantities
* @param pvecback_derivs      Output: vector of derivatives
* @param i                    Input: counter for the time step
* @return the error status
*/
int derivatives_alphas_smg(
													 struct background *pba,
													 double * pvecback,
													 double * pvecback_derivs,
													 int i
													 ) {

	/* -> write in the table (overwrite the alpha time derivatives, which were set to nan in background_functions)
	 * direction of copy: add the corresponding indices to the coordinates
	 * thing to be copied: the address (&) to the element of pvecback corresponding to the index we want
	 * size: just a single double number
	 * -> repeat for all necessary quantities
	 */

	/* necessary for calling array_interpolate(), but never used */
	int last_index;

	// TODO_EB: note that the derivative is now calculated w.r.t. loga, while our _prime are w.r.t. tau
	double factor = pvecback[pba->index_bg_a]*pvecback[pba->index_bg_H];
	double d_over_dtau;

	/*NOTE: here we compute the derivatives of quantities coputed in background_gravity_functions_smg during the integration.
	 * for quantities that depend on these derivatives (e.g. the gamma_i functions determining the effective mass)
	 * there is an additional loop at the end of background_solve
	 */

	// Kineticity'
	d_over_dtau = factor*pvecback_derivs[pba->index_bg_kineticity_smg];
	copy_to_background_table_smg(pba, i, pba->index_bg_kineticity_prime_smg, d_over_dtau);

   //Braiding'
	 d_over_dtau = factor*pvecback_derivs[pba->index_bg_braiding_smg];
	 copy_to_background_table_smg(pba, i, pba->index_bg_braiding_prime_smg, d_over_dtau);

   //Planck mass run rate'
	 d_over_dtau = factor*pvecback_derivs[pba->index_bg_mpl_running_smg];
	 copy_to_background_table_smg(pba, i, pba->index_bg_mpl_running_prime_smg, d_over_dtau);

   //Tensor excess'
	 d_over_dtau = factor*pvecback_derivs[pba->index_bg_tensor_excess_smg];
	 copy_to_background_table_smg(pba, i, pba->index_bg_tensor_excess_prime_smg, d_over_dtau);

  //Beyond horndeski'
	d_over_dtau = factor*pvecback_derivs[pba->index_bg_beyond_horndeski_smg];
	copy_to_background_table_smg(pba, i, pba->index_bg_beyond_horndeski_prime_smg, d_over_dtau);

	if (pba->field_evolution_smg == _TRUE_) {
		//Braiding_over_phi'
		d_over_dtau = factor*pvecback_derivs[pba->index_bg_braiding_over_phi_smg];
		copy_to_background_table_smg(pba, i, pba->index_bg_braiding_over_phi_prime_smg, d_over_dtau);

		//Beyond_horndeski_over_phi'
		d_over_dtau = factor*pvecback_derivs[pba->index_bg_beyond_horndeski_over_phi_smg];
		copy_to_background_table_smg(pba, i, pba->index_bg_beyond_horndeski_over_phi_prime_smg, d_over_dtau);
	}

   //H''
	 d_over_dtau = factor*pvecback_derivs[pba->index_bg_H_prime];
	 copy_to_background_table_smg(pba, i, pba->index_bg_H_prime_prime, d_over_dtau);

   // p_tot_wo_smg'
	 d_over_dtau = factor*pvecback_derivs[pba->index_bg_p_tot_wo_smg];
	 copy_to_background_table_smg(pba, i, pba->index_bg_p_tot_wo_prime_smg, d_over_dtau);

   // p_smg'
	 d_over_dtau = factor*pvecback_derivs[pba->index_bg_p_smg];
	 copy_to_background_table_smg(pba, i, pba->index_bg_p_prime_smg, d_over_dtau);

	// Planck's mass running
	// Only need to compute it if neither self consistent field evolution nor evolving M_pl in terms of alpha_M
	// check equation 3.3 of Bellini & Sawicki 2014

	if(pba->gravity_model_smg != stable_params && pba->field_evolution_smg == _FALSE_ && pba->M_pl_evolution_smg == _FALSE_){
		double alpha_M = pvecback_derivs[pba->index_bg_delta_M2_smg]/pvecback[pba->index_bg_M2_smg];
		copy_to_background_table_smg(pba, i, pba->index_bg_mpl_running_smg, alpha_M);
	}

	if(pba->background_verbose > 15 && fabs(1. - pvecback[pba->index_bg_H_prime]/pvecback_derivs[pba->index_bg_H]/factor)>1e-8)
printf("a = %g, (delta H')/H' = %g \n", pvecback[pba->index_bg_a], 1. - pvecback[pba->index_bg_H_prime]/pvecback_derivs[pba->index_bg_H]/factor);

	return _SUCCESS_;
}


/**
* Copy to the background table _smg quantities.
*
* @param pba                  Input: pointer to background structure
* @param row                  Input: table row
* @param column               Input: table column
* @param value                Input: value to copy
* @return the error status
*/
int copy_to_background_table_smg(
																 struct background *pba,
                                 int row,
                                 int column,
                                 double value
															   ) {

	/* needed for growing table */
	void * memcopy_result;

	memcopy_result = memcpy(pba->background_table + row*pba->bg_size + column,
	                        &value, 1*sizeof(double));
	class_test(memcopy_result != pba->background_table + row*pba->bg_size + column,
	           pba->error_message, "cannot copy data back to pba->background_table");

  return _SUCCESS_;
}<|MERGE_RESOLUTION|>--- conflicted
+++ resolved
@@ -1097,20 +1097,11 @@
 		);
 	// }
 
-<<<<<<< HEAD
 	/* Check that braiding doesn't cross 2., else we have instability at some point during evolution */
 	class_test_except(pba->min_bra_smg < 2. && pba->max_bra_smg > 2.,
 	      pba->error_message,
 	      free(pvecback);free(pvecback_integration);background_free(pba),
 	      "Instability for scalar field perturbations with alpha_B crossing 2 during evolution: alpha_B_min = %e and alpha_B_max = %e.\n", pba->min_bra_smg, pba->max_bra_smg);
-=======
-	class_call_except(
-	  stability_tests_smg(pba, pvecback, pvecback_integration),
-	  pba->error_message,
-	  pba->error_message,
-	  free(pvecback_derivs);free(pvecback);free(pvecback_integration);background_free(pba);
-	);
->>>>>>> e7afe531
 
 	 /* Yet another (third!) loop to make sure the background table makes sense
 	 */
