/** @file perturbations_smg.c Documented perturbations_smg module
 *
 * Emilio Bellini, Ignacy Sawicki, Miguel Zumalacarregui, TODO_EB: date here xx.xx.xxxx
 *
 * Additional functions for the perturbation module.
 * It contains all the hi_class related functions (_smg)
 * that are used by perturbations.c. In this way the main hi_class
 * modifications are stored here and the standard Class modules
 * remain cleaner.
 *
 * The following nomenclature has been adopted:
 *
 * -# all the functions end with "_smg" to make them easily
 *    recognizable
 * -# all the functions starting with "perturbations_" are
 *    directly called by perturbations.c or the classy wrapper
 * -# all the functions that do not start with "perturbations_"
 *    are only used internally in perturbations_smg.c
 */

#include "perturbations_smg.h"
#include "hi_class.h" // needed for rho_smg and p_smg interpolation when expansion model is wext


/**
 * It returns the alphas and the coefficients of the Einstein equations
 * that will be used to evaluate the perturbations and their initial
 * conditions. This function uses use_pert_var_deltaphi_smg to decide which
 * coefficients to output.
 *
 * @param pba              Input: pointer to background structure
 * @param ppt              Input: pointer to perturbation structure
 * @param pvecback         Input: pointer to background workspace
 * @return the error status
 */
int get_gravity_coefficients_smg(
                                 struct background * pba,
                                 struct perturbations * ppt,
                                 double * pvecback,
                                 double * delM2, double * M2, double * kin, double * bra,
                                 double * ten, double * run, double * beh, double * res,
                                 double * cD, double * cK, double * cB, double * cM, double * cH, double * c0,
                                 double * c1, double * c2, double * c3, double * c4,
                                 double * c5, double * c6, double * c7, double * c8,
                                 double * c9, double * c10, double * c11, double * c12,
                                 double * c13, double * c14, double * c15, double * c16,
                                 double * res_p, double * cD_p, double * cB_p, double * cM_p, double * cH_p,
                                 double * c9_p, double * c10_p, double * c12_p, double * c13_p,
                                 double * cs2num, double * lambda1, double * lambda2, double * lambda3, double * lambda4, 
                                 double * lambda5, double * lambda6, double * lambda7, double * lambda8,
                                 double * cs2num_p, double * lambda2_p, double * lambda8_p
                                 ){

  double a = pvecback[pba->index_bg_a];
  double H = pvecback[pba->index_bg_H];
  double Hp = pvecback[pba->index_bg_H_prime];

  *delM2 = pvecback[pba->index_bg_delta_M2_smg];
  *M2 = pvecback[pba->index_bg_M2_smg];
  *kin = pvecback[pba->index_bg_kineticity_smg];
  *bra = pvecback[pba->index_bg_braiding_smg];
  *ten = pvecback[pba->index_bg_tensor_excess_smg];
  *run = pvecback[pba->index_bg_mpl_running_smg];
  *beh = pvecback[pba->index_bg_beyond_horndeski_smg];

  if (ppt->use_pert_var_deltaphi_smg == _TRUE_) {
    *res = 1.;
    *cD  = pvecback[pba->index_bg_kinetic_D_over_phiphi_smg];
    *cK  = pvecback[pba->index_bg_kineticity_over_phiphi_smg];
    *cB  = pvecback[pba->index_bg_braiding_over_phi_smg];
    *cH  = pvecback[pba->index_bg_beyond_horndeski_over_phi_smg];
    *c0  = pvecback[pba->index_bg_C0_smg];
    *c1  = pvecback[pba->index_bg_C1_smg];
    *c2  = pvecback[pba->index_bg_C2_smg];
    *c3  = pvecback[pba->index_bg_C3_smg];
    *c4  = pvecback[pba->index_bg_C4_smg];
    *c5  = pvecback[pba->index_bg_C5_smg];
    *c6  = pvecback[pba->index_bg_C6_smg];
    *c7  = pvecback[pba->index_bg_C7_smg];
    *c8  = pvecback[pba->index_bg_C8_smg];
    *c9  = pvecback[pba->index_bg_C9_smg];
    *c10 = pvecback[pba->index_bg_C10_smg];
    *c11 = pvecback[pba->index_bg_C11_smg];
    *c12 = pvecback[pba->index_bg_C12_smg];
    *c13 = pvecback[pba->index_bg_C13_smg];
    *c14 = pvecback[pba->index_bg_C14_smg];
    *c15 = pvecback[pba->index_bg_C15_smg];
    *c16 = pvecback[pba->index_bg_C16_smg];
    *res_p = 0.;
    *cD_p  = pvecback[pba->index_bg_kinetic_D_over_phiphi_prime_smg];
    *cB_p  = pvecback[pba->index_bg_braiding_over_phi_prime_smg];
    *cH_p  = pvecback[pba->index_bg_beyond_horndeski_over_phi_prime_smg];
    *c9_p  = pvecback[pba->index_bg_C9_prime_smg];
    *c10_p = pvecback[pba->index_bg_C10_prime_smg];
    *c12_p = pvecback[pba->index_bg_C12_prime_smg];
    *c13_p = pvecback[pba->index_bg_C13_prime_smg];
  }
  else if (ppt->use_pert_var_deltaphi_smg == _FALSE_) {
    *res = -a*H;
    *cD  = pvecback[pba->index_bg_kinetic_D_smg];
    *cK  = pvecback[pba->index_bg_kineticity_smg];
    *cB  = pvecback[pba->index_bg_braiding_smg];
    *cM  = pvecback[pba->index_bg_mpl_running_smg];
    *cH  = pvecback[pba->index_bg_beyond_horndeski_smg];
    *c0  = pvecback[pba->index_bg_A0_smg];
    *c1  = pvecback[pba->index_bg_A1_smg];
    *c2  = pvecback[pba->index_bg_A2_smg];
    *c3  = pvecback[pba->index_bg_A3_smg];
    *c4  = pvecback[pba->index_bg_A4_smg];
    *c5  = pvecback[pba->index_bg_A5_smg];
    *c6  = pvecback[pba->index_bg_A6_smg];
    *c7  = pvecback[pba->index_bg_A7_smg];
    *c8  = pvecback[pba->index_bg_A8_smg];
    *c9  = pvecback[pba->index_bg_A9_smg];
    *c10 = pvecback[pba->index_bg_A10_smg];
    *c11 = pvecback[pba->index_bg_A11_smg];
    *c12 = pvecback[pba->index_bg_A12_smg];
    *c13 = pvecback[pba->index_bg_A13_smg];
    *c14 = pvecback[pba->index_bg_A14_smg];
    *c15 = pvecback[pba->index_bg_A15_smg];
    *c16 = pvecback[pba->index_bg_A16_smg];
    *res_p = -a*(Hp + a*H);
    *cD_p  = pvecback[pba->index_bg_kinetic_D_prime_smg];
    *cB_p  = pvecback[pba->index_bg_braiding_prime_smg];
    *cM_p  = pvecback[pba->index_bg_mpl_running_prime_smg];
    *cH_p  = pvecback[pba->index_bg_beyond_horndeski_prime_smg];
    *c9_p  = pvecback[pba->index_bg_A9_prime_smg];
    *c10_p = pvecback[pba->index_bg_A10_prime_smg];
    *c12_p = pvecback[pba->index_bg_A12_prime_smg];
    *c13_p = pvecback[pba->index_bg_A13_prime_smg];
    *cs2num = pvecback[pba->index_bg_cs2num_smg];
    *lambda1 = pvecback[pba->index_bg_lambda_1_smg];
    *lambda2 = pvecback[pba->index_bg_lambda_2_smg];
    *lambda3 = pvecback[pba->index_bg_lambda_3_smg];
    *lambda4 = pvecback[pba->index_bg_lambda_4_smg];
    *lambda5 = pvecback[pba->index_bg_lambda_5_smg];
    *lambda6 = pvecback[pba->index_bg_lambda_6_smg];
    *lambda7 = pvecback[pba->index_bg_lambda_7_smg];
    *lambda8 = pvecback[pba->index_bg_lambda_8_smg];
    *cs2num_p = pvecback[pba->index_bg_cs2num_prime_smg];
    *lambda2_p = pvecback[pba->index_bg_lambda_2_prime_smg];
    *lambda8_p = pvecback[pba->index_bg_lambda_8_prime_smg];
  }
  else {
    printf("It was not possible to determine if oscillations of the background scalar field should be allowed or not.\n");
    return _FAILURE_;
  }

  return _SUCCESS_;
}


/**
 * Perform preliminary tests on gravity (smg) before solving for
 * the perturbations.
 *
 * @param ppr              Input: pointer to precision structure
 * @param pba              Input: pointer to background structure
 * @param ppt              Input: pointer to perturbation structure
 * @return the error status
 */
int perturbations_tests_smg(
                            struct precision * ppr,
                            struct background * pba,
                            struct perturbations * ppt
                            ) {

  /* Define local variables */
  double k_min = ppt->k[ppt->index_md_scalars][0];
  double k_max = ppt->k[ppt->index_md_scalars][ppt->k_size[ppt->index_md_scalars]-1];
  double a_ini = ppr->a_ini_test_qs_smg;
  double * pvecback;
  int first_index_back;
  double tau;
  short approx_k_min, approx_k_max;
  double mass2_qs, mass2_qs_p, rad2_qs, friction_qs, slope_qs;


  class_test(ppt->gauge == newtonian,
             ppt->error_message,
             "Asked for scalar modified gravity AND Newtonian gauge. Not yet implemented");

  class_test(ppr->a_ini_test_qs_smg < ppr->a_ini_over_a_today_default,
             ppt->error_message,
             "The initial time for testing the QS approximation (qs_smg) must be larger than the background initial time (a_ini_test_qs_smg>=a_ini_over_a_today_default).");

  if ( ppt->pert_initial_conditions_smg == gravitating_attr ) {
    class_test((ppt->has_cdi == _TRUE_) || (ppt->has_bi == _TRUE_) || (ppt->has_nid == _TRUE_) || (ppt->has_niv == _TRUE_),
               ppt->error_message,
               "Isocurvature initial conditions for early modified gravity (Gravitating Attractor) not implemented.");
  }


  if (ppt->method_qs_smg == automatic) {
    /*
    * At least at some initial time (ppr->a_ini_test_qs_smg) all k modes
    * should have the same qs_smg approximation status. This time is by
    * default much earlier than the usual times at which perturbations
    * start being integrated. This check is done to be sure there is a
    * moment in the evolution of the universe when nothing interesting
    * is happening. When, for each k mode, Class decides at which time
    * has to start the integration of the perturbations, it checks that
    * the qs_smg status is the same as the one found here. In case it is
    * not, it anticipate the initial time.
    */

    //Get background quantities at a_ini
    class_call(background_tau_of_z(pba,
                                   1./a_ini-1.,
                                   &tau),
               pba->error_message,
               ppt->error_message);

    //Approximation for k_min
    perturbations_qs_functions_at_tau_and_k_qs_smg(
                                            ppr,
                                            pba,
                                            ppt,
                                            k_min,
                                            tau,
                                            &mass2_qs,
                                            &mass2_qs_p,
                                            &rad2_qs,
                                            &friction_qs,
                                            &slope_qs,
                                            &approx_k_min);

    //Approximation for k_max
    perturbations_qs_functions_at_tau_and_k_qs_smg(
                                            ppr,
                                            pba,
                                            ppt,
                                            k_max,
                                            tau,
                                            &mass2_qs,
                                            &mass2_qs_p,
                                            &rad2_qs,
                                            &friction_qs,
                                            &slope_qs,
                                            &approx_k_max);

    class_test(approx_k_min != approx_k_max,
               ppt->error_message,
               "\n All the k modes should start evolving with the same type of initial conditions (either fully_dynamic or quasi_static).\n This is not the case at a = %e. Try to decrease a_ini_over_a_today_default.\n", ppr->a_ini_over_a_today_default);

    ppt->initial_approx_qs_smg = approx_k_min;

  }

  if (!((ppt->method_qs_smg == automatic) && (ppt->initial_approx_qs_smg==_TRUE_))) {
    /*
    * If scalar is dynamical or always quasi-static, test for stability
    * at the initial time. We do not need to have this test when we are
    * QS because of a trigger (through "automatic" method_qs). In such
    * a case we know that the mass is positive.
    */
    if( ppt->pert_initial_conditions_smg == gravitating_attr) {
      /*
      * If we are in gravitating_attr ICs, make sure the standard solution
      * is dominant at some early redshift. If it is not, curvature is not
      * conserved and we have lost the connection between the amplitude
      * from inflation and the initial amplitude supplied to hi_class.
      */
      class_call(test_ini_grav_ic_smg(ppr,
                                      pba,
                                      ppt),
                 ppt->error_message,
                 ppt->error_message);
    }
    else if( ppt->pert_initial_conditions_smg == ext_field_attr) {
      /*
      * If we have the ext_field_attr, test for tachyon instability
      * in radiation domination before pertubations initialisation.
      * If have it, fail, because we can't set the ICs properly.
      */
      class_call(test_ini_extfld_ic_smg(ppr,
                                        pba,
                                        ppt),
                 ppt->error_message,
                 ppt->error_message);
    }
  }

  free(pvecback);

  return _SUCCESS_;
}


/**
 * Define _smg tp indices.
 *
 * @param ppt              Input/Output: pointer to perturbation structure
 * @param index_type       Input/Output: counter of how many tp variables are defined
 * @return the error status
 */
int perturbations_define_indices_tp_smg(
                                        struct perturbations * ppt,
				                                int * index_type
			                                  ) {

  class_define_index(ppt->index_tp_x_smg, ppt->has_source_x_smg, *index_type,1);
  class_define_index(ppt->index_tp_x_prime_smg, ppt->has_source_x_prime_smg, *index_type,1);

  return _SUCCESS_;
}


/**
 * Define _smg mt indices.
 *
 * @param ppw              Input/Output: pointer to perturbation workspace structure
 * @param index_mt         Input/Output: counter of how many mt variables are defined
 * @return the error status
 */
int perturbations_define_indices_mt_smg(
                                        struct perturbations_workspace * ppw,
  			                                int * index_mt
			                                  ) {

  class_define_index(ppw->index_mt_x_smg,_TRUE_,*index_mt,1);   /* x_smg (can be dynamical or not) */
  class_define_index(ppw->index_mt_x_prime_smg,_TRUE_,*index_mt,1);   /* x_smg' (can be dynamical or not) */
  class_define_index(ppw->index_mt_x_prime_prime_smg,_TRUE_,*index_mt,1);   /* x_smg'' (passed to integrator) */
  class_define_index(ppw->index_mt_rsa_p_smg,_TRUE_,*index_mt,1);   /**< correction to the evolution of ur and g species in radiation streaming approximation due to non-negligible pressure at late-times*/

  return _SUCCESS_;
}


/**
 * Define _smg ap indices.
 *
 * @param ppw              Input/Output: pointer to perturbation workspace structure
 * @param index_ap         Input/Output: counter of how many ap variables are defined
 * @return the error status
 */
int perturbations_define_indices_ap_smg(
                                        struct perturbations_workspace * ppw,
  			                                int * index_ap
			                                  ) {

  class_define_index(ppw->index_ap_qs_smg,_TRUE_,*index_ap,1); /* for QS approximation scheme */
  class_define_index(ppw->index_ap_gr_smg,_TRUE_,*index_ap,1); /* for gr_smg approximation scheme */

  return _SUCCESS_;
}


/**
 * Define _smg pt indices.
 *
 * @param ppw              Input: pointer to perturbation workspace structure
 * @param ppv              Input/Output: pointer to perturbation vector structure
 * @param index_pt         Input/Output: counter of how many pt variables are defined
 * @return the error status
 */
int perturbations_define_indices_pt_smg(
                                        struct perturbations_workspace * ppw,
                                        struct perturbations_vector * ppv,
				                                int * index_pt
                                        ) {

  int qs_array_smg[] = _VALUES_QS_SMG_FLAGS_;

  /* scalar field: integration indices are assigned only if fd (0) */
  if ((qs_array_smg[ppw->approx[ppw->index_ap_qs_smg]] == 0) || (ppw->approx[ppw->index_ap_gr_smg] == (int)gr_smg_off)) {
    class_define_index(ppv->index_pt_x_smg,_TRUE_,*index_pt,1); /* dynamical scalar field perturbation */
    class_define_index(ppv->index_pt_x_prime_smg,_TRUE_,*index_pt,1); /* dynamical scalar field velocity */
  }

  return _SUCCESS_;
}


/**
 * Fill array of strings with the name of the 'k_output_values' functions
 * (transfer functions as a function of  time,for fixed values of k).
 * This is the smg part of perturbations_store_columntitles, and it
 * is appended to the same string.
 *
 * @param ppt  Input/Output: pointer to the perturbation structure
 * @return the error status
 */
int perturbations_prepare_k_output_smg(
				                               struct perturbations * ppt
                                       ) {

  if (ppt->use_pert_var_deltaphi_smg==_TRUE_) {
    class_store_columntitle(ppt->scalar_titles, "delta_phi_smg", _TRUE_);
    class_store_columntitle(ppt->scalar_titles, "delta_phi_prime_smg", _TRUE_);
    class_store_columntitle(ppt->scalar_titles, "delta_phi_prime_prime_smg", _TRUE_);
  }
  else {
    class_store_columntitle(ppt->scalar_titles, "V_x_smg", _TRUE_);
    class_store_columntitle(ppt->scalar_titles, "V_x_prime_smg", _TRUE_);
    class_store_columntitle(ppt->scalar_titles, "V_x_prime_prime_smg", _TRUE_);
  }

  /* Quasi-static functions smg*/
  class_store_columntitle(ppt->scalar_titles, "mass2_qs", _TRUE_);
  class_store_columntitle(ppt->scalar_titles, "mass2_qs_p", _TRUE_);
  class_store_columntitle(ppt->scalar_titles, "rad2_qs", _TRUE_);
  class_store_columntitle(ppt->scalar_titles, "friction_qs", _TRUE_);
  class_store_columntitle(ppt->scalar_titles, "slope_qs", _TRUE_);
  class_store_columntitle(ppt->scalar_titles, "mu", _TRUE_);
  class_store_columntitle(ppt->scalar_titles, "gamma", _TRUE_);
  class_store_columntitle(ppt->scalar_titles, "mu_prime", _TRUE_);
  class_store_columntitle(ppt->scalar_titles, "gamma_prime", _TRUE_);
  /* Uncomment for debugging */
  // class_store_columntitle(ppt->scalar_titles, "mu_p_prime", _TRUE_);
  // class_store_columntitle(ppt->scalar_titles, "mu_inf_prime", _TRUE_);
  // class_store_columntitle(ppt->scalar_titles, "mu_Z_inf_prime", _TRUE_);

  return _SUCCESS_;
}


/**
 * When testing the code or a cosmological model, it can be useful to
 * output perturbations at each step of integration (and not just the
 * delta's at each source sampling point, which is achieved simply by
 * asking for matter transfer functions). Then this function can be
 * passed to the generic_evolver routine.
 * This is the smg part of perturbations_print_variables, and it
 * is appended to the same string.
 *
 * By default, instead of passing this function to generic_evolver,
 * one passes a null pointer. Then this function is just not used.
 *
 * @param pba              Input: pointer to background structure
 * @param ppt              Input: pointer to perturbation structure
 * @param ppw              Input/Output: pointer to perturbation workspace structure
 * @param k                Input: k mode
 * @param tau              Input: conformal time
 * @param dataptr          Input/Output: table of data
 * @param ptr_storeidx     Input/Output: index of perturbations
 * @param error_message    Output: error message
 *
 */
int perturbations_print_variables_smg(
                                      struct precision * ppr,
                                      struct background * pba,
                                      struct perturbations * ppt,
                                      struct perturbations_workspace * ppw,
                                      double k,
                                      double tau,
                                      double * dataptr,
                                      int * ptr_storeidx
                                      ) {

  int storeidx = *ptr_storeidx;

  double mass2_qs=0., mass2_qs_p=0., rad2_qs=0., friction_qs=0., slope_qs=0.;
  short approx;

  double mu=0., gamma=0., mu_prime=0., gamma_prime=0.;
  // double mu_p_prime=0., mu_inf_prime=0., mu_Z_inf_prime=0.; // for debugging

  double x_smg = ppw->pvecmetric[ppw->index_mt_x_smg];
  double x_prime_smg = ppw->pvecmetric[ppw->index_mt_x_prime_smg];
  double x_prime_prime_smg = ppw->pvecmetric[ppw->index_mt_x_prime_prime_smg];

  perturbations_qs_functions_at_tau_and_k_qs_smg(
                                          ppr,
                                          pba,
                                          ppt,
                                          k,
                                          tau,
                                          &mass2_qs,
                                          &mass2_qs_p,
                                          &rad2_qs,
                                          &friction_qs,
                                          &slope_qs,
                                          &approx);

  get_qsa_mu_gamma_smg(
                pba,
                ppt,
                ppw,
                k,
                &mu, 
                &gamma
                );

  // Comment for debugging
  get_qsa_mu_prime_gamma_prime_smg(
                            pba,
                            ppt,
                            ppw,
                            k,
                            &mu_prime, 
                            &gamma_prime
                            );

  // Uncomment for debugging
  // get_qsa_mu_prime_gamma_prime_smg(
  //                           pba,
  //                           ppt,
  //                           ppw,
  //                           k,
  //                           &mu_p_prime,
  //                           &mu_inf_prime,
  //                           &mu_Z_inf_prime,
  //                           &mu_prime, 
  //                           &gamma_prime
  //                           );

  /* Scalar field smg*/
  class_store_double(dataptr, x_smg, _TRUE_, storeidx);
  class_store_double(dataptr, x_prime_smg, _TRUE_, storeidx);
  class_store_double(dataptr, x_prime_prime_smg, _TRUE_, storeidx);
  /* Quasi-static functions smg*/
  class_store_double(dataptr, mass2_qs, _TRUE_, storeidx);
  class_store_double(dataptr, mass2_qs_p, _TRUE_, storeidx);
  class_store_double(dataptr, rad2_qs, _TRUE_, storeidx);
  class_store_double(dataptr, friction_qs, _TRUE_, storeidx);
  class_store_double(dataptr, slope_qs, _TRUE_, storeidx);
  class_store_double(dataptr, mu, _TRUE_, storeidx);
  class_store_double(dataptr, gamma, _TRUE_, storeidx);
  class_store_double(dataptr, mu_prime, _TRUE_, storeidx);
  class_store_double(dataptr, gamma_prime, _TRUE_, storeidx);
  /* Uncomment for debugging */
  // class_store_double(dataptr, mu_p_prime, _TRUE_, storeidx);
  // class_store_double(dataptr, mu_inf_prime, _TRUE_, storeidx);
  // class_store_double(dataptr, mu_Z_inf_prime, _TRUE_, storeidx);

  *ptr_storeidx = storeidx;

  return _SUCCESS_;
}


/**
 * Initial conditions for h_prime with the 00 Einstein equation
 * when get_h_from_trace == _TRUE_.
 *
 * @param pba              Input: pointer to background structure
 * @param ppw              Input/Output: pointer to perturbation workspace structure
 * @param k                Input: k mode
 * @param eta              Input: metric perturbation eta
 * @param delta_rho_tot    Input: total density perturbation
 * @return the error status
 */
int perturbations_get_h_prime_ic_from_00_smg(
                                             struct background * pba,
                                             struct perturbations_workspace * ppw,
                                             double k,
                                             double eta,
                                             double delta_rho_tot
                                             ) {

  double a = ppw->pvecback[pba->index_bg_a];
  double H = ppw->pvecback[pba->index_bg_H];
  double M2 = ppw->pvecback[pba->index_bg_M2_smg];
  double DelM2 = ppw->pvecback[pba->index_bg_delta_M2_smg];//M2-1
  double rho_tot = ppw->pvecback[pba->index_bg_rho_tot_wo_smg];
  double p_tot = ppw->pvecback[pba->index_bg_p_tot_wo_smg];
  double rho_smg = ppw->pvecback[pba->index_bg_rho_smg];
  double p_smg = ppw->pvecback[pba->index_bg_p_smg];
  double kin = ppw->pvecback[pba->index_bg_kineticity_smg];
  double bra = ppw->pvecback[pba->index_bg_braiding_smg];
  /* TODO_EB: rewrite this equation with new variables */
  ppw->pv->y[ppw->pv->index_pt_h_prime_from_trace] = (-4. * pow(H, -1) * pow(k, 2) * eta / a - 6. * pow(H, -1) * pow(M2, -1) * delta_rho_tot * a + 2. * H * (3. * bra + kin) * ppw->pv->y[ppw->pv->index_pt_x_prime_smg] * a + (2. * bra * pow(k, 2) + (-18. + 15. * bra + 2. * kin) * rho_smg * pow(a, 2) + (-18. * DelM2 + 15. * bra * M2 + 2. * kin * M2) * rho_tot * pow(M2, -1) * pow(a, 2) + (-2. * DelM2 + bra * M2) * 9. * pow(M2, -1) * p_tot * pow(a, 2) + 9. * (-2. + bra) * p_smg * pow(a, 2)) * ppw->pv->y[ppw->pv->index_pt_x_smg]) * pow(-2. + bra, -1);

  return _SUCCESS_;
}


/**
 * Transform synchronous gauge scalar field to newtonian.
 *
 * @param ppw              Input/Output: pointer to perturbation workspace structure
 * @return the error status
 */
int perturbations_get_x_x_prime_newtonian_smg(
                                              struct perturbations_workspace * ppw
                                              ) {

  int qs_array_smg[] = _VALUES_QS_SMG_FLAGS_;

  /* scalar field: TODO_EB: add gauge transformations (when we add Newtonian gauge) */
  if (qs_array_smg[ppw->approx[ppw->index_ap_qs_smg]] == 0) {
    ppw->pv->y[ppw->pv->index_pt_x_smg] += 0.;
    ppw->pv->y[ppw->pv->index_pt_x_prime_smg] += 0.;
  }

  return _SUCCESS_;
}


/**
 * Scalar Einstein equations.
 *
 * @param ppr              Input: pointer to precision structure
 * @param pba              Input: pointer to background structure
 * @param pth              Input: pointer to thermodynamics structure
 * @param ppt              Input: pointer to perturbation structure
 * @param ppw              Input/Output: pointer to perturbation workspace structure
 * @param k                Input: k mode
 * @param tau              Input: conformal time
 * @param y                Input: vector of perturbations (those integrated over time) (already allocated)
 * @return the error status
 */
int perturbations_einstein_scalar_smg(
                                      struct precision * ppr,
                                      struct background * pba,
                                      struct thermodynamics * pth,
                                      struct perturbations * ppt,
                                      struct perturbations_workspace * ppw,
                                      double k,
                                      double tau,
                                      double * y
                                      ) {

  double shear_g = 0.;
  double shear_idr = 0.;
  double k2 = k*k;
  double a = ppw->pvecback[pba->index_bg_a];
  double a2 = a*a;
  double a_prime_over_a = ppw->pvecback[pba->index_bg_H]*a;

  int qs_array_smg[] = _VALUES_QS_SMG_FLAGS_;

  double H, Hconf_prime, delM2, M2, kin, bra, ten, run, beh;
  double res, cD, cK, cB, cM, cH;
  double c0, c1, c2, c3, c4, c5, c6, c7, c8;
  double c9, c10, c11, c12, c13, c14, c15, c16;
  double c9_p, c10_p, c12_p, c13_p;
  double res_p, cD_p, cB_p, cM_p, cH_p;
  double cs2num, lambda1, lambda2, lambda3, lambda4, lambda5, lambda6, lambda7, lambda8;
  double cs2num_p, lambda2_p, lambda8_p;
  double mu, mu_prime, gamma, gamma_prime;
  // double mu_inf_prime, mu_p_prime, mu_Z_inf_prime; // for debugging only
  double rho_Delta=0., alpha=0.;

  H = ppw->pvecback[pba->index_bg_H];
  Hconf_prime = a2*pow(H,2.) + a*ppw->pvecback[pba->index_bg_H_prime]; // conformal Hubble time derivative

  /* Define background coefficients. This function uses
  use_pert_var_deltaphi_smg to decide which coefficients to output.
  */
  if (ppw->approx[ppw->index_ap_gr_smg] == (int)gr_smg_off) {
    class_call(
      get_gravity_coefficients_smg(
        pba, ppt, ppw->pvecback,
        & delM2, & M2, & kin, & bra, & ten, & run, & beh, & res,
        & cD, & cK, & cB, & cM, & cH, & c0, & c1, & c2, & c3,
        & c4, & c5, & c6, & c7, & c8, & c9, & c10, & c11,
        & c12, & c13, & c14, & c15, & c16,  & res_p, & cD_p, & cB_p, & cM_p,
        & cH_p, & c9_p, & c10_p, & c12_p, & c13_p,
        & cs2num, & lambda1, & lambda2, & lambda3, & lambda4, & lambda5, & lambda6, & lambda7, & lambda8,
        & cs2num_p, & lambda2_p, & lambda8_p
      ),
      ppt->error_message,
      ppt->error_message);
  }

  if (ppw->approx[ppw->index_ap_gr_smg] == (int)gr_smg_off && pba->gravity_model_smg == stable_params && qs_array_smg[ppw->approx[ppw->index_ap_qs_smg]] == _TRUE_) {
      class_call(
        get_qsa_mu_gamma_smg(
                pba,
                ppt,
                ppw,
                k,
                &mu, 
                &gamma
                ), 
        pba->error_message, ppt->error_message);
      // comment for debugging
      class_call(
        get_qsa_mu_prime_gamma_prime_smg(
                pba,
                ppt,
                ppw,
                k,
                &mu_prime, 
                &gamma_prime
                ), 
        pba->error_message, ppt->error_message);

      // for debugging only
      // class_call(
      //   get_qsa_mu_prime_gamma_prime_smg(
      //           pba,
      //           ppt,
      //           ppw,
      //           k,
      //           &mu_p_prime,
      //           &mu_inf_prime,
      //           &mu_Z_inf_prime,
      //           &mu_prime, 
      //           &gamma_prime
      //           ), 
      //   pba->error_message, ppt->error_message);  
      
      /* get metric_shear (alpha) -- adapted to CLASS convention 3*rho_class = 8*pi*G*rho_physical */
      rho_Delta = ppw->delta_rho+3*a_prime_over_a/k2*ppw->rho_plus_p_theta;  
      alpha = (y[ppw->pv->index_pt_eta] + 3.*mu*a2/(2.*k2)*(gamma*rho_Delta + 3.*(gamma - 1.)*ppw->rho_plus_p_shear))/a_prime_over_a; // Eq. 22 in 1901.05956
      ppw->pvecmetric[ppw->index_mt_alpha] = alpha;
  }

  /* Get eta from the integrator */
  ppw->pvecmetric[ppw->index_mt_eta] = y[ppw->pv->index_pt_eta];

  /* Get h' from the integrator. This is the right place because in QS
  the scalar field depends on h' (only if h' comes from the integrator,
  otherwise it has been diagonalised) */
  if (ppt->get_h_from_trace == _TRUE_) {
    ppw->pvecmetric[ppw->index_mt_h_prime] = y[ppw->pv->index_pt_h_prime_from_trace];
  }

  /* Get scalar field perturbations */
  if (ppw->approx[ppw->index_ap_gr_smg] == (int)gr_smg_on) {
    /* Set V_x and V_x' to 0 when GR approximation ON */
    ppw->pvecmetric[ppw->index_mt_x_smg] = 0.;
    ppw->pvecmetric[ppw->index_mt_x_prime_smg] = 0.;
  }
  else if (ppw->approx[ppw->index_ap_gr_smg] == (int)gr_smg_off) {
    if (qs_array_smg[ppw->approx[ppw->index_ap_qs_smg]] == _TRUE_) {
      /* Get scalar field perturbations from QS expressions. This function
      hides a bit of complexity. If (ppt->get_h_from_trace == _TRUE_),
      both x and x' depend on h' (simpler non-divergent expressions), otherwise
      they have been diagonalised (longer divergent expressions). */
      class_call(
        get_x_x_prime_qs_smg(
          ppr, pba, ppt, ppw, k,
          &ppw->pvecmetric[ppw->index_mt_x_smg],
          &ppw->pvecmetric[ppw->index_mt_x_prime_smg]
        ),
        ppt->error_message,
        ppt->error_message);
    }
    else if (qs_array_smg[ppw->approx[ppw->index_ap_qs_smg]] == _FALSE_) {
      /* Get scalar field perturbations from the integrator */
      ppw->pvecmetric[ppw->index_mt_x_smg] = y[ppw->pv->index_pt_x_smg];
      ppw->pvecmetric[ppw->index_mt_x_prime_smg] = y[ppw->pv->index_pt_x_prime_smg];
    }
    else {
      printf("Scalar field equation: qs_smg approximation mode %i not recognized. should be quasi_static or fully_dynamic.\n",ppw->approx[ppw->index_ap_qs_smg]);
      return _FAILURE_;
    }
  }
  else {
    printf("Scalar field equation: gr_smg approximation mode %i not recognized. should be gr_smg_on or gr_smg_off.\n",ppw->approx[ppw->index_ap_qs_smg]);
    return _FAILURE_;
  }

  if (ppt->get_h_from_trace == _FALSE_) {
    /* It is still possible to get h_prime through th 00 Einstein equation,
    but this generates a warning as it will be removed in future versions
    of hi_class. This is the right place, since h' depends on x and x'. */
    if (ppw->approx[ppw->index_ap_gr_smg] == (int)gr_smg_on) {
      ppw->pvecmetric[ppw->index_mt_h_prime] =
      + 2.*(
        + 3./2.*ppw->delta_rho*a/H
        + k2*ppw->pvecmetric[ppw->index_mt_eta]/a/H
      );
    }
    else{
      if ((pba->gravity_model_smg != stable_params) || (pba->gravity_model_smg == stable_params && qs_array_smg[ppw->approx[ppw->index_ap_qs_smg]] == _FALSE_)) {
        ppw->pvecmetric[ppw->index_mt_h_prime] =
        + 4.*(
          + 3./2.*ppw->delta_rho*a/H/M2
          + (1. + beh)*k2*ppw->pvecmetric[ppw->index_mt_eta]/a/H
          - c14*res*ppw->pvecmetric[ppw->index_mt_x_prime_smg]
          - res/a/H*(c15*k2 + c16*pow(a*H,2))*ppw->pvecmetric[ppw->index_mt_x_smg]
        )/(2. - bra);
      }
    }
  }

<<<<<<< HEAD
  /* eventually, infer radiation streaming approximation for gamma and ur (this is exactly the right place to do it because the result depends on h_prime) */
=======
    /* eventually, infer radiation streaming approximation for
       gamma and ur (this is exactly the right place to do it
       because the result depends on h_prime) */

>>>>>>> bf6b57cd
  if (ppw->approx[ppw->index_ap_rsa] == (int)rsa_on) {

    if (ppw->approx[ppw->index_ap_gr_smg] == (int)gr_smg_on) {
      ppw->pvecmetric[ppw->index_mt_rsa_p_smg] = 0.;

      class_call(perturbations_rsa_delta_and_theta(ppr,pba,pth,ppt,k,y,a_prime_over_a,ppw->pvecthermo,ppw,ppt->error_message),
              ppt->error_message,
              ppt->error_message);
    }
    else { 
      if ((pba->gravity_model_smg != stable_params) || (pba->gravity_model_smg == stable_params && qs_array_smg[ppw->approx[ppw->index_ap_qs_smg]] == _FALSE_)) {
        /* correction to the evolution of ur and g species in radiation streaming approximation due to non-negligible pressure at late-times */
        if(pba->gravity_model_smg == stable_params){
          ppw->pvecmetric[ppw->index_mt_rsa_p_smg] =
            (kin/(cD*M2) - 1.)*ppw->delta_p 
            - 1./3.*pow(H,2)*pow(cD,-1)*lambda4*ppw->pvecmetric[ppw->index_mt_x_prime_smg] 
            + 2./9.*(1. - lambda1/cD)*pow(k,2)*y[ppw->pv->index_pt_eta]*pow(a,-2) 
            - 2./9.*(1. + lambda3/cD)*H*ppw->pvecmetric[ppw->index_mt_h_prime]*pow(a,-1) 
            - 2./9.*(H*pow(cD,-1)*pow(k,2)*lambda5*pow(a,-1) 
            + 3.*pow(H,3)*pow(cD,-1)*lambda6*a)*ppw->pvecmetric[ppw->index_mt_x_smg];
        }
        else {
          ppw->pvecmetric[ppw->index_mt_rsa_p_smg] =
          (
            + (cK/M2 - cD)*ppw->delta_p
            + 1./9.*(
              - H*(c3*k2*pow(a*H,-2) + c2 + 2.*cD)*ppw->pvecmetric[ppw->index_mt_h_prime]/a
              + res*pow(H,2)*(c7*k2*pow(a*H,-2) + c6)*ppw->pvecmetric[ppw->index_mt_x_smg]
              + res*H*(2.*c5*k2*pow(a*H,-2) + c4)*ppw->pvecmetric[ppw->index_mt_x_prime_smg]/a
            )
            + 2./9.*(
              + c3*pow(k2,2)*ppw->pvecmetric[ppw->index_mt_alpha]/a/H
              + k2*(cD - c1)*ppw->pvecmetric[ppw->index_mt_eta]
            )*pow(a,-2)
          )/cD;
        }

        class_call(perturbations_rsa_delta_and_theta(ppr,pba,pth,ppt,k,y,a_prime_over_a,ppw->pvecthermo,ppw,ppt->error_message),
              ppt->error_message,
              ppt->error_message);
        
      } 
      else {
        // For QSA smg approximation and stable_params neglect rsa_p_smg contribution
        ppw->pvecmetric[ppw->index_mt_rsa_p_smg] = 0.;
      }
    }
  }

  if ((pba->gravity_model_smg != stable_params) || (pba->gravity_model_smg == stable_params && qs_array_smg[ppw->approx[ppw->index_ap_qs_smg]] == _FALSE_)) {  
    
    if ((pba->has_idr==_TRUE_)&&(ppw->approx[ppw->index_ap_rsa_idr] == (int)rsa_idr_on)) {

      class_call(perturbations_rsa_idr_delta_and_theta(ppr,pba,pth,ppt,k,y,a_prime_over_a,ppw->pvecthermo,ppw,ppt->error_message),
                ppt->error_message,
                ppt->error_message);

<<<<<<< HEAD
      // TODO_MC: include some approximation of this to total_stress_energy when QSA and stable_params are both on
      ppw->rho_plus_p_theta += 4./3.*ppw->pvecback[pba->index_bg_rho_idr]*ppw->rsa_theta_idr;

    }
=======
    ppw->rho_plus_p_theta += 4./3.*ppw->pvecback[pba->index_bg_rho_idr]*ppw->rsa_theta_idr;
>>>>>>> bf6b57cd
  }


  /* second equation involving total velocity */
  if (ppw->approx[ppw->index_ap_gr_smg] == (int)gr_smg_on) {
    ppw->pvecmetric[ppw->index_mt_eta_prime] =
      + 3./2.*ppw->rho_plus_p_theta/k2*pow(a,2);
  }
  else {
    if (pba->gravity_model_smg == stable_params && qs_array_smg[ppw->approx[ppw->index_ap_qs_smg]] == _TRUE_) {  
      /* MGCAMB eq. 26 1901.05956 -- adjusted to CLASS convention 3*rho_class = 8*pi*G*rho_physical */
      ppw->pvecmetric[ppw->index_mt_eta_prime] = 0.5*a2/(9./2.*a2*mu*gamma*(ppw->pvecback[pba->index_bg_rho_tot_wo_smg] + ppw->pvecback[pba->index_bg_p_tot_wo_smg]) + k2)
          * (3.*ppw->rho_plus_p_theta*mu*gamma*(1. + 3./k2*(pow(a*H,2.) - Hconf_prime)) + 3.*rho_Delta*(a*H*mu*(gamma - 1.) - mu_prime*gamma - mu*gamma_prime)
          + 9.*mu*(1. - gamma)*ppw->rho_plus_p_shear_prime + k2*alpha*(3.*mu*gamma*(ppw->pvecback[pba->index_bg_rho_tot_wo_smg] + ppw->pvecback[pba->index_bg_p_tot_wo_smg])
          - 2/a2*(pow(a*H,2.) - Hconf_prime)) + 9.*a*H*mu*(gamma - 1.)*ppw->rho_plus_p_shear_eos_factor - 9.*ppw->rho_plus_p_shear
          // * (mu_prime*(gamma - 1.) - gamma_prime*mu) - 9.*mu*(1. - gamma)*ppw->rho_shear_w_prime);
          * (mu_prime*(gamma - 1.) + gamma_prime*mu) + 9.*mu*(1. - gamma)*ppw->rho_shear_w_prime); // corrected typos; only relevant with massive neutrinos
    } 
    else {
      ppw->pvecmetric[ppw->index_mt_eta_prime] =
        + 3./2.*ppw->rho_plus_p_theta/k2/M2*pow(a,2)
        - res*c0*a*H*ppw->pvecmetric[ppw->index_mt_x_smg]
        - 1./2.*res*cB*ppw->pvecmetric[ppw->index_mt_x_prime_smg];
    }
  }
  
  if (ppw->approx[ppw->index_ap_gr_smg] == (int)gr_smg_off) {
    if (pba->gravity_model_smg == stable_params && qs_array_smg[ppw->approx[ppw->index_ap_qs_smg]] == _TRUE_) {  
      ppw->pvecmetric[ppw->index_mt_h_prime] = 2.*k2*alpha - 6.*ppw->pvecmetric[ppw->index_mt_eta_prime];
    }
  }

  /* Here we are storing deviations from the first (00) einstein equation.
  This is to check that h' and the other variables are being properly
  integrated and as a friction term for the third einstein equation (h'') */
  if (ppw->approx[ppw->index_ap_gr_smg] == (int)gr_smg_on) {
    ppw->pvecmetric[ppw->index_mt_einstein00] =
      + 2.*k2*pow(a,-2)*ppw->pvecmetric[ppw->index_mt_eta]
      + 3.*ppw->delta_rho
      - H/a*ppw->pvecmetric[ppw->index_mt_h_prime];
  }
  else {
    ppw->pvecmetric[ppw->index_mt_einstein00] =
      + 2.*(1. + beh)*k2*pow(a,-2)*ppw->pvecmetric[ppw->index_mt_eta]
      + 3.*ppw->delta_rho/M2
      - H/a*(2. - bra)/2.*ppw->pvecmetric[ppw->index_mt_h_prime]
      - 2.*res*pow(H,2)*(c16 + c15*k2*pow(a*H,-2))*ppw->pvecmetric[ppw->index_mt_x_smg]
      - 2.*res*c14*H*ppw->pvecmetric[ppw->index_mt_x_prime_smg]/a;
  }

  /* third equation involving total pressure */
  if (ppw->approx[ppw->index_ap_gr_smg] == (int)gr_smg_on) {
    ppw->pvecmetric[ppw->index_mt_h_prime_prime] =
      - 2. * a_prime_over_a * ppw->pvecmetric[ppw->index_mt_h_prime]
      + 2. * k2 * ppw->pvecmetric[ppw->index_mt_eta]
      - 9. * pow(a,2) * ppw->delta_p;
  }
  else {
    ppw->pvecmetric[ppw->index_mt_h_prime_prime] =
    (
      - 9.*cK*ppw->delta_p*pow(a,2)/M2
      + 2.*c1*k2*ppw->pvecmetric[ppw->index_mt_eta]
      + a*H*(
        + c2 + c3*k2*pow(a*H,-2)
      )*ppw->pvecmetric[ppw->index_mt_h_prime]
      - 2.*c3*pow(k2,2)*ppw->pvecmetric[ppw->index_mt_alpha]/a/H
      - res*a*H*(
        + c4 + 2.*c5*k2*pow(a*H,-2)
      )*ppw->pvecmetric[ppw->index_mt_x_prime_smg]
      - res*(
        + c7*k2 + c6*pow(a*H,2)
      )*ppw->pvecmetric[ppw->index_mt_x_smg]
    )/cD;
  }

  /* This corrects the third equation using the Einstein 00. It has to be
  read as a friction term that vanishes whenever the Hamiltonian constraint
  is satisfied. */
  if (ppw->approx[ppw->index_ap_gr_smg] == (int)gr_smg_off) {
    if (ppt->get_h_from_trace == _TRUE_) {
      ppw->pvecmetric[ppw->index_mt_h_prime_prime] +=
        a*a*ppr->einstein00_friction*ppw->pvecmetric[ppw->index_mt_einstein00];
    }
  }


  /* alpha = (h'+6eta')/2k^2 */
  if ((pba->gravity_model_smg != stable_params) || (pba->gravity_model_smg == stable_params && qs_array_smg[ppw->approx[ppw->index_ap_qs_smg]] == _FALSE_)) {
    ppw->pvecmetric[ppw->index_mt_alpha] =
    (
      + ppw->pvecmetric[ppw->index_mt_h_prime]
      + 6.*ppw->pvecmetric[ppw->index_mt_eta_prime]
    )/2./k2;
  }

  /* eventually, infer first-order tight-coupling approximation for photon
         shear, then correct the total shear */
  // tca_off always when gr_smg_off, so no need to add condition
  if (ppw->approx[ppw->index_ap_tca] == (int)tca_on) {

    if (pth->has_idm_g == _TRUE_) {
      shear_g = 16./45./(ppw->pvecthermo[pth->index_th_dkappa] + ppw->pvecthermo[pth->index_th_dmu_idm_g])*(y[ppw->pv->index_pt_theta_g]+k2*ppw->pvecmetric[ppw->index_mt_alpha]);
    }
    else {
      shear_g = 16./45./ppw->pvecthermo[pth->index_th_dkappa]*(y[ppw->pv->index_pt_theta_g]+k2*ppw->pvecmetric[ppw->index_mt_alpha]);
    }

    ppw->rho_plus_p_shear += 4./3.*ppw->pvecback[pba->index_bg_rho_g]*shear_g;

  }

  if (pth->has_idm_dr == _TRUE_) {
    if (ppw->approx[ppw->index_ap_tca_idm_dr] == (int)tca_idm_dr_on){

      shear_idr = 0.5*8./15./ppw->pvecthermo[pth->index_th_dmu_idm_dr]/ppt->alpha_idm_dr[0]*(y[ppw->pv->index_pt_theta_idr]+k2*ppw->pvecmetric[ppw->index_mt_alpha]);

      ppw->rho_plus_p_shear += 4./3.*ppw->pvecback[pba->index_bg_rho_idr]*shear_idr;
    }
  }


  /* fourth equation involving total shear */
  if (ppw->approx[ppw->index_ap_gr_smg] == (int)gr_smg_on) {
    ppw->pvecmetric[ppw->index_mt_alpha_prime] =
      - 9./2.*ppw->rho_plus_p_shear/k2*pow(a,2)
      + ppw->pvecmetric[ppw->index_mt_eta]
      - a*H*2.*ppw->pvecmetric[ppw->index_mt_alpha];
  }
  else {
    if(pba->gravity_model_smg == stable_params && qs_array_smg[ppw->approx[ppw->index_ap_qs_smg]] == _TRUE_){
      // MGCAMB QSA alpha' = phi + psi - eta
      ppw->pvecmetric[ppw->index_mt_alpha_prime] = 
       -1.5*a2/k2*mu*(1+gamma)*rho_Delta 
       - 4.5*a2/k2*mu*gamma*ppw->rho_plus_p_shear 
       - ppw->pvecmetric[ppw->index_mt_eta];
    } 
    else {
      ppw->pvecmetric[ppw->index_mt_alpha_prime] =
        - 9./2.*ppw->rho_plus_p_shear/k2/M2*pow(a,2)
        + (1. + ten)*ppw->pvecmetric[ppw->index_mt_eta]
        - a*H*(2. + run)*ppw->pvecmetric[ppw->index_mt_alpha]
        - res*c8*ppw->pvecmetric[ppw->index_mt_x_smg]
        + res*cH*ppw->pvecmetric[ppw->index_mt_x_prime_smg]/a/H;
    }
  }

  /* scalar field equation. This is the right place to evaluate it, since when rsa is on the radiation density gets updated */
  if ((qs_array_smg[ppw->approx[ppw->index_ap_qs_smg]] == _FALSE_) && (ppw->approx[ppw->index_ap_gr_smg] == (int)gr_smg_off)) {
    if (pba->gravity_model_smg == stable_params) {
      ppw->pvecmetric[ppw->index_mt_x_prime_prime_smg] =
      (
        + 2.*cs2num*k2*ppw->pvecmetric[ppw->index_mt_eta]/(a*H)
        + 3*a*lambda2*ppw->delta_rho/(H*M2)
        - 9./2.*a*cB*(2. - cB)*ppw->delta_p/(H*M2)
        - 2.*pow(a*H,2)*(cs2num*k2*pow(a*H,-2) - 4.*lambda8)*ppw->pvecmetric[ppw->index_mt_x_smg]
        - 8.*a*H*lambda7*ppw->pvecmetric[ppw->index_mt_x_prime_smg]  
      )/(cD*(2. - cB));
    } 
    else {
      ppw->pvecmetric[ppw->index_mt_x_prime_prime_smg] =
      (
        + 9./2.*cB*ppw->delta_p*pow(a,2)/M2/res
        - c10*k2*ppw->pvecmetric[ppw->index_mt_eta]/res
        - 2./3.*cH*pow(k2,2)*ppw->pvecmetric[ppw->index_mt_alpha]/a/H/res
        + a*H/res*(
          + 1./3.*cH*k2*pow(a*H,-2) - c9
        )*ppw->pvecmetric[ppw->index_mt_h_prime]
        + (
          + c13*k2 + c12*pow(a*H,2)
        )*ppw->pvecmetric[ppw->index_mt_x_smg]
        + H*a*(
          - c3*k2*pow(a*H,-2) + c11
        )*ppw->pvecmetric[ppw->index_mt_x_prime_smg]
      )/cD;  
    }
  } else if ((qs_array_smg[ppw->approx[ppw->index_ap_qs_smg]] == _FALSE_) && (ppw->approx[ppw->index_ap_gr_smg] == (int)gr_smg_on)) {
    // Because dynamical equations are always ON for stable_params in GR+LCDM regime, this ensures we don't come across numerical instabilities
    ppw->pvecmetric[ppw->index_mt_x_prime_prime_smg] = 0.;
  }//end of fully_dynamic equation

  return _SUCCESS_;
}


/**
 * Tensor Einstein equations.
 *
 * @param pba              Input: pointer to background structure
 * @param ppw              Input/Output: pointer to perturbation workspace structure
 * @param k                Input: k mode
 * @param tau              Input: conformal time
 * @param y                Input: vector of perturbations (those integrated over time) (already allocated)
 * @return the error status
 */
int perturbations_einstein_tensor_smg(
                                      struct background * pba,
                                      struct perturbations_workspace * ppw,
                                      double k,
                                      double tau,
                                      double * y
                                      ) {

  /* modified version if gravity is non-standard. Note that no curvature is allowed in this case */

  double k2 = k*k;
  double a_prime_over_a = ppw->pvecback[pba->index_bg_H]*ppw->pvecback[pba->index_bg_a];
  double M2 = ppw->pvecback[pba->index_bg_M2_smg];
  double run = ppw->pvecback[pba->index_bg_mpl_running_smg];
  double c_t2 = (1. + ppw->pvecback[pba->index_bg_tensor_excess_smg]);

  ppw->pvecmetric[ppw->index_mt_gw_prime_prime] = -(2. + run)*a_prime_over_a*y[ppw->pv->index_pt_gwdot]-k2*c_t2*y[ppw->pv->index_pt_gw]+ppw->gw_source/M2;

  return _SUCCESS_;
}


/**
 * Compute derivative of all perturbations to be integrated for smg.
 *
 * @param ppt              Input: pointer to perturbation structure
 * @param ppw              Input: pointer to perturbation workspace structure
 * @param pv               Input: pointer to perturbation vector structure
 * @param dy               Output: vector of its derivatives (already allocated)
 * @param pvecmetric       Input: metric quantities
 * @return the error status
 */
int perturbations_derivs_smg(
                             struct perturbations * ppt,
                             struct perturbations_workspace * ppw,
                             struct perturbations_vector * pv,
                             double * dy,
                             double * pvecmetric
                             ) {

  int qs_array_smg[] = _VALUES_QS_SMG_FLAGS_;

  class_test(ppt->gauge == newtonian,
      ppt->error_message,
      "asked for scalar field AND Newtonian gauge. Not yet implemented");

  //make sure that second order equations are being used
  if ((qs_array_smg[ppw->approx[ppw->index_ap_qs_smg]] == 0) || (ppw->approx[ppw->index_ap_gr_smg] == (int)gr_smg_off)) {

    /** ---> scalar field velocity */
    dy[pv->index_pt_x_smg] =  pvecmetric[ppw->index_mt_x_prime_smg];

    /** ---> Scalar field acceleration (passes the value obtained in perturbations_einstein) */
    dy[pv->index_pt_x_prime_smg] =  pvecmetric[ppw->index_mt_x_prime_prime_smg];

  }

  return _SUCCESS_;
}


/**
 * The goal of this function is twofold:
 *  i) check that at the initial integration time the qs_smg status
 *     is the same as the one found at ppr->a_ini_test_qs_smg. In case
 *     it is not, do a loop to anticipate the time for IC. This is to
 *     avoid possibly important features happening between
 *     ppr->a_ini_test_qs_smg and the perturbations IC;
 * ii) if the method_qs_smg is automatic, determine at which time each
 *     k mode should switch approximation status.
 *
 * @param ppr              Input: pointer to precision structure
 * @param pba              Input: pointer to background structure
 * @param ppt              Input: pointer to perturbation structure
 * @param ppw              Input/Output: pointer to perturbation workspace structure
 * @param k                Input: k mode
 * @param tau_ini          Input/Output: pointer to initial time
 * @param tau_end          Input: final time (today)
 * @return the error status
 */
int perturbations_get_approximation_qs_smg(
                                           struct precision * ppr,
                                           struct background * pba,
                                           struct perturbations * ppt,
                                           struct perturbations_workspace * ppw,
                                           double k,
                                           double * tau_ini,
                                           double tau_end
                                           ) {

  /* Define local variables */
  double tau_lower;
  double tau_upper = *tau_ini;
  int is_early_enough = _FALSE_;
  short approx;
  int qs_array_smg[] = _VALUES_QS_SMG_FLAGS_;
  double mass2_qs, mass2_qs_p, rad2_qs, friction_qs, slope_qs;

  class_alloc(ppw->tau_scheme_qs_smg,sizeof(qs_array_smg)/sizeof(int)*sizeof(double),ppt->error_message);

  if (ppt->method_qs_smg == automatic) {
    if (ppt->method_gr_smg == switch_off_gr_smg) { 
    /* Loop to anticipate the initial integration time if the qs_smg
     state is different from ppt->initial_approx_qs_smg. This uses
     a bisection method between tau_lower and tau_upper.
    */

      /* Get tau_lower */
      class_call(background_tau_of_z(pba,
                                    1./ppr->a_ini_test_qs_smg-1.,
                                    &tau_lower),
                pba->error_message,
                ppt->error_message);

      /* Main loop for antcipating the integration time */
      while (((tau_upper - tau_lower)/tau_lower > ppr->tol_tau_approx) && is_early_enough == _FALSE_) {
        perturbations_qs_functions_at_tau_and_k_qs_smg(
                                                ppr,
                                                pba,
                                                ppt,
                                                k,
                                                tau_upper,
                                                &mass2_qs,
                                                &mass2_qs_p,
                                                &rad2_qs,
                                                &friction_qs,
                                                &slope_qs,
                                                &approx);
        if (approx == ppt->initial_approx_qs_smg) {
          is_early_enough = _TRUE_;
        }
        else {
          tau_upper = 0.5*(tau_lower + tau_upper);
        }
      }
      *tau_ini = tau_upper;
    }
  }


  /*
   * Find the intervals over which the approximation scheme for qs_smg
   * is constant. This is the main pipeline to decide the approximation
   * to be used at each time, eventually delaying it to take into
   * account the oscillations. The steps are the following:
   * - sample the proposed approximation and the decaying rate
   *   of the oscillations over time. To estimate the approximation
   *   to be used at each time step the mass and radiation triggers
   *   are taken into account. In addition, everything is set to fully
   *   dynamic if it happens after z_fd_qs_smg;
   * - shorten the scheme to retain only the times where the
   *   approximation changes;
   * - eventually delay the starting of the qs approximation using the
   *   previously calculated slope parameter to estimate the decaying
   *   rate of the oscillations;
   * - shorten again the scheme to retain only the times where the
   *   approximation changes;
   * - fit the scheme obtained to the implemented one.
   */
  if ((ppt->method_qs_smg == automatic) || (ppt->method_qs_smg == fully_dynamic_debug) || (ppt->method_qs_smg == quasi_static_debug)) {

    int size_sample = ppr->n_max_qs_smg;

    double * tau_sample;
    double * slope_sample;
    int * approx_sample;

    class_alloc(tau_sample,size_sample*sizeof(double),ppt->error_message);
    class_alloc(slope_sample,size_sample*sizeof(double),ppt->error_message);
    class_alloc(approx_sample,size_sample*sizeof(int),ppt->error_message);

    /**
     * Input: background table
     * Output: sample of the approx scheme and the decaying rate
     * of the oscillations (slope)
     **/
    sample_approximation_qs_smg(
            ppr,
            pba,
            ppt,
            k,
            *tau_ini,
            tau_end,
            tau_sample,
            slope_sample,
            approx_sample,
            &size_sample
            );

    double * tau_array;
    double * slope_array;
    int * approx_array;
    int size_array = size_sample;

    class_alloc(tau_array,size_array*sizeof(double),ppt->error_message);
    class_alloc(slope_array,size_array*sizeof(double),ppt->error_message);
    class_alloc(approx_array,size_array*sizeof(int),ppt->error_message);

    /**
     * Input: sample of the time, slope and approximation scheme
     *   at small time interval
     * Output: arrays containing the time, the slope and the approximation
     * scheme only when it changes
     **/
    shorten_first_qs_smg(
            tau_sample,
            slope_sample,
            approx_sample,
            size_sample,
            tau_array,
            slope_array,
            approx_array,
            &size_array,
            tau_end
            );

    free(tau_sample);
    free(slope_sample);
    free(approx_sample);

    /**
     * Input: arrays with time, slope and approximation schemes
     * Output: arrays with time and approximation scheme corrected with the slope
     **/
    correct_with_slope_qs_smg(
            ppr,
            pba,
            ppt,
            *tau_ini,
            tau_end,
            tau_array,
            slope_array,
            approx_array,
            size_array
            );

    free(slope_array);

    double * tau_scheme;
    int * approx_scheme;
    int size_scheme = size_array;

    class_alloc(tau_scheme,size_scheme*sizeof(double),ppt->error_message);
    class_alloc(approx_scheme,size_scheme*sizeof(int),ppt->error_message);

    /**
     * Input: arrays of time and approximation after correcting with the slope
     *   (there is the possibility that the same number in approx_array is repeated)
     * Output: shortened arrays of time and approximation
     **/
    shorten_second_qs_smg(
            tau_array,
            approx_array,
            size_array,
            tau_scheme,
            approx_scheme,
            &size_scheme
            );

    free(tau_array);
    free(approx_array);

    /**
     * Input: real approx_scheme and tau_scheme
     * Output: approx scheme (ppw->tau_scheme_qs_smg) adjusted to fit the implemented one
     **/
    fit_real_scheme_qs_smg(
            tau_end,
            approx_scheme,
            tau_scheme,
            size_scheme,
            ppw->tau_scheme_qs_smg
            );

    free(tau_scheme);
    free(approx_scheme);

    //   // DEBUG: Initial and final times
    //   printf("6 - Interval tau       = {%.1e, %.1e}\n", *tau_ini, tau_end);
    //   printf("7 - k mode             = {%.1e}\n", k);


  }

  return _SUCCESS_;
}


/**
 * Given a list of times (precomputed in perturbations_get_approximation_qs_smg),
 * switch approximation status.
 *
 * @param ppt              Input: pointer to perturbation structure
 * @param ppw              Input/Output: pointer to perturbation workspace structure
 * @param tau              Input: conformal time
 * @return the error status
 */
int perturbations_switch_approximation_qs_smg(
                                              struct perturbations * ppt,
                                              struct perturbations_workspace * ppw,
                                              double tau
                                              ) {

  /* (d) quasi-static approximation
   * the switch times are previously calculated
   * Here it assigns the approxiamtion status to the time tau
   */

  if (ppt->method_qs_smg == automatic) {

   if (tau >= ppw->tau_scheme_qs_smg[6]) {
     ppw->approx[ppw->index_ap_qs_smg] = (int)qs_smg_fd_6;
   }
   else if (tau >= ppw->tau_scheme_qs_smg[5]) {
     ppw->approx[ppw->index_ap_qs_smg] = (int)qs_smg_qs_5;
   }
   else if (tau >= ppw->tau_scheme_qs_smg[4]) {
     ppw->approx[ppw->index_ap_qs_smg] = (int)qs_smg_fd_4;
   }
   else if (tau >= ppw->tau_scheme_qs_smg[3]) {
     ppw->approx[ppw->index_ap_qs_smg] = (int)qs_smg_qs_3;
   }
   else if (tau >= ppw->tau_scheme_qs_smg[2]) {
     ppw->approx[ppw->index_ap_qs_smg] = (int)qs_smg_fd_2;
   }
   else if (tau >= ppw->tau_scheme_qs_smg[1]) {
     ppw->approx[ppw->index_ap_qs_smg] = (int)qs_smg_qs_1;
   }
   else if (tau >= ppw->tau_scheme_qs_smg[0]) {
     ppw->approx[ppw->index_ap_qs_smg] = (int)qs_smg_fd_0;
   }
  }
  else if ((ppt->method_qs_smg == quasi_static) || (ppt->method_qs_smg == quasi_static_debug)) {
   ppw->approx[ppw->index_ap_qs_smg] = (int)qs_smg_qs_1;
  }
  else if ((ppt->method_qs_smg == fully_dynamic) || (ppt->method_qs_smg == fully_dynamic_debug)) {
   ppw->approx[ppw->index_ap_qs_smg] = (int)qs_smg_fd_0;
  }
  else {
   ppw->approx[ppw->index_ap_qs_smg] = (int)qs_smg_fd_0;
  }

  return _SUCCESS_;
}


/**
 * Calculate the functions necessary for the qs_smg approximation
 * scheme at k and tau. The approximation value returned is
 * independent of the history of the perturbations, i.e. corrections
 * due to damped oscillations are not taken into account.
 *
 * This is used both in:
 * - the algorithm for the qs_smg scheme
 * - as a standalone function to debug
 *
 * @param ppr              Input: pointer to precision structure
 * @param pba              Input: pointer to background structure
 * @param ppt              Input: pointer to perturbation structure
 * @param k                Input: k mode
 * @param tau              Input: conformal time
 * @param mass2            Output: squared mass of the scalar field
 * @param mass2_p          Output: derivative of the squared mass of the scalar field
 * @param rad2             Output: squared "radiation" mass
 * @param friction         Output: friction term
 * @param slope            Output: slope of oscillations term
 * @param approx           Output: approximation status qs_smg (0->FD, 1->QS)
 * @return the error status
 */
int perturbations_qs_functions_at_tau_and_k_qs_smg(
                                                   struct precision * ppr,
                                                   struct background * pba,
                                                   struct perturbations * ppt,
                                                   double k,
                                                   double tau,
                                                   double *mass2,
                                                   double *mass2_p,
                                                   double *rad2,
                                                   double *friction,
                                                   double *slope,
                                                   short *approx
                                                   ) {

  /* Definition of local variables */
  double mass2_qs, mass2_qs_p, rad2_qs, friction_qs, slope_qs;
  double tau_fd;
  short proposal;
  double * pvecback;
  int first_index_back;

  class_alloc(pvecback,pba->bg_size*sizeof(double),ppt->error_message);

  class_call(background_at_tau(pba,
                               tau,
                               normal_info,
                               inter_normal,
                               &first_index_back,
                               pvecback),
             pba->error_message,
             ppt->error_message);

  class_call(background_tau_of_z(pba,
                                ppr->z_fd_qs_smg,
                                &tau_fd),
            pba->error_message,
            ppt->error_message);

  double delM2, M2, kin, bra, ten, run, beh;
  double res, cD, cK, cB, cM, cH;
  double c0, c1, c2, c3, c4, c5, c6, c7, c8;
  double c9, c10, c11, c12, c13, c14, c15, c16;
  double c9_p, c10_p, c12_p, c13_p;
  double res_p, cD_p, cB_p, cM_p, cH_p;
  double cs2num, lambda1, lambda2, lambda3, lambda4, lambda5, lambda6, lambda7, lambda8;
  double cs2num_p, lambda2_p, lambda8_p;
  double t1, f1, t1_p, f1_p;
  double x_prime_qs_smg_num, x_prime_qs_smg_den;
  double a, H, rho_tot, p_tot, rho_smg, p_smg, rho_r;
  double k2 = k*k;

  a = pvecback[pba->index_bg_a];
  H = pvecback[pba->index_bg_H];
  rho_r = pvecback[pba->index_bg_rho_g] + pvecback[pba->index_bg_rho_ur];
  rho_tot = pvecback[pba->index_bg_rho_tot_wo_smg];
  p_tot = pvecback[pba->index_bg_p_tot_wo_smg];

  rho_smg = pvecback[pba->index_bg_rho_smg];
  p_smg = pvecback[pba->index_bg_p_smg];

  class_call(
          get_gravity_coefficients_smg(
                  pba, ppt, pvecback,
                  &delM2, &M2, &kin, &bra, &ten, &run, &beh, &res,
                  &cD, &cK, &cB, &cM, &cH, &c0, &c1, &c2, &c3,
                  &c4, &c5, &c6, &c7, &c8, &c9, &c10, &c11,
                  &c12, &c13, &c14, &c15, &c16, &res_p, &cD_p, &cB_p, &cM_p,
                  &cH_p, &c9_p, &c10_p, &c12_p, &c13_p,
                  &cs2num, &lambda1, &lambda2, &lambda3, &lambda4, &lambda5, &lambda6, &lambda7, &lambda8,
                  &cs2num_p, &lambda2_p, &lambda8_p
                  ),
          ppt->error_message,
          ppt->error_message);


  if (pba->gravity_model_smg != stable_params) {
    mass2_qs = -(c12 + c13*k2*pow(a*H,-2))/cD;
  }
  else {
    mass2_qs = 2.*(cs2num*pow(k/(a*H),2) - 4.*lambda8)/(2. - cB)/cD;
  }
 
  if (pba->gravity_model_smg != stable_params) {
    mass2_qs_p =
    -(
      +c12_p - c12*cD_p/cD
      + (c13_p - c13*cD_p/cD + (rho_tot + rho_smg + 3.*p_tot + 3.*p_smg)*c13*a/H)*pow(a*H,-2)*k2
    )/cD;
  }
  else {
    //recomputing brading derivative for more numerical stability
    cB_p = a*H*(cs2num - (2 - cB)*(1.5*(rho_tot+rho_smg+p_tot+p_smg)/pow(H,2.) + cB/2. + cM) + 3*(rho_tot+p_tot)/(pow(H,2.)*M2));

    mass2_qs_p = 2.*(4.*(cD_p/cD - cB_p/(2. - cB))*lambda8 - 4.*lambda8_p + (cs2num_p - (cD_p/cD - cB_p/(2. - cB))*cs2num 
                  + (rho_tot + rho_smg + 3.*(p_tot + p_smg))*cs2num*a/H)*pow(k/(a*H),2))/(2. - cB)/cD;
  }

  rad2_qs = 3.*mass2_qs*pow(H,4)*pow(rho_r,-2)*pow(a*H,2)/k2;

  if (pba->gravity_model_smg != stable_params) {
    friction_qs = -(c11 - c3*k2*pow(a*H,-2))/cD;
  }
  else {
    friction_qs = 8.*pow(2.-cB,-1)*pow(cD,-1)*lambda7;
  }

  slope_qs = -1./4.*(1. - 2.*friction_qs + 3.*(p_tot + p_smg)/(rho_tot + rho_smg) - mass2_qs_p/mass2_qs/a/H);

  //     DEBUG: To debug uncomment this and define a convenient function of time for each of these quantities
  //     double x = a;
  //     mass2_qs = 1.5 + cos(10*_PI_*x);
  //     rad2_qs = 1.;
  //     friction_qs = 1.;
  //     slope_qs = 1.;

  *mass2 = mass2_qs;
  *mass2_p = mass2_qs_p;
  *rad2 = rad2_qs;
  *friction = friction_qs;
  *slope = slope_qs;

  //Approximation
  if ((mass2_qs > pow(ppr->trigger_mass_qs_smg,2)) && (rad2_qs > pow(ppr->trigger_rad_qs_smg,2))) {
    proposal = _TRUE_;
  }
  else {
    proposal = _FALSE_;
  }
  if (tau <= tau_fd) {
    *approx = proposal;
  }
  else {
    *approx = _FALSE_;
  }

  free(pvecback);

  return _SUCCESS_;

}


/**
 * Verbose messages for the qs_smg approximation scheme.
 *
 * @param ppw    Input: pointer to perturbation workspace structure
 * @param k                Input: k mode
 * @param tau_switch       Input: time at which qs_smg approximation is changed
 * @param ap_ini           Input: pointer to the initial qs_smg state
 * @param ap_end           Input: pointer to the final qs_smg state
 * @return the error status
 */
int perturbations_verbose_qs_smg(
                                 struct perturbations_workspace * ppw,
                                 double k,
                                 double tau_switch,
                                 int * ap_ini,
                                 int * ap_end
                                 ) {

  int qs_array_smg[] = _VALUES_QS_SMG_FLAGS_;

  if ((qs_array_smg[ap_ini[ppw->index_ap_qs_smg]]==1) &&
      (qs_array_smg[ap_end[ppw->index_ap_qs_smg]]==0)) {
    fprintf(stdout,"Mode k=%e: will switch off the quasi_static approximation smg (1 -> 0) at tau=%e\n",k,tau_switch);
  }
  if ((qs_array_smg[ap_ini[ppw->index_ap_qs_smg]]==0) &&
      (qs_array_smg[ap_end[ppw->index_ap_qs_smg]]==1)) {
    fprintf(stdout,"Mode k=%e: will switch on the quasi_static approximation smg (0 -> 1) at tau=%e\n",k,tau_switch);
  }

  return _SUCCESS_;
}


/**
 * Assign the proper initial conditions when switching from
 * quasi_static to fully_dynamic in smg_qs.
 *
 * @param ppw              Input: pointer to perturbation workspace structure
 * @param ppv              Input/Output: pointer to perturbation vector structure
 * @param pa_old           Input: previous approximation status
 * @return the error status
 */
int perturbations_vector_init_qs_smg(
                                     struct perturbations_workspace * ppw,
                                     struct perturbations_vector * ppv,
                                     int * pa_old
                                     ) {

  int qs_array_smg[] = _VALUES_QS_SMG_FLAGS_;

  //pass the values only if the order is correct

  if ((qs_array_smg[pa_old[ppw->index_ap_qs_smg]] == _TRUE_) && (qs_array_smg[ppw->approx[ppw->index_ap_qs_smg]] == _FALSE_)) {
    ppv->y[ppv->index_pt_x_smg] = ppw->pvecmetric[ppw->index_mt_x_smg];
    ppv->y[ppv->index_pt_x_prime_smg] = ppw->pvecmetric[ppw->index_mt_x_prime_smg];
  }
  else if (qs_array_smg[ppw->approx[ppw->index_ap_qs_smg]] == _FALSE_) {
    ppv->y[ppv->index_pt_x_smg] = ppw->pv->y[ppw->pv->index_pt_x_smg];
    ppv->y[ppv->index_pt_x_prime_smg] = ppw->pv->y[ppw->pv->index_pt_x_prime_smg];
  }

  return _SUCCESS_;
}


/**
 * Return the scalar field perturbation and its derivative
 * in the QS regime.
 *
 * @param ppr              Input: pointer to precision structure
 * @param pba              Input: pointer to background structure
 * @param ppt              Input: pointer to perturbation structure
 * @param ppw              Input: pointer to perturbation workspace structure
 * @param k                Input: k mode
 * @param x_qs_smg         Output: quasi static scalar field
 * @param x_prime_qs_smg   Output: quasi static scalar field derivative
 * @return the error status
 */
int get_x_x_prime_qs_smg(
                         struct precision * ppr,
                         struct background * pba,
                         struct perturbations * ppt,
                         struct perturbations_workspace * ppw,
                         double k,
                         double * x_qs_smg,
                         double * x_prime_qs_smg
                         ){

  double k2 = k*k;
  double rho_r, rho_tot, p_tot, p_smg, rho_smg;
  double a, a_p, H, H_p, Hconf, delM2, M2, kin, bra, ten, run, beh;
  double res, cD, cK, cB, cM, cH;
  double c0, c1, c2, c3, c4, c5, c6, c7, c8;
  double c9, c10, c11, c12, c13, c14, c15, c16;
  double c9_p, c10_p, c12_p, c13_p;
  double res_p, cD_p, cB_p, cM_p, cH_p;
  double cs2num, lambda1, lambda2, lambda3, lambda4, lambda5, lambda6, lambda7, lambda8;
  double cs2num_p, lambda2_p, lambda8_p;
  double g1, g2, g3;
  double nt1, nt2, nt3, nt4, nt5, nt6, nt7, nt8, nt9, nt10, nt11, nt12;
  double nt13, nt14, nt15, nt16, nt17, nt18, nt19, nt20, nt21, nt22, nt23, nt24, nt25;
  double x_prime_qs_smg_num, x_prime_qs_smg_den;

  a = ppw->pvecback[pba->index_bg_a];
  H = ppw->pvecback[pba->index_bg_H];
  // Hconf = a*H;
  rho_r = ppw->pvecback[pba->index_bg_rho_g] + ppw->pvecback[pba->index_bg_rho_ur];
  rho_tot = ppw->pvecback[pba->index_bg_rho_tot_wo_smg];
  rho_smg = ppw->pvecback[pba->index_bg_rho_smg];
  p_tot = ppw->pvecback[pba->index_bg_p_tot_wo_smg];
  p_smg = ppw->pvecback[pba->index_bg_p_smg];
  // H_p = -3./2.*a*(rho_tot + p_tot + rho_smg + p_smg);
  // a_p = a*a*H;

  class_call(
          get_gravity_coefficients_smg(
                  pba, ppt, ppw->pvecback,
                  &delM2, &M2, &kin, &bra, &ten, &run, &beh, &res,
                  &cD, &cK, &cB, &cM, &cH, &c0, &c1, &c2, &c3,
                  &c4, &c5, &c6, &c7, &c8, &c9, &c10, &c11,
                  &c12, &c13, &c14, &c15, &c16, &res_p, &cD_p, &cB_p, &cM_p,
                  &cH_p, &c9_p, &c10_p, &c12_p, &c13_p,
                  &cs2num, &lambda1, &lambda2, &lambda3, &lambda4, &lambda5, &lambda6, &lambda7, &lambda8,
                  &cs2num_p, &lambda2_p, &lambda8_p
                  ),
          ppt->error_message,
          ppt->error_message);

  /* This is the expression for the scalar field in the quasi static approximation */
  if (ppt->get_h_from_trace == _TRUE_) {
    /* Scalar field in QS with h' */
    *x_qs_smg =
      +1./res*(
        -9./2.*cB*pow(a,2)*ppw->delta_p/M2
        + c10*k2*ppw->pvecmetric[ppw->index_mt_eta]
        + (c9*pow(a*H,2) - 1./3.*cH*k2)*ppw->pvecmetric[ppw->index_mt_h_prime]/a/H
        + 2./3.*cH*pow(k2,2)*ppw->pvecmetric[ppw->index_mt_alpha]/a/H
      )/(c13*k2 + c12*pow(a*H,2));
  }
  else {
    /* Scalar field in QS without h' */
    if (pba->gravity_model_smg != stable_params) {
      *x_qs_smg =
      1./res*(
        +k2*(
          +4.*(1. + beh)*cH*k2
          - 3.*pow(a*H,2)*((2. - bra)*c10 + 4.*(1. + beh)*c9)
        )*ppw->pvecmetric[ppw->index_mt_eta]
        - 2.*(2. - bra)*cH*H*pow(k2,2)*a*ppw->pvecmetric[ppw->index_mt_alpha]
        + 6.*(
          +(cH*k2 - 3.*c9*pow(a*H,2))*ppw->delta_rho
          + 9./4.*cB*(2. - bra)*pow(a*H,2)*ppw->delta_p
        )*pow(a,2)/M2
      )/(
        +4.*c15*cH*pow(k2,2)
        - k2*pow(a*H,2)*(3.*c13*(2. - bra) + 12.*c15*c9 - 4.*c16*cH)
        - 3.*pow(a*H,4)*(c12*(2. - bra) + 4.*c16*c9)
      );
    }
    else {
      /* Only for Horndeski smg */
      *x_qs_smg =
      (
        + 2.*cs2num*k2*ppw->pvecmetric[ppw->index_mt_eta]/(a*H)
        + 3.*a*lambda2*ppw->delta_rho/(H*M2)
        - 9./2.*a*cB*(2. - cB)*ppw->delta_p/(H*M2)
      )/(2.*pow(a*H,2)*(cs2num*k2*pow(a*H,-2) - 4.*lambda8));
    }
    
  }

  /* scalar field derivative equation
   * In order to estimate it we followed this procedure:
   * - we calculated analytically the time derivative of the x_smg equation
   * - we used delta_p' = delta_rho_r'/3 (radiation is the only component that contributes to delta_p')
   * - we used the conservation equation for radiation to get rid of delta_rho_r'
   * - we used the Einstein equations to get rid of eta', h'', alpha'
   * The result is approximated when rsa is on since the velocity of radiation gets updated only after
   * this call in perturbations_einstein */

  if (ppt->get_h_from_trace == _TRUE_) {
  /* Numerator of the scalar field derivative in QS with h' */
  x_prime_qs_smg_num =
    +3.*(
      +3.*(2.*c9*cK - cB*cD*(2. + run) - cD*(cB*res_p/res - cB_p)/a/H)
      - 2.*cH*cK*pow(a*H,-2)*k2
    )*ppw->delta_rho_r*a/H/M2
    + 9.*(
      +2.*cD*(cH*res_p/res - cH_p)/a/H + 6.*c3*c9
      - cD*(cB + c10) + 3.*cD*cH*(1. + 2./3.*run - (p_tot + p_smg)*pow(H,-2))
      - 2.*c3*cH*k2*pow(a*H,-2)
    )*pow(H,-2)*ppw->rho_plus_p_theta_r/M2
    + 18.*cD*cH*pow(a*H,-2)*k2*ppw->rho_plus_p_shear*a/H/M2
    + 4.*k2*pow(a*H,-2)*(
      +cH*(c1 - cD - ten*cD)*k2*pow(a*H,-2)
      - 3./2.*(2.*c1*c9 - (c10*cD*res_p/res - cD*c10_p)/a/H)
    )*a*H*ppw->pvecmetric[ppw->index_mt_eta]
    + 3.*(
      +2.*cD*(c9*res_p/res - c9_p)/a/H - 2.*c2*c9 + c9*cD
      - cD*(2.*cB*rho_r/M2 - 3.*c9*(p_tot + p_smg))*pow(H,-2)
      + 2./3.*cH*(c2 + 2.*cD + run*cD)*k2*pow(a*H,-2)
    )*ppw->pvecmetric[ppw->index_mt_h_prime]
    + 6.*a*H*res*(
      +c6*c9 + cD*(c12_p/a/H - c12 - 3.*c12*(p_tot + p_smg)*pow(H,-2))
      - (
        +cD*(2.*c0*cH*res_p/res - c13_p - 2.*c0*cH_p)/a/H
        + c9*(6.*c0*c3 - c7) - c0*c10*cD + c6*cH/3.
        + 3.*c0*cD*cH*(1. + 2./3.*run - (p_tot + p_smg)*pow(H,-2))
      )*k2*pow(a*H,-2)
      + 1./3.*cH*(6.*c0*c3 - c7 + 2.*c8*cD)*pow(k2,2)*pow(a*H,-4)
    )*(*x_qs_smg);

  /* Denominator of the scalar field derivative in QS with h' */
  x_prime_qs_smg_den =
    -6.*res*(
      +c4*c9 + c12*cD
      - k2*(
        + 6.*cB*cD*(cH*res_p/res - cH_p)/a/H
        - 12.*c9*(c5 - 3./2.*c3*cB)
        - 3.*cD*(c10*cB + 2.*c13)
        + 2.*c4*cH
        + 3.*cB*cD*cH*(3. + 2.*run)
        - 9.*cB*cD*cH*(p_tot + p_smg)*pow(H,-2)
      )/6.*pow(a*H,-2)
      - cH*pow(k2,2)*(2.*c5 - 3.*c3*cB + 2.*cD*cH)/3.*pow(a*H,-4)
    );

    *x_prime_qs_smg = x_prime_qs_smg_num/x_prime_qs_smg_den;
  }
  else {
    if (pba->gravity_model_smg != stable_params) {
      /* Numerator of the scalar field derivative in QS without h' */
      x_prime_qs_smg_num =
        - 18.*(2. - bra)*cD*cH*pow(H,-3)*k2*ppw->rho_plus_p_shear/a/M2
        + (2. - bra)*(
          +6.*cH*cK*pow(H,-3)*k2/a
          + 9.*(
            + cD*(cB*res_p - cB_p*res)
            + ((2. + run)*cB*cD - 2.*c9*cK)*H*res*a
          )*pow(H,-2)/res
        )*ppw->delta_rho_r/M2
        + 9.*(2. - bra)*(
          + 2.*c3*cH*pow(H,-4)*pow(a,-2)*k2
          - (
            + 2.*cD*H*(cH*res_p - cH_p*res)/a/res
            + (6.*c3*c9 - c10*cD - cB*cD + 3.*cD*cH + 2.*run*cD*cH)*pow(H,2)
            - 3.*cD*cH*(p_tot + p_smg)
          )*pow(H,-4)
        )/M2*ppw->rho_plus_p_theta_r
        - (
          + 12.*(c2 + 2.*cD + run*cD)*cH*pow(H,-3)*k2/a
          + 18.*(
            + 2.*cD*H*(c9*res_p/res - c9_p)
            - 2.*cB*cD*rho_r*a/M2
            + c9*(cD - 2.*c2)*pow(H,2)*a
            + 3.*c9*cD*(p_tot + p_smg)*a
          )*pow(H,-3)
        )/M2*ppw->delta_rho
        + (
          + 4.*cH*(
            + (2. - bra)*(cD + ten*cD - c1)
            - 2.*(c2 + 2.*cD + run*cD)*(1. + beh)
          )*pow(k2,2)*pow(a*H,-3)
          - 6.*(
            + (2. - bra)*(cD*(c10*res_p/res - c10_p)/a/H - 2.*c1*c9)
            + 2.*(1. + beh)*(
              + 2.*cD*(c9*res_p/res - c9_p)/a/H
              + c9*(cD - 2.*c2)
              - 2.*cB*cD*rho_r*pow(H,-2)/M2
              + 3.*c9*cD*(p_tot + p_smg)*pow(H,-2)
            )
          )*k2/a/H
        )*ppw->pvecmetric[ppw->index_mt_eta]
        + (
          + (
            - (2. - bra)*(6.*c0*c3 - c7 + 2.*c8*cD)
            + 4.*c15*(c2 + 2.*cD + run*cD)
          )*2.*cH*pow(k2,2)*res*pow(a*H,-3)
          + 6.*(
            + cD*H*(
              + 4.*c16*c9*res_p/res
              - c12_p*(2. - bra)
              - 4.*c16*c9_p
            )/a
            - 4.*c16*cB*cD*rho_r/M2
            - 4.*c16*c2*c9*pow(H,2)
            - c6*c9*(2. - bra)*pow(H,2)
            + cD*((2. - bra)*c12 + 2.*c16*c9)*(pow(H,2) + 3.*(p_tot + p_smg))
          )*res*a/H
          + 2.*(
            + 12.*cD*c15*(c9*res_p/res - c9_p)/H/a
            - 12.*c15*cB*cD*rho_r/M2*pow(H,-2)
            + 2.*(
              + 3.*c15*c9*(cD - 2.*c2)
              + 2.*cH*c16*(c2 + 2.*cD + run*cD)
            )
            + (2. - bra)*(
              - 3.*cD*(2.*c0*cH_p - 2.*c0*cH*res_p/res + c13_p)/a/H
              + 18.*c0*c3*c9 - 3.*c7*c9
              - 3.*c0*c10*cD + c6*cH
              + 6.*(3./2. + run)*c0*cD*cH
            )
            - 9.*cD*((2. - bra)*c0*cH - 2.*c15*c9)*(p_tot + p_smg)*pow(H,-2)
          )*res*k2/a/H
        )*(*x_qs_smg);

      /* Denominator of the scalar field derivative in QS without h' */
      x_prime_qs_smg_den =
        - 2.*cH*res*(2. - bra)*(2.*c5 - 3.*c3*cB + 2.*cD*cH)*pow(a*H,-4)*pow(k2,2)
        + a*(
          - 6.*cB*cD*(2. - bra)*(cH*res_p - cH_p*res)*H
          + (2. - bra)*(
            + 12.*c5*c9 - 18.*c3*c9*cB
            + 6.*c13*cD + 3.*c10*cB*cD - 2.*c4*cH
            - 3.*(3. + 2.*run)*cB*cD*cH
            + 9.*cB*cD*cH*(p_tot + p_smg)*pow(H,-2)
          )*res*a*pow(H,2)
          - 8.*(c2 + 2.*cD + run*cD)*c14*cH*pow(H,2)*res*a
        )*k2*pow(a*H,-4)
        + 6.*(
          - 4.*c14*cD*H*(c9*res_p - c9_p*res)
          + 4.*c14*(cB*cD*rho_r/M2 + c2*c9*pow(H,2))*res*a
          + (2. - bra)*(c4*c9 + c12*cD)*pow(H,2)*res*a
          - 2.*c14*c9*cD*(pow(H,2) + 3.*(p_tot + p_smg))*res*a
        )*pow(H,-2)/a;

      *x_prime_qs_smg = x_prime_qs_smg_num/x_prime_qs_smg_den;
    }
    else {
      // These expressions for x_prime_qs_smg are not accurate enough when stable_params is used. We'll be using MGCAMB equations instead
      // Copied from public hi_class v2.0 -- Only for Horndeski smg
      g1 = cs2num*pow(k/(a*H),2) -4.*lambda8;

      g2 = (2. - cB)*(g1 + (3.*cB + kin)*cB*rho_r*pow(H,-2)*pow(M2,-1) - cB*cs2num*pow(k/(a*H),2)/2.)/2. - 3./4.*(3.*cB + kin)*(rho_tot + p_tot)*pow(H,-2)*lambda2*pow(M2,-1);

      g3 = - (2.*(2. - cB)*cB*rho_r - 3.*(rho_tot + p_tot)*lambda2)*(18. - 18.*(rho_tot + p_tot)*pow(H,-2)*pow(M2,-1) - 15.*cB - 2.*kin + 9.*(2. - cB)*(p_tot + p_smg)*pow(H,-2) 
          - 2.*cB*pow(k/(a*H),2))*pow(H,-2)*pow(M2,-1) + 2.*(2. - cB)*cs2num*(5. - cB - 3.*(rho_tot + p_tot)*pow(M2,-1)*pow(H,-2) + 9.*(p_tot + p_smg)*pow(H,-2))*pow(k/(a*H),2) + 4.*(2.
          - cB)*(pow(k/(a*H),2)*cs2num_p - 4.*lambda8_p)/(a*H);

      *x_prime_qs_smg = 
        + 3./2./g2*(pow(2.-cB,2)*cB*pow(H,-2)*ppw->delta_rho_r/M2
        + (2.-cB)*(cs2num-lambda2)*pow(H,-3)*ppw->rho_plus_p_theta/2./a/M2
        + 3./2.*(2.-cB)*pow(H,-2)*((2.-cB)*(-7.+2.*run)*cB/4.+cB*g3/g1/8.
        - lambda2-9./4.*(2.-cB)*cB*pow(H,-2)*(p_tot+p_smg)-(1.-cB)*cB_p/a/H)*ppw->delta_p/M2
        + ((2.-cB)*cB*rho_r*pow(H,-2)*pow(M2,-1)-g3/g1*lambda2/8.-(6.*rho_tot/M2*pow(H,-2)-2.
        + cB+4.*run-2.*cB*run)*lambda2/4.-3./4.*(2./M2-6.+3.*cB)*pow(H,-2)*lambda2*p_tot
        + 9./4.*(2.-cB)*pow(H,-2)*lambda2*p_smg+(2.-cB)*lambda2_p/a/H/2.)*pow(H,-2)*ppw->delta_rho/M2
        + (3./2.*(2.-cB)*cs2num*(p_tot+p_smg)*pow(H,-2)- lambda2*(rho_tot+p_tot)/M2*pow(H,-2)
        + (2.-cB)*cs2num_p/a/H/3.+ (2.-cB)*cs2num/2.- cs2num*g3/g1/12.
        + 2./3.*(2.-cB)*cB*rho_r/M2*pow(H,-2))*pow(k/a/H,2)*ppw->pvecmetric[ppw->index_mt_eta]
        + pow(2.-cB,2)*cB*pow(H,-3)*ppw->rho_plus_p_theta_r/a/M2/4.);

    }
  }

  return _SUCCESS_;
}

/**
 * Returns the QS mu and gamma defined in the EFE formalism of 2011.05713 
 *
 * @param pba              Input: pointer to background structure
 * @param ppt              Input: pointer to perturbation structure
 * @param ppw              Input: pointer to perturbation workspace structure
 * @param k                Input: k mode
 * @param mu_smg           Output: defined as G_eff/G_Newton 
 * @param gamma_smg        Output: gravitational slip Phi/Psi
 * @return the error status
 */
int get_qsa_mu_gamma_smg(
                      struct background * pba,
                      struct perturbations * ppt,
                      struct perturbations_workspace * ppw,
                      double k,
                      double * mu_smg, 
                      double * gamma_smg
) {

  double a, a2, a_prime_over_a, H, H_prime, delM2, M2, kin, bra, ten, run, beh;
  double res, cD, cK, cB, cM, cH;
  double c0, c1, c2, c3, c4, c5, c6, c7, c8;
  double c9, c10, c11, c12, c13, c14, c15, c16;
  double c9_p, c10_p, c12_p, c13_p;
  double res_p, cD_p, cB_p, cM_p, cH_p;
  double cs2num, lambda1, lambda2, lambda3, lambda4, lambda5, lambda6, lambda7, lambda8;
  double cs2num_p, lambda2_p, lambda8_p;
  double mu_p, mu_inf, mu_Z_inf;
  double k2;

  /** - wavenumber and scale factor related quantities */

  a = ppw->pvecback[pba->index_bg_a];
  a2 = a * a;
  H = ppw->pvecback[pba->index_bg_H];
  // a_prime_over_a = a*H;
  // H_prime = ppw->pvecback[pba->index_bg_H_prime];
  k2 = k*k;

  class_call(
      get_gravity_coefficients_smg(
        pba, ppt, ppw->pvecback,
        & delM2, & M2, & kin, & bra, & ten, & run, & beh, & res,
        & cD, & cK, & cB, & cM, & cH, & c0, & c1, & c2, & c3,
        & c4, & c5, & c6, & c7, & c8, & c9, & c10, & c11,
        & c12, & c13, & c14, & c15, & c16,  & res_p, & cD_p, & cB_p, & cM_p,
        & cH_p, & c9_p, & c10_p, & c12_p, & c13_p,
        & cs2num, & lambda1, & lambda2, & lambda3, & lambda4, & lambda5, & lambda6, & lambda7, & lambda8,
        & cs2num_p, & lambda2_p, & lambda8_p
      ),
      ppt->error_message,
      ppt->error_message);

  mu_p = ppw->pvecback[pba->index_bg_mu_p_smg];
  mu_inf = ppw->pvecback[pba->index_bg_mu_inf_smg];
  mu_Z_inf = ppw->pvecback[pba->index_bg_muZ_inf_smg];

  // mu and gamma in EFE QSA
  *mu_smg = (mu_p + k2*cs2num*M2*mu_inf/(a2*pow(H,2.)))/(mu_p + k2*cs2num/(a2*pow(H,2.)))/M2;

  *gamma_smg = (mu_p + k2*cs2num*M2*mu_Z_inf/(a2*pow(H,2.)))/(mu_p + k2*cs2num*M2*mu_inf/(a2*pow(H,2.)));

  return _SUCCESS_;
};

/**
 * Return conformal time derivatives for the QS mu and gamma
 *
 * @param pba              Input: pointer to background structure
 * @param ppt              Input: pointer to perturbation structure
 * @param ppw              Input: pointer to perturbation workspace structure
 * @param k                Input: k mode
 * @param mu_prime_smg     Output: mu derivative
 * @param gamma_prime_smg  Output: gamma gravitational
 * @return the error status
 */
int get_qsa_mu_prime_gamma_prime_smg(
                      struct background * pba,
                      struct perturbations * ppt,
                      struct perturbations_workspace * ppw,
                      double k,
                      /* uncomment for debugging */
                      // double * mu_p_prime,
                      // double * mu_inf_prime,
                      // double * mu_Z_inf_prime,
                      /*****************/
                      double * mu_prime_smg, 
                      double * gamma_prime_smg
) {

  double a, a2, a_prime_over_a, H, H_prime, rho_m, rho_smg, p_m, p_smg, p_m_prime, p_smg_prime, p_m_prime_prime, p_smg_prime_prime;
  double delM2, M2, kin, bra, ten, run, beh;
  double res, cD, cK, cB, cM, cH;
  double c0, c1, c2, c3, c4, c5, c6, c7, c8;
  double c9, c10, c11, c12, c13, c14, c15, c16;
  double c9_p, c10_p, c12_p, c13_p;
  double res_p, cD_p, cB_p, cM_p, cH_p;
  double cs2num, lambda1, lambda2, lambda3, lambda4, lambda5, lambda6, lambda7, lambda8;
  double cs2num_p, lambda2_p, lambda8_p;
  double mu_p, mu_inf, mu_Z_inf;
  double mu_p_prime, mu_inf_prime, mu_Z_inf_prime; // comment for debugging
  double k2;

  /** - wavenumber and scale factor related quantities */

  a = ppw->pvecback[pba->index_bg_a];
  a2 = a * a;
  H = ppw->pvecback[pba->index_bg_H];
  a_prime_over_a = a*H;
  H_prime = ppw->pvecback[pba->index_bg_H_prime];
  rho_m = ppw->pvecback[pba->index_bg_rho_tot_wo_smg];
  rho_smg = ppw->pvecback[pba->index_bg_rho_smg];
  p_m = ppw->pvecback[pba->index_bg_p_tot_wo_smg];
  p_m_prime = ppw->pvecback[pba->index_bg_p_tot_wo_prime_smg];
  p_m_prime_prime = ppw->pvecback[pba->index_bg_p_tot_wo_prime_prime_smg];
  p_smg = ppw->pvecback[pba->index_bg_p_smg];
  p_smg_prime = ppw->pvecback[pba->index_bg_p_prime_smg];
  p_smg_prime_prime = ppw->pvecback[pba->index_bg_p_prime_prime_smg];
  k2 = k*k;

  class_call(
      get_gravity_coefficients_smg(
        pba, ppt, ppw->pvecback,
        & delM2, & M2, & kin, & bra, & ten, & run, & beh, & res,
        & cD, & cK, & cB, & cM, & cH, & c0, & c1, & c2, & c3,
        & c4, & c5, & c6, & c7, & c8, & c9, & c10, & c11,
        & c12, & c13, & c14, & c15, & c16,  & res_p, & cD_p, & cB_p, & cM_p,
        & cH_p, & c9_p, & c10_p, & c12_p, & c13_p,
        & cs2num, & lambda1, & lambda2, & lambda3, & lambda4, & lambda5, & lambda6, & lambda7, & lambda8,
        & cs2num_p, & lambda2_p, & lambda8_p
      ),
      ppt->error_message,
      ppt->error_message);

  mu_p = ppw->pvecback[pba->index_bg_mu_p_smg];
  mu_inf = ppw->pvecback[pba->index_bg_mu_inf_smg];
  mu_Z_inf = ppw->pvecback[pba->index_bg_muZ_inf_smg];
  /*comment for debugging*/
  mu_p_prime = ppw->pvecback[pba->index_bg_mu_p_prime_smg];
  mu_inf_prime = ppw->pvecback[pba->index_bg_mu_inf_prime_smg];
  mu_Z_inf_prime = ppw->pvecback[pba->index_bg_muZ_inf_prime_smg];
  // uncomment for debugging
  // *mu_p_prime = ppw->pvecback[pba->index_bg_mu_p_prime_smg];
  // *mu_inf_prime = ppw->pvecback[pba->index_bg_mu_inf_prime_smg];
  // *mu_Z_inf_prime = ppw->pvecback[pba->index_bg_muZ_inf_prime_smg];

  // mu' and gamma' in EFE QSA
  /*comment for debugging*/
  *mu_prime_smg = ((a*H*(mu_p*(-(a2*pow(H,2)*M2*cM*(k2*cs2num + a2*pow(H,2)*mu_p)) + k2*M2*(-1 + M2*mu_inf)*(a*H*cs2num_p
                  - 2*cs2num*(a2*pow(H,2) + a*H_prime))) + k2*a*cs2num*H*M2*(1 - M2*mu_inf)*mu_p_prime))/pow(M2,2) + k2*cs2num*(k2*cs2num 
                  + a2*pow(H,2)*mu_p)*mu_inf_prime)/pow(k2*cs2num + a2*pow(H,2)*mu_p,2);

  *gamma_prime_smg = (k2*(2*pow(a,3)*cs2num*pow(H,3)*M2*mu_p*(-mu_Z_inf + mu_inf) + a2*H*(2*cs2num*M2*mu_p*(-mu_Z_inf + mu_inf)*H_prime 
                    + H*(a*cs2num*H*M2*cM*mu_p*(mu_Z_inf - mu_inf) + M2*(cs2num*(-mu_Z_inf + mu_inf)*mu_p_prime + mu_p*((mu_Z_inf - mu_inf)*cs2num_p 
                    + cs2num*(mu_Z_inf_prime - mu_inf_prime))))) + k2*pow(cs2num,2)*pow(M2,2)*(mu_inf*mu_Z_inf_prime - mu_Z_inf*mu_inf_prime)))
                    / pow(a2*pow(H,2)*mu_p + k2*cs2num*M2*mu_inf,2);

  /*uncomment for debugging*/
  // *mu_prime_smg = ((a*H*(mu_p*(-(a2*pow(H,2)*M2*cM*(k2*cs2num + a2*pow(H,2)*mu_p)) + k2*M2*(-1 + M2*mu_inf)*(a*H*cs2num_p
  //                 - 2*cs2num*(a2*pow(H,2) + a*H_prime))) + k2*a*cs2num*H*M2*(1 - M2*mu_inf)*(*mu_p_prime)))/pow(M2,2) + k2*cs2num*(k2*cs2num 
  //                 + a2*pow(H,2)*mu_p)*(*mu_inf_prime))/pow(k2*cs2num + a2*pow(H,2)*mu_p,2);

  // *gamma_prime_smg = (k2*(2*pow(a,3)*cs2num*pow(H,3)*M2*mu_p*(-mu_Z_inf + mu_inf) + a2*H*(2*cs2num*M2*mu_p*(-mu_Z_inf + mu_inf)*H_prime 
  //                   + H*(a*cs2num*H*M2*cM*mu_p*(mu_Z_inf - mu_inf) + M2*(cs2num*(-mu_Z_inf + mu_inf)*(*mu_p_prime) + mu_p*((mu_Z_inf - mu_inf)*cs2num_p 
  //                   + cs2num*((*mu_Z_inf_prime) - (*mu_inf_prime)))))) + k2*pow(cs2num,2)*pow(M2,2)*(mu_inf*(*mu_Z_inf_prime) - mu_Z_inf*(*mu_inf_prime))))
  //                   / pow(a2*pow(H,2)*mu_p + k2*cs2num*M2*mu_inf,2);

  return _SUCCESS_;
};

/**
 * Sample the approximation status over the evolution of the perturbations.
 *
 * @param ppr              Input: pointer to precision structure
 * @param pba              Input: pointer to background structure
 * @param ppt              Input: pointer to perturbation structure
 * @param k                Input: k mode
 * @param tau_ini          Input: initial conformal time
 * @param tau_end          Input: final conformal time
 * @param tau_sample       Output: sample of conformal time
 * @param slope_sample     Output: sample of the slope of the oscillations
 * @param approx_sample    Output: sample of the approximation status qs_smg (0->FD, 1->QS)
 * @param size_sample      Output: size of the sample
 * @return the error status
 */
int sample_approximation_qs_smg(
                                struct precision * ppr,
                                struct background * pba,
                                struct perturbations * ppt,
                                double k,
                                double tau_ini,
                                double tau_end,
                                double * tau_sample,
                                double * slope_sample,
                                int * approx_sample,
                                int *size_sample
                                ) {

  /* Definition of local variables */
  double mass2_qs, mass2_qs_p, rad2_qs, friction_qs, slope_qs;
  short approx;
  double tau = tau_ini;
  double delta_tau = (tau_end - tau_ini)/ppr->n_max_qs_smg;
  int count = 0;


  /* Scan the time evolution and build several arrays containing
  * interesting quantities for the quasi-static approximation */
  while (tau < tau_end) {

    perturbations_qs_functions_at_tau_and_k_qs_smg(
            ppr,
            pba,
            ppt,
            k,
            tau,
            &mass2_qs,
            &mass2_qs_p,
            &rad2_qs,
            &friction_qs,
            &slope_qs,
            &approx);

    tau_sample[count] = tau;
    slope_sample[count] = slope_qs;
    approx_sample[count] = approx;

    delta_tau = fabs(2.*mass2_qs/mass2_qs_p)/sqrt(ppr->n_min_qs_smg*ppr->n_max_qs_smg);
    delta_tau = MIN(delta_tau, (tau_end - tau_ini)/ppr->n_min_qs_smg);
    delta_tau = MAX(delta_tau, (tau_end - tau_ini)/ppr->n_max_qs_smg);

    tau += delta_tau;
    count += 1;

  }

  *size_sample = count;

  return _SUCCESS_;

}


/**
 * Shorten the smg_qs approximation scheme to keep only
 * one element per approximation switch.
 *
 * @param tau_sample       Input: sample of conformal time
 * @param slope_sample     Input: sample of the slope of the oscillations
 * @param approx_sample    Input: sample of the approximation status qs_smg (0->FD, 1->QS)
 * @param size_sample      Input: size of the sample
 * @param tau_array        Output: shortened array of conformal time
 * @param slope_array      Output: shortened array of the slope of the oscillations
 * @param approx_array     Output: shortened array of the approximation status qs_smg (0->FD, 1->QS)
 * @param size_array       Output: size of the shortened array
 * @return the error status
 */
int shorten_first_qs_smg(
                         double * tau_sample,
                         double * slope_sample,
                         int * approx_sample,
                         int size_sample,
                         double * tau_array,
                         double * slope_array,
                         int * approx_array,
                         int *size_array,
                         double tau_end
                         ) {

  int i, j, count = 0;
  int last_switch = 0;
  int this_switch = 0;
  double slope_weighted;

  tau_array[0] = tau_sample[0];
  approx_array[0] = approx_sample[0];

  for (i = 1; i < size_sample; i++) {
    if (approx_sample[i] != approx_array[count]) {

      count += 1;
      // Shorten approximation scheme
      approx_array[count] = approx_sample[i];

      // Shorten time
      if (approx_array[count-1] < approx_array[count]) {
              this_switch = i;
      }
      else {
              this_switch = i-1;
      }
      tau_array[count] = tau_sample[this_switch];

      // Shorten slope
      slope_weighted = 0.;
      for (j = last_switch; j < this_switch; j++) {
              slope_weighted += slope_sample[j]*(tau_sample[j+1] - tau_sample[j]);
      }
      slope_array[count -1] = slope_weighted/(tau_sample[this_switch] - tau_sample[last_switch]);
      last_switch = this_switch;
    }
  }

  // Shorten slope last element
  slope_weighted = 0.;
  for (i = last_switch; i < size_sample-1; i++) {
    slope_weighted += slope_sample[i]*(tau_sample[i+1] - tau_sample[i]);
  }
  slope_array[count] = (slope_weighted + slope_sample[size_sample-1]*(tau_end - tau_sample[size_sample-1]))/(tau_end - tau_sample[last_switch]);

  *size_array = count + 1;

  return _SUCCESS_;

}


/**
 * For each time at which the qs_smg approximation scheme should change
 * FD->QS, delay the transition to take into account the damping of the
 * oscillations.
 *
 * @param ppr              Input: pointer to precision structure
 * @param pba              Input: pointer to background structure
 * @param ppt              Input: pointer to perturbation structure
 * @param tau_ini          Input: initial conformal time
 * @param tau_end          Input: final conformal time
 * @param tau_array        Input/Output: array of conformal time
 * @param slope_array      Input: array of the slope of the oscillations
 * @param approx_array     Input/Output: array of the approximation status qs_smg (0->FD, 1->QS)
 * @param size_array       Input/Output: size of the array
 * @return the error status
 */
int correct_with_slope_qs_smg(
                              struct precision * ppr,
                              struct background * pba,
                              struct perturbations * ppt,
                              double tau_ini,
                              double tau_end,
                              double * tau_array,
                              double * slope_array,
                              int * approx_array,
                              int size_array
                              ) {

  double * pvecback;
  int first_index_back;
  int i, j, count;
  for (i = 1; i < size_array; i++) {
    if ((approx_array[i-1] == 0) && (approx_array[i] == 1)) {

      // Routine to calculate the time interval necessary to relax the oscillations
      class_alloc(pvecback,pba->bg_size*sizeof(double),ppt->error_message);
      class_call(background_at_tau(pba,
                                   tau_array[i],
                                   short_info,
                                   inter_normal,
                                   &first_index_back,
                                   pvecback),
                 pba->error_message,
                 ppt->error_message);

      double a_final = pvecback[pba->index_bg_a] * pow(ppr->eps_s_qs_smg, -1./slope_array[i]);
      double tau_final;

      class_call(background_tau_of_z(pba,
                                     1./a_final-1.,
                                     &tau_final),
                 pba->error_message,
                 ppt->error_message);

      double delta_tau = tau_final - tau_array[i];

      // Adjust time and approx to take into account the oscillations
      double next_tau;
      if (i+1<size_array) {
        next_tau = tau_array[i+1];
      }
      else {
        next_tau = tau_end;
      }

      if (tau_array[i] + delta_tau < next_tau) {
        tau_array[i] += delta_tau;
      }
      else {
        approx_array[i] = 0;
      }

      free(pvecback);
    }
  }

        return _SUCCESS_;

}


/**
 * Shorten the smg_qs approximation scheme to keep only
 * one element per approximation switch.
 * This is done after correcting with the slope.
 *
 * @param tau_array        Input: array of conformal time
 * @param approx_array     Input: array of the approximation status qs_smg (0->FD, 1->QS)
 * @param size_array       Input: size of the array
 * @param tau_scheme       Output: shortened scheme of conformal time
 * @param approx_scheme    Output: shortened scheme of the approximation status qs_smg (0->FD, 1->QS)
 * @param size_scheme      Output: size of the shortened scheme
 * @return the error status
 */
int shorten_second_qs_smg(
                          double * tau_array,
                          int * approx_array,
                          int size_array,
                          double * tau_scheme,
                          int * approx_scheme,
                          int *size_scheme
                          ) {

  tau_scheme[0] = tau_array[0];
  approx_scheme[0] = approx_array[0];
  int i, j = 0;

  for (i = 0; i < size_array; i++) {
    if (approx_array[i] != approx_scheme[j]) {
      j += 1;
      approx_scheme[j] = approx_array[i];
      tau_scheme[j] = tau_array[i];
    }
  }

  *size_scheme = j + 1;

  return _SUCCESS_;

}


/**
 * Fit the qs_smg scheme obtained with the implemented one.
 *
 * @param tau_end          Input: final conformal time
 * @param approx_scheme    Input: scheme of the approximation status qs_smg (0->FD, 1->QS)
 * @param tau_scheme       Input: scheme of conformal time
 * @param size_scheme      Input: size of the scheme
 * @param tau_scheme       Output: times at which qs_smg changes status
 * @return the error status
 */
int fit_real_scheme_qs_smg(
                           double tau_end,
                           int * approx_scheme,
                           double * tau_scheme,
                           int size_scheme,
                           double * tau_export
                           ) {

  /* Definition of local variables */
  int implemented_scheme[] = _VALUES_QS_SMG_FLAGS_;
  int size_implemented_scheme = sizeof(implemented_scheme)/sizeof(int);

  int i, j;
  int start_position = 0;
  short scheme_fits = _FALSE_;

  //   // DEBUG: print the implemented scheme
  //   int count;
  //   printf("1 - Implemented scheme = {");
  //   for (count = 0; count < size_implemented_scheme; count++) {
  //     printf("%d", implemented_scheme[count]);
  //     if (count < size_implemented_scheme - 1) {
  //       printf(", ");
  //     }
  //   }
  //   printf("}\n");
  //   // DEBUG: print the real scheme
  //   printf("2 - Real scheme        = {");
  //   for (count = 0; count < size_scheme; count++) {
  //     printf("%d", approx_scheme[count]);
  //     if (count < size_scheme - 1) {
  //       printf(", ");
  //     }
  //   }
  //   printf("}\n");

  while (scheme_fits == _FALSE_) {

    /* Check if the real approximation scheme fits the implemented one */
    for (i = 0; i < size_implemented_scheme - size_scheme + 1; i++) {
      j = 0;
      while (j < size_scheme - 1) {
        if (approx_scheme[j] == implemented_scheme[i + j]) {
          j += 1;
        }
        else {
          break;
        }
      }
      if ((j == size_scheme - 1) && (approx_scheme[j] == implemented_scheme[i + j])) {
        start_position = i;
        scheme_fits = _TRUE_;
        break;
      }
    }

    /* Shorten the real approximation scheme */
    if (scheme_fits == _FALSE_) {
            if ((approx_scheme[size_scheme - 2]==0) && (approx_scheme[size_scheme - 1]==1)) {
                    size_scheme += -1;
            }
            else if ((approx_scheme[size_scheme - 3]==0) && (approx_scheme[size_scheme - 2]==1) && (approx_scheme[size_scheme - 1]==0)) {
                    size_scheme += -2;
            }
    }
  }

  /* Generate the vector of times at which the approximation switches */
  for (i = 0; i < size_implemented_scheme; i++) {
    tau_export[i] = -1.;
  }

  for (i = 0; i < size_scheme; i++) {
    tau_export[start_position + i] = tau_scheme[i];
  }

  for (i = start_position + size_scheme; i < size_implemented_scheme; i++) {
    tau_export[i] = tau_end + 1.; // The +1 is here to make the final elements larger than everything else
  }

  //   // DEBUG: print the fitted scheme
  //   printf("3 - Fitted scheme      = {");
  //   for (count = 0; count < size_scheme; count++) {
  //     printf("%d", approx_scheme[count]);
  //     if (count < size_scheme - 1) {
  //       printf(", ");
  //     }
  //   }
  //   printf("}\n");
  //   // DEBUG: print the real tau switches
  //   printf("4 - Real tau           = {");
  //   for (count = 0; count < size_scheme; count++) {
  //     printf("%.1e", tau_scheme[count]);
  //     if (count < size_scheme - 1) {
  //       printf(", ");
  //     }
  //   }
  //   printf("}\n");
  //   // DEBUG: print the tau switches after the fitting
  //   printf("5 - Fitted tau         = {");
  //   for (count = 0; count < size_implemented_scheme; count++) {
  //     printf("%.1e", tau_export[count]);
  //     if (count < size_implemented_scheme - 1) {
  //       printf(", ");
  //     }
  //   }
  //   printf("}\n");

  return _SUCCESS_;

}


/**
 * Adiabatic initial conditions.
 *
 * @param ppr              Input: pointer to precision structure
 * @param pba              Input: pointer to background structure
 * @param ppt              Input: pointer to perturbation structure
 * @param ppw              Input/Output: pointer to perturbation workspace structure
 * @param ptr_eta          Input: curvature eta
 * @param ptr_delta_ur     Input: density neutrinos
 * @param ptr_theta_ur     Input: velocity neutrinos
 * @param ptr_shear_ur     Input: shear neutrinos
 * @param ptr_l3_ur        Input: l3 massless neutrinos
 * @param ptr_delta_dr     Input: density decaying radiation
 * @param tau              Input: conformal time
 * @param k                Input: k mode
 * @param fracnu           Input: neutrino to radiation fraction
 * @param om               Input: matter to radiation fraction
 * @param rho_r            Input: background radiation density
 * @return the error status
 */
int perturbations_adiabatic_ic_smg(
                                   struct precision * ppr,
                                   struct background * pba,
                                   struct perturbations * ppt,
                                   struct perturbations_workspace * ppw,
                                   double * ptr_eta,
                                   double * ptr_delta_ur,
                                   double * ptr_theta_ur,
                                   double * ptr_shear_ur,
                                   double * ptr_l3_ur,
                                   double * ptr_delta_dr,
                                   double tau,
                                   double k,
                                   double fracnu,
                                   double om,
                                   double rho_r
                                   ) {

  double eta = *ptr_eta;
  double delta_ur = *ptr_delta_ur;
  double theta_ur = *ptr_theta_ur;
  double shear_ur = *ptr_shear_ur;
  double l3_ur = *ptr_l3_ur;
  double delta_dr = *ptr_delta_dr;

  /* (k tau)^2, (k tau)^3 */
  double ktau_two=k*k*tau*tau;
  double ktau_three=k*tau*ktau_two;

  double s2_squared = 1.-3.*pba->K/k/k;

  double a,a_prime_over_a;

  double dt=0., Omx=0., wx=0., kin=0., bra=0., bra_p=0., dbra=0., ten=0., run=0., M2=0.,DelM2=0.;
  double Dd=0., cs2num=0., cs2num_p=0.;
  double l1=0.,l2=0., l3=0., l4=0.,l5=0.,l6=0.,l7=0.,l8=0.,l2_p=0., l8_p=0.;
  double B1_smg, B2_smg, B3_smg, B3num_smg, B3denom_smg, amplitude;
  double rho_smg=0., rho_tot=0., p_tot=0., p_smg=0., H=0.,Hprime=0;
  double g1=0., g2=0., g3=0.;
  double x_smg=0.,xp_smg=0.,delta_rho_r=0.;

  int qs_array_smg[] = _VALUES_QS_SMG_FLAGS_;
  int nexpo;

  a_prime_over_a = ppw->pvecback[pba->index_bg_H]*a;

  H = ppw->pvecback[pba->index_bg_H];//TODO_EB
  Hprime = ppw->pvecback[pba->index_bg_H_prime];
  a = ppw->pvecback[pba->index_bg_a];
  rho_tot = ppw->pvecback[pba->index_bg_rho_tot_wo_smg];
  p_tot = ppw->pvecback[pba->index_bg_p_tot_wo_smg];

  // Read in the initial values of all background params: alphas, Omx, w

  //perturbation to time variable

  dt = -1/(4.*ppw->pvecback[pba->index_bg_H])*ppw->pv->y[ppw->pv->index_pt_delta_g];


  rho_smg = ppw->pvecback[pba->index_bg_rho_smg];
  p_smg = ppw->pvecback[pba->index_bg_p_smg];

  wx = p_smg/rho_smg;
  Omx = rho_smg/pow(H,2);
  kin = ppw->pvecback[pba->index_bg_kineticity_smg];
  bra = ppw->pvecback[pba->index_bg_braiding_smg];
  bra_p = ppw->pvecback[pba->index_bg_braiding_prime_smg];
  dbra= bra_p/(a*H) ; //Read in log(a) diff of braiding
  run = ppw->pvecback[pba->index_bg_mpl_running_smg];
  ten = ppw->pvecback[pba->index_bg_tensor_excess_smg];
  l1 = ppw->pvecback[pba->index_bg_lambda_1_smg];
  l2 = ppw->pvecback[pba->index_bg_lambda_2_smg];
  l3 = ppw->pvecback[pba->index_bg_lambda_3_smg];
  l4 = ppw->pvecback[pba->index_bg_lambda_4_smg];
  l5 = ppw->pvecback[pba->index_bg_lambda_5_smg];
  l6 = ppw->pvecback[pba->index_bg_lambda_6_smg];
  l7 = ppw->pvecback[pba->index_bg_lambda_7_smg];
  l8 = ppw->pvecback[pba->index_bg_lambda_8_smg];
  l2_p = ppw->pvecback[pba->index_bg_lambda_2_prime_smg];
  l8_p = ppw->pvecback[pba->index_bg_lambda_8_prime_smg];
  cs2num = ppw->pvecback[pba->index_bg_cs2num_smg];
  cs2num_p = ppw->pvecback[pba->index_bg_cs2num_prime_smg];
  Dd = ppw->pvecback[pba->index_bg_kinetic_D_smg];
  M2 = ppw->pvecback[pba->index_bg_M2_smg];
  DelM2 = ppw->pvecback[pba->index_bg_delta_M2_smg];//M2-1


  /* TODO_EB: revisit initial conditions for beyond horndeski and oscillations */

  if ((qs_array_smg[ppw->approx[ppw->index_ap_qs_smg]] == 0) || (ppw->approx[ppw->index_ap_gr_smg] == (int)gr_smg_off)) {

    /* Initial conditions for the *dynamical* scalar field in the adiabatic mode
    * 1) gravitating_attr: Self-consistent Gravitating Attractor
    *    We allow the scalar to contribute the gravitational field during RD (can happen if Omx or alphas large at early times)
    *    and solve radiation-scalar system together.
    *    We make the assumption that  wx=1/3 and OmX is constant and constant alphas.
    *    Parameters smaller c.f. others can change in time.
    *    Scalar field can give rise to mode faster than standard adiabatic, which we test for and reject.
    *    Note that the scalar affects the gravitational potentials here,
    *    so we recompute eta and the velocities of the UR matter
    *
    * 2) Single clock
      * x_smg = delta_phi/phi_dot
    * phi(t,x) = phi(tau+delta tau(x))
    * This leads to very simple expressions:
    * x_smg = delta tau = delta_cdm/a_prime_over_a and x_prime_smg = 0
    *
    * 3) kineticity only IC: x_smg = (k tau)^2
    * from x_smg'' = 2 (a H)^2 x_smg
    *
    * 4) zero IC: x_smg = 0, x_smg'= 0. Good for checking the relevance of ICs.
    *
    * 5) ext_field_attr: External-field Attractor
    *    This assumes that OmX and all the alphas are small initially,
    *    so we are allowed arbitrary w. The scalar does not influence
    *    the gravitational potentials early on (i.e. evolves in an external field), so we only need to set the
    *    initial condition for x_smg but not the other fields.
    *    Appropriate for usual MG with no contribution at early times.
    */

    if (ppt->pert_initial_conditions_smg == gravitating_attr) {
      /*  ICs in case of large alphas in RD, when the scalar field affects the gravitational field.
       *  Exact for constant alpha models. We are allowed large Omx provided w=1/3 (tracker).
       *  In principle, can use for general alpha/Omx, but the expressions miss contributions from w!=1/3,
       *  so the amplitude will be somewhat off.
       *  Large alphas => large fifth forces, which can backreact on gravitiational potential.
       *  General soluton has

               h = (k tau)^(2+dnh);  x_smg = amplitude * (k tau)^2 tau^dnv

       *  If run=0, there is a solution with dnh = dnv = 0, but there may be faster-growing modes,
       *  which will end up dominating and do not conserve curvature superhorizon.
       *  We have already checked for their presence at some fiducial z_ref (line ~210) and failed
       *  if this is the case.
       *
       *  If we have got this far, then we let perturbations run, since any instability would
       *  have apeared as a rusult of evolving alphas after the z_ref test above.
       *  We recompute the power law in case the values of alphas have changed.
       *
       *  If run!=0, no conservation of zeta (at best approximate) or polynomial attractor.
       *  For small enough run, dnh!=dnv!=0 and we can find an approximate solution.
       *  Note that zeta is not conserved when Planck mass evolves!
       */

        //  Calculate the coefficients of polynomial for exponent of the h and x_smg evolution:
        //  These parts are common to the coefficients coming from both the x_smg and h equations.

        // Note: The denominators in the expressions below can be zero. We try to trap this and regulate.
        // We assume that M*^2>0 and D>0 which are tested for in the background routine.
        // Doing this gives wrong ICs, but it's better than segmentation faults.

        // declare additional vars for grac attr initial conditions
        double A_x_smg, A_v_nu_smg, A_sigma_nu_smg, A1_eta_smg, A2_eta_smg;
        double n_nosource_smg, n_fastest_smg, dnv, dnh, dn, eps_smg;
        double c0, c1, c2, c3, c0hp, c1hp, c2hp, c0vp, c1vp, c2vp;
        double sols[3];
        double den1,den2, ic_regulator_smg;
        int    complex,i;

        ic_regulator_smg =  ppr->pert_ic_regulator_smg; //read in the minimum size that will get regulated
        ic_regulator_smg *= fabs(kin)+fabs(bra)+fabs(ten); //scale it to be proportional to the alphas

        c3  =   1.;

        c2  =   5. + 2.*run;

        den1 = (3*bra*ten + kin*(2 + ten));
        if(ic_regulator_smg>0 && (fabs(den1)<ic_regulator_smg)){
          den1 = copysign(ic_regulator_smg,den1);
        }

        c1  =   (9*pow(bra,3)*pow(1 + DelM2,2)*(6 + 5*run)*ten + 3*pow(bra,2)*(1 + DelM2)*(-12*(-1 + Omx)*(-3 + run)*ten +
                (1 + DelM2)*kin*(6 + 5*run)*(2 + ten)) + 6*bra*(-24*(-1 + Omx)*(DelM2 + Omx)*ten + (1 + DelM2)*kin*
                (12*(-1 + Omx) + (-2 + 6*DelM2 + 8*Omx + 5*(1 + DelM2)*run)*ten)) + 2*kin*((1 + DelM2)*kin*
                (2*(2 + 3*DelM2 + Omx) + 5*(1 + DelM2)*run)*(2 + ten) - 12*(-1 + Omx)*((1 + DelM2)*run*ten + 2*(DelM2 + Omx)
                *(2 + ten))))/ (pow(1 + DelM2,2)*(3*pow(bra,2) + 2*kin)*den1);

        c0  =   (24*(-1 + Omx)*run*(4*kin*Omx - 3*pow(bra,2)*(-2 + ten) - DelM2*(3*pow(bra,2) + 2*kin)*(-2 + ten) +
                2*kin*(-2 + Omx)*ten + 6*bra*(-1 + Omx)*ten))/(pow(1 + DelM2,2)*(3*pow(bra,2) + 2*kin)*den1);


        // When run!=0, h and x_smg do not evolve with the same power law. There are O(run) differences to the
        // coefficients when the smg + radiation system at k->0 is expressed purely as an ODE for x_smg vs the ODE for h.
        // The corrections to the above are below.

        den2 =   ((-6*bra*(1 + DelM2) + pow(bra,2)*(1 + DelM2) + 8*(DelM2 + Omx))*(4*(DelM2 + Omx) - 2*(2 + DelM2 - Omx)*ten +
                bra*(1 + DelM2)*(1 + ten)));
        if(ic_regulator_smg>0 && (fabs(den2)<ic_regulator_smg)){
          den2 = copysign(ic_regulator_smg,den2);
        }

        c2vp  = (2*(-1 + Omx)*run*(32*(DelM2 + Omx) + 16*(-1 + Omx)*ten + pow(bra,2)*(1 + DelM2)*(2 + ten) - 2*bra*(1 + DelM2)*(4 + ten)))/
                den2;

        c1vp  = (2*(-1 + Omx)*run*(3*pow(bra,3)*pow(1 + DelM2,2)*ten*(14 + 9*ten) + 16*(-6*(DelM2 + Omx)*ten*(-2*(DelM2 + Omx) +
                (2 + DelM2 - Omx)*ten) + (1 + DelM2)*kin*(2 + ten)*(6*(DelM2 + Omx) + (-1 + 2*DelM2 + 3*Omx)*ten)) -
                2*bra*(1 + DelM2)*(kin*(2 + ten)*(4*(7 + 6*DelM2 - Omx) + (17 + 15*DelM2 - 2*Omx)*ten) - 12*ten*(8*(DelM2 + Omx) +
                (4 + 9*DelM2 + 5*Omx)*ten)) + pow(bra,2)*(1 + DelM2)*(-6*ten*(34 + 26*DelM2 - 8*Omx + (27 + 23*DelM2 - 4*Omx)*ten) +
                (1 + DelM2)*kin*(24 + 26*ten + 7*pow(ten,2)))))/(den1*den2);

        den2  = (bra + 4*Omx - 4*ten + bra*ten + 2*Omx*ten + DelM2*(4 + bra - 2*ten + bra*ten));
        if(ic_regulator_smg>0 && (fabs(den2)<ic_regulator_smg)){
          den2 = copysign(ic_regulator_smg,den2);
        }
        c0vp  = (4*(-1 + Omx)*(3*pow(bra,2) + 8*kin - bra*kin + DelM2*(3*pow(bra,2) - bra*(-12 + kin) + 8*kin) + 12*bra*Omx)*run*
                (-6*(-2 + ten)*ten + kin*(2 + 3*ten + pow(ten,2)) + 3*bra*(-4 + ten + 2*pow(ten,2))))/((1 + DelM2)*(3*pow(bra,2) + 2*kin)*
                den1*den2);

        den2  = 4.*(9.*bra*(1. + DelM2) + (1. + DelM2)*kin - 12.*(DelM2 + Omx))*(3.*pow(bra,2.)*
                (1. + DelM2) + 2.*kin*(DelM2 + Omx))*(-6.*(DelM2 + Omx)*(-2. + ten) + 9.*bra*(1. + DelM2)*(-1. + ten) + 2.*(1. + DelM2)*
                kin*(1. + ten));
        if(ic_regulator_smg>0 && (fabs(den2)<ic_regulator_smg)){
          den2 = copysign(ic_regulator_smg,den2);
        }

        c2hp  =  ((-1. + Omx)*run*(27.*pow(bra,4)*pow(1. + DelM2,2.)*ten*(432. - 373.*ten + 6.*pow(ten,2.)) + 9.*pow(bra,3.)*(1. + DelM2)*
                (864.*(DelM2 + Omx)*(-2. + ten)*ten + (1. + DelM2)*kin*(864. - 698.*ten - 329.*pow(ten,2.) + 6.*pow(ten,3.))) -
                3.*pow(bra,2.)*(1. + DelM2)*kin*(3456.*(DelM2 + Omx) - 4320.*(DelM2 + Omx)*ten + 6.*(1. + 446.*DelM2 + 445.*Omx)*
                pow(ten,2.) - 36.*(DelM2 + Omx)*pow(ten,3.) + (1. + DelM2)*kin*(768. + 227.*ten - 259.*pow(ten,2.) + 12.*pow(ten,3.))) -
                2.*pow(kin,2.)*(-6.*(DelM2 + Omx)*(-768.*(DelM2 + Omx) + (-1. + 191.*DelM2 + 192.*Omx)*pow(ten,2.)) + pow(1. + DelM2,2.)*
                pow(kin,2.)*(-14. - 19.*ten - 4.*pow(ten,2.) + pow(ten,3.)) - (1. + DelM2)*kin*(-384.*(DelM2 + Omx) +
                (1. - 851.*DelM2 - 852.*Omx)*ten + (1. - 317.*DelM2 - 318.*Omx)*pow(ten,2.) + 6.*(DelM2 + Omx)*pow(ten,3.))) -
                6.*bra*kin*(-1152.*pow(DelM2 + Omx,2.)*(-2. + ten)*ten + pow(1. + DelM2,2.)*pow(kin,2.)*(-32. - 99.*ten - 40.*pow(ten,2.) +
                3.*pow(ten,3.)) - (1. + DelM2)*kin*(1440.*(DelM2 + Omx) - 2.*(1. + 325.*DelM2 + 324.*Omx)*ten + (1. - 905.*DelM2 - 906.*Omx)*
                pow(ten,2.) + 12.*(DelM2 + Omx)*pow(ten,3.)))))/(den2*den1);

        c1hp  = ((-1 + Omx)*run*(135*pow(bra,4)*pow(1 + DelM2,3)*ten*(288 - 229*ten + 6*pow(ten,2)) + 9*pow(bra,3)*
                pow(1 + DelM2,2)*(2880*(DelM2 + Omx)*(-2 + ten)*ten + (1 + DelM2)*kin*(3744 - 1780*ten - 1855*pow(ten,2) +
                66*pow(ten,3))) + 2*kin*(3456*pow(DelM2 + Omx,3)*(-2 + ten)*ten + 6*(1 + DelM2)*kin*(DelM2 + Omx)*(-2112*(DelM2 + Omx) -
                4*(1 + 25*DelM2 + 24*Omx)*ten + 3*(-1 + 95*DelM2 + 96*Omx)*pow(ten,2)) - pow(1 + DelM2,3)*pow(kin,3)*
                (-14 - 19*ten - 4*pow(ten,2) + pow(ten,3)) + pow(1 + DelM2,2)*pow(kin,2)*(-528*(DelM2 + Omx) +
                (1 - 1523*DelM2 - 1524*Omx)*ten + (1 - 545*DelM2 - 546*Omx)*pow(ten,2) + 18*(DelM2 + Omx)*pow(ten,3))) +
                3*pow(bra,2)*pow(1 + DelM2,2)*kin*((1 + DelM2)*kin*(-1296 - 2087*ten - 449*pow(ten,2) + 36*pow(ten,3)) +
                6*(-3072*(DelM2 + Omx) + 1532*(DelM2 + Omx)*ten + (-5 + 28*DelM2 + 33*Omx)*pow(ten,2) + 18*(DelM2 + Omx)*pow(ten,3))) -
                6*bra*(1 + DelM2)*kin*(576*pow(DelM2 + Omx,2)*(-4 + 5*ten) + pow(1 + DelM2,2)*pow(kin,2)*(-4 - 61*ten - 32*pow(ten,2) +
                pow(ten,3)) - (1 + DelM2)*kin*(3552*(DelM2 + Omx) - 4*(1 + 121*DelM2 + 120*Omx)*ten - (1 + 1279*DelM2 + 1278*Omx)*
                pow(ten,2) + 36*(DelM2 + Omx)*pow(ten,3)))))/(den2*(1 + DelM2)*den1);

        den2  = (9*bra*(-1 + ten) + 2*(kin + 6*Omx + kin*ten - 3*Omx*ten) + DelM2*(9*bra*(-1 + ten) +
                2*(6 + kin - 3*ten + kin*ten)));
        if(ic_regulator_smg>0 && (fabs(den2)<ic_regulator_smg)){
          den2 = copysign(ic_regulator_smg,den2);
        }

        c0hp  =  -((-1 + Omx)*run*(9*pow(bra,3)*(-288 + 98*ten + 119*pow(ten,2) + 6*pow(ten,3)) + 6*bra*(288*Omx*(-2 + ten)*
                ten + pow(kin,2)*(16 + 85*ten + 48*pow(ten,2) + 3*pow(ten,3)) + kin*(288*Omx + (314 - 216*Omx)*ten -
                (163 + 246*Omx)*pow(ten,2) - 12*(-1 + Omx)*pow(ten,3))) + 3*pow(bra,2)*(kin*(-480 + 335*ten + 383*pow(ten,2) +
                18*pow(ten,3)) - 6*(-192*Omx + 48*(-3 + Omx)*ten + (85 + 83*Omx)*pow(ten,2) + 6*(-1 + Omx)*pow(ten,3))) +
                2*kin*(6*ten*(-192*Omx + (-1 + 97*Omx)*ten) + pow(kin,2)*(18 + 29*ten + 12*pow(ten,2) + pow(ten,3)) -
                kin*(192*Omx + (-107 + 300*Omx)*ten + (31 + 114*Omx)*pow(ten,2) + 6*(-1 + Omx)*pow(ten,3))) +
                DelM2*(9*pow(bra,3)*(-288 + 98*ten + 119*pow(ten,2) + 6*pow(ten,3)) + 2*kin*(576*(-2 + ten)*ten -
                kin*(192 + 193*ten + 145*pow(ten,2)) + pow(kin,2)*(18 + 29*ten + 12*pow(ten,2) + pow(ten,3))) +
                6*bra*(288*(-2 + ten)*ten + kin*(288 + 98*ten - 409*pow(ten,2)) + pow(kin,2)*(16 + 85*ten +
                48*pow(ten,2) + 3*pow(ten,3))) + 3*pow(bra,2)*(-144*(-8 - 4*ten + 7*pow(ten,2)) + kin*(-480 + 335*ten +
                383*pow(ten,2) + 18*pow(ten,3))))))/(2.*(1 + DelM2)*(3*pow(bra,2) + 2*kin)*den1*den2);


        // Solve cubic to find exponents for h and x_smg. Find mode closest to adiabatic.
        // Ignore any new faster modes, since they will have appeared at some point since
        // the inital test and therefore we should accept the slow leakage into them
        // as part of the actual solution.

        rf_solve_poly_3(c3,c2+c2hp,c1+c1hp,c0+c0hp,sols,&complex);

        dnh = sols[0];    //want closest to zero
        for (i=0; i<3;i+=1){
          if (fabs(sols[i]) < fabs(dnh)){
            dnh = sols[i];
          }
        }

        rf_solve_poly_3(c3,c2+c2vp,c1+c1vp,c0+c0vp,sols,&complex);

        dnv = sols[0];    //want closest to zero
        for (i=0; i<3;i+=1){
          if (fabs(sols[i]) < fabs(dnv)){
            dnv = sols[i];
          }
        }


      if (ppt->perturbations_verbose > 6)
          printf("Mode k=%e: ICs: grows with tau^3+nv with approx. nv=%f, while h -- with nh=%f at a=%e. dM=%f\n",k,dnv,dnh,a,DelM2);

      // Now we can set the initial ratio of amplitudes for x_smg and h.The expression is left with dnh/dnv terms implicit.

      //  The amplitude of x_smg and other field seems to be better approximated by using a weighed average
      //  between dnh and dnv, instead of the initial estimate. Store the dnv in dn for setting V_prime.
      //  Note that this is totally empirical.

      dn=dnv;
      dnv=(2*dnv+3*dnh)/5.;

      den2 = (2.*(3*pow(bra,3)*(2*(2 + run)*
                    (3 + 2*run - 3*ten) + pow(dnv,3)*(2 + ten) + pow(dnv,2)*(16 + 7*ten + run*(3 + ten)) +
                    dnv*(36 + pow(run,2) + 10*ten + run*(16 + 3*ten))) + pow(bra,2)*(6*pow(dnv,3)*(run - ten) -
                    dnv*kin*(2 + run)*(1 + ten) + 6*pow(dnv,2)*(-4*Omx + pow(run,2) - run*(-5 + ten) - (5 + 2*Omx)*ten) +
                    6*dnv*(-12 + 2*(-5 + Omx)*run + pow(run,2) + (-3 + 2*Omx)*run*ten - 2*Omx*(8 + 3*ten)) -
                    4*(54 + 12*Omx + 21*pow(run,2) - 6*(9 + Omx)*ten + kin*(2 + run)*(1 + ten) -
                    3*run*(-29 + 4*Omx + (6 + 4*Omx)*ten))) + 2*bra*((4 + dnv)*kin*(3*(2 + run)*(1 + ten) +
                    pow(dnv,2)*(2 + ten) + dnv*(8 + 3*ten + run*(3 + ten))) + 12*((-1 + 8*Omx + dnv*(-1 + 2*Omx))*
                    pow(run,2) + 6*Omx*(4 - 3*ten) + dnv*(4*Omx + 3*ten - 5*Omx*ten) + run*(4 + 22*Omx + 3*ten -
                    12*Omx*ten + dnv*(-3 + 7*Omx + ten - 2*Omx*ten)))) + 4*(pow(dnv,3)*kin*(run - ten) +
                    pow(dnv,2)*kin*(-4*Omx + pow(run,2) - run*(-5 + ten) - 5*ten - 2*Omx*ten) - 8*(Omx*(kin + 12*Omx)*run +
                    (-3 + 6*Omx)*pow(run,2) + (3 + (-6 + kin)*Omx)*run*ten + 2*Omx*(kin + 6*Omx + kin*ten - 3*Omx*ten)) +
                    2*dnv*(-12*(-1 + Omx)*Omx*(run - ten) + kin*(2*pow(run,2) - 2*(5*Omx + ten + 3*Omx*ten) -
                    run*(-2 + Omx + (2 + Omx)*ten)))) + pow(DelM2,2)*(-96*(2 + run)*(2 + run - ten) +
                    4*(4 + dnv)*kin*(pow(dnv,2)*(run - ten) - 2*(2 + run)*(1 + ten) + dnv*(-4 + run + pow(run,2) - 3*ten -
                    run*ten)) + 3*pow(bra,3)*(2*(2 + run)*(3 + 2*run - 3*ten) + pow(dnv,3)*(2 + ten) +
                    pow(dnv,2)*(16 + 7*ten + run*(3 + ten)) + dnv*(36 + pow(run,2) + 10*ten + run*(16 + 3*ten))) +
                    2*bra*(pow(dnv,3)*kin*(2 + ten) + 12*(2 + run)*(12 + kin + 7*run - 9*ten + kin*ten) +
                    pow(dnv,2)*kin*(16 + 7*ten + run*(3 + ten)) + dnv*(12*(2 + run)*(2 + run - ten) +
                    kin*(38 + 15*run + 18*ten + 7*run*ten))) + pow(bra,2)*(6*pow(dnv,2)*(-4 + pow(run,2) -
                    run*(-5 + ten) - 7*ten) + 6*pow(dnv,3)*(run - ten) - 4*(2 + run)*(33 + kin + 21*run - 30*ten + kin*ten) -
                    dnv*(kin*(2 + run)*(1 + ten) + 6*(28 - pow(run,2) + 6*ten + run*(8 + ten))))) + 2*DelM2*(-48*(dnv*(-1 + Omx)*
                    (run - ten) + 2*Omx*(2 + run)*(2 + run - ten)) + 4*(4 + dnv)*kin*(pow(dnv,2)*(run - ten) - (1 + Omx)*(2 + run)*
                    (1 + ten) + dnv*(-2*(1 + Omx) + run + pow(run,2) - (2 + Omx)*ten - run*ten)) + 3*pow(bra,3)*(2*(2 + run)*
                    (3 + 2*run - 3*ten) + pow(dnv,3)*(2 + ten) + pow(dnv,2)*(16 + 7*ten + run*(3 + ten)) + dnv*(36 + pow(run,2) +
                    10*ten + run*(16 + 3*ten))) + pow(bra,2)*(6*pow(dnv,3)*(run - ten) - dnv*kin*(2 + run)*(1 + ten) +
                    6*pow(dnv,2)*(-2*(1 + Omx) + pow(run,2) - run*(-5 + ten) - (6 + Omx)*ten) + 6*dnv*(-4*(5 + 2*Omx) + pow(run,2) -
                    3*(1 + Omx)*ten + run*(-9 + Omx + (-2 + Omx)*ten)) - 4*(60 + 6*Omx + 21*pow(run,2) - 57*ten - 3*Omx*ten +
                    kin*(2 + run)*(1 + ten) - 3*run*(-27 + 2*Omx + 2*(4 + Omx)*ten))) + 2*bra*(pow(dnv,3)*kin*(2 + ten) +
                    pow(dnv,2)*kin*(16 + 7*ten + run*(3 + ten)) + 12*((3 + 4*Omx)*pow(run,2) + kin*(2 + run)*(1 + ten) -
                    3*(1 + Omx)*(-4 + 3*ten) + run*(15 + 11*Omx - 3*ten - 6*Omx*ten)) + dnv*(6*(4 + 4*Omx + run +
                    2*Omx*pow(run,2) + Omx*run*(7 - 2*ten) + ten - 5*Omx*ten) + kin*(38 + 18*ten + run*(15 + 7*ten)))))));

      if(ic_regulator_smg>0 && (fabs(den2)<ic_regulator_smg)){
          den2 = copysign(ic_regulator_smg,den2);
      }

      amplitude  =  -((2 + dnv)*(pow(bra,3)*(2 + run)*(1 + ten) + (8 - 6*bra + pow(bra,2))*pow(DelM2,2)*(2 + run)*
                    (4 + bra + 2*run - 2*ten + bra*ten) + 2*pow(bra,2)*(-6 + 4*Omx + run + pow(run,2) +
                    2*(-5 + Omx)*ten - 4*run*ten) + 16*((-1 + 2*Omx)*pow(run,2) + 2*Omx*(2*Omx + (-2 + Omx)*ten) +
                    run*(4*Omx + ten - 2*Omx*ten)) - 4*bra*(8*Omx + 3*pow(run,2) + 2*(-6 + Omx)*ten -
                    run*(-16 + 6*Omx + ten + 4*Omx*ten)) + 2*DelM2*(pow(bra,3)*(2 + run)*(1 + ten) +
                    2*pow(bra,2)*(-4 + 2*Omx + run + pow(run,2) - 9*ten + Omx*ten - 4*run*ten) +
                    16*(4*Omx + Omx*pow(run,2) - 2*ten + run*(2 + 2*Omx - Omx*ten)) - 4*bra*(4 + 4*Omx + 3*pow(run,2) -
                    11*ten + Omx*ten - run*(-13 + 3*Omx + 3*ten + 2*Omx*ten)))))/den2;


      // Now we use the above result to calculate the initial conditions for the all fields

      /* eta (grav. potential) = curvature perturbation on super-horizon scales.
      * When h is normalised to C (ktau)^2+dnh we actually have
      * eta = 2C(A1_eta_smg + A2_eta_smg*(k tau)^2)tau^dnh since the x_smg perturbation gravitates
      * We are going to redefine the amplitude of h and all the other species by dividing
      * by A1_eta_smg to keep eta equal to thecurvature perturbation at large scales, curv,
      * to avoid degeneracy betwen early modified gravity and A_S.
      * So we have
      *  eta = curv ( 1 + A2_eta_smg/A1_eta_smg * (k tau)^2)
      *
      * You can see that all these terms consist of a slightly corrected standard result
      * (with modifications for Omx and DelM2 and dnh) plus a new term which is amplitude calculated
      * above times a coefficients of order bra, Omx, i.e. irrelevant when no early MG
      */

      den1 = (kin*(2 + ten) + 3*bra*(-run + ten));
      if(ic_regulator_smg>0 && (fabs(den1)<ic_regulator_smg)){
          den1 = copysign(ic_regulator_smg,den1);
      }
      den2 = (4.*(30*(1 + DelM2) + 5*(1 + DelM2)*dnv*(5 + dnv) - 8*fracnu*(-1 + Omx)));
      if(ic_regulator_smg>0 && (fabs(den2)<ic_regulator_smg)){
          den2 = copysign(ic_regulator_smg,den2);
      }


      A1_eta_smg  =  ((2 + dnh)*(-(bra*(1 + DelM2)*kin) + 12*bra*(DelM2 + Omx) + 3*pow(bra,2)*(1 + DelM2)*(1 + dnh + run) +
                      2*(1 + DelM2)*kin*(4 + dnh + run)))/(8.*(1 + DelM2)*den1) +
                      (amplitude*((1 + DelM2)*pow(kin,2)*(4 + dnv) + 3*bra*(1 + DelM2)*kin*(14 + 3*dnv) -
                      72*bra*(DelM2 + Omx) - 18*pow(bra,2)*(1 + DelM2)*(-3 + run) - 12*kin*((4 + dnv)*(DelM2 + Omx) +
                      (1 + DelM2)*run)))/(4.*(1 + DelM2)*den1);

      A2_eta_smg  =   ((5 + 4*fracnu)*(-1 + Omx))/(6.*(30*(1 + DelM2) + 5*(1 + DelM2)*dnh*(5 + dnh) -
                      8*fracnu*(-1 + Omx))) + (5*amplitude*(3 + dnv)*(bra*(1 + DelM2)*(4 + dnv) -
                      4*(DelM2 + Omx)))/den2;

      eta = ppr->curvature_ini * (1. + A2_eta_smg/A1_eta_smg*ktau_two);

      if(ppt->perturbations_verbose > 8)
        printf("       ampl = %e, eta A1 = %e (%e), A2 = %e (%e), ktau^2 = %e, curv = %e \n",amplitude,A1_eta_smg,1.,A2_eta_smg,
                 -1./12./(15.+4.*fracnu)*(5.+4.*s2_squared*fracnu - (16.*fracnu*fracnu+280.*fracnu+325)/10./(2.*fracnu+15.)*tau*om),
                 ktau_two, ppr->curvature_ini );

      // Initial conditions for MG scalar assuming that we have standard adiabatic attractor
      //  Note thatthe derivative is set using the real dnv calculated initially.

      ppw->pv->y[ppw->pv->index_pt_x_smg]  = 0.5*amplitude*ktau_two*tau*(ppr->curvature_ini)/A1_eta_smg;
      ppw->pv->y[ppw->pv->index_pt_x_prime_smg] = (3+dn)*a*ppw->pvecback[pba->index_bg_H]*ppw->pv->y[ppw->pv->index_pt_x_smg];


      // Correct all shear-free species by reducing amplitude by A1_eta_smg and  the velocities for dn

      ppw->pv->y[ppw->pv->index_pt_delta_g] /= A1_eta_smg;
      ppw->pv->y[ppw->pv->index_pt_theta_g] /= A1_eta_smg/3*(3+dnh);
      ppw->pv->y[ppw->pv->index_pt_delta_b] /= A1_eta_smg;
      ppw->pv->y[ppw->pv->index_pt_theta_b] /= A1_eta_smg/3*(3+dnh);
      if (pba->has_cdm == _TRUE_)
      ppw->pv->y[ppw->pv->index_pt_delta_cdm] /= A1_eta_smg;
      if (pba->has_dcdm == _TRUE_)
        ppw->pv->y[ppw->pv->index_pt_delta_dcdm] /= A1_eta_smg;
      if (pba->has_fld == _TRUE_) {
        ppw->pv->y[ppw->pv->index_pt_delta_fld] /= A1_eta_smg;
        ppw->pv->y[ppw->pv->index_pt_theta_fld] /= A1_eta_smg/3*(3+dnh);
      }
      if (pba->has_scf == _TRUE_) {
        ppw->pv->y[ppw->pv->index_pt_phi_scf] /= A1_eta_smg;
        ppw->pv->y[ppw->pv->index_pt_phi_prime_scf] /= A1_eta_smg/3*(3+dnh);
      }
      if ((pba->has_ur == _TRUE_) || (pba->has_ncdm == _TRUE_) || (pba->has_dr == _TRUE_)) {
      // Species with shear have a corrected initial condition

        A_v_nu_smg  =   (amplitude*(-(bra*(1 + DelM2)*(4 + dnv)) + 4*(DelM2 + Omx)))/(30*(1 + DelM2) +
                        5*(1 + DelM2)*dnv*(5 + dnv) - 8*fracnu*(-1 + Omx)) + (-9*(1 + DelM2)*dnh*(5 + dnh) +
                        8*fracnu*(-1 + Omx) - 2*(23 + 27*DelM2 + 4*Omx))/(12.*(3 + dnh)*(30*(1 + DelM2) +
                        5*(1 + DelM2)*dnh*(5 + dnh) - 8*fracnu*(-1 + Omx)));

        A_sigma_nu_smg =  (amplitude*(3 + dnv)*(bra*(1 + DelM2)*(4 + dnv) - 4*(DelM2 + Omx)))/(30*(1 + DelM2) +
                          5*(1 + DelM2)*dnv*(5 + dnv) - 8*fracnu*(-1 + Omx)) + ((1 + DelM2)*dnh*(5 + dnh) +
                          2*(2 + 3*DelM2 + Omx))/(3.*(30*(1 + DelM2) + 5*(1 + DelM2)*dnh*(5 + dnh) -
                          8*fracnu*(-1 + Omx)));



        delta_ur = ppw->pv->y[ppw->pv->index_pt_delta_g]; /* has already been rescaled above! */

        theta_ur =  A_v_nu_smg/A1_eta_smg* k*ktau_three* ppr->curvature_ini;
        // /36./(4.*fracnu+15.) * (4.*fracnu+11.+12.*s2_squared-3.*(8.*fracnu*fracnu+50.*fracnu+275.)/20./(2.*fracnu+15.)*tau*om) * ppr->curvature_ini * s2_squared; /* velocity of ultra-relativistic neutrinos/relics, modified */ //TBC

        shear_ur =  A_sigma_nu_smg/A1_eta_smg* ktau_two * ppr->curvature_ini;
        // /(45.+12.*fracnu) * (3.*s2_squared-1.) * (1.+(4.*fracnu-5.)/4./(2.*fracnu+15.)*tau*om) * ppr->curvature_ini;//TBC /s2_squared; /* shear of ultra-relativistic neutrinos/relics */  //TBC:0

        //TODO: needs to be modified?
        l3_ur = ktau_three/A1_eta_smg*2./7./(12.*fracnu+45.)* ppr->curvature_ini;//ILS

        if(ppt->perturbations_verbose > 8)
            printf("       fracnu = %e, A_v_nu = %e (%e), A_sigma_nu = %e (%e), th_ur/th_g = %e, x_smg/vm = %e\n", fracnu, A_v_nu_smg,
                     -1./36./(4.*fracnu+15.) * (4.*fracnu+11.+12.*s2_squared-3.*(8.*fracnu*fracnu+50.*fracnu+275.)/20./(2.*fracnu+15.)*tau*om),
                     A_sigma_nu_smg,
                     1./(45.+12.*fracnu) * (3.*s2_squared-1.) * (1.+(4.*fracnu-5.)/4./(2.*fracnu+15.)*tau*om),
                     theta_ur/ppw->pv->y[ppw->pv->index_pt_theta_g],k*k*ppw->pv->y[ppw->pv->index_pt_x_smg]/ppw->pv->y[ppw->pv->index_pt_theta_g]);
        if(pba->has_dr == _TRUE_) delta_dr = delta_ur;}
      // end neutrino part
      if(ppt->perturbations_verbose > 5)
        printf("Mode k=%e: Adiabatic mode gravitating_attr IC for early smg: ",k);
    }
    //end of gravitation_attr ICs

    if (ppt->pert_initial_conditions_smg == kin_only) {
      ppw->pv->y[ppw->pv->index_pt_x_smg] = ktau_two * dt;
      ppw->pv->y[ppw->pv->index_pt_x_prime_smg] = 2 * k * k * tau * dt;
      if (ppt->perturbations_verbose > 5)
        printf("Mode k=%e: Adiabatic mode kin_only IC for smg: ", k);
    }

    if (ppt->pert_initial_conditions_smg == single_clock) {
      // single_clock IC given with respect to photons (because there are always photons)
      ppw->pv->y[ppw->pv->index_pt_x_smg] = -1 / (4. * ppw->pvecback[pba->index_bg_H]) * ppw->pv->y[ppw->pv->index_pt_delta_g];
      // Single clock IC => x^prime = 0
      ppw->pv->y[ppw->pv->index_pt_x_prime_smg] = 0.;
      if (ppt->perturbations_verbose > 5)
        printf("Mode k=%e: Adiabatic mode single clock IC for smg: ", k);
    }

    if (ppt->pert_initial_conditions_smg == zero) {
      ppw->pv->y[ppw->pv->index_pt_x_smg] = 0.;
      ppw->pv->y[ppw->pv->index_pt_x_prime_smg] = 0. ;

      if(ppt->perturbations_verbose > 5)
        printf("Mode k=%e: Adiabatic model zero IC for smg: ",k);
    }

    if (ppt->pert_initial_conditions_smg == ext_field_attr) {

      nexpo=2; // h = C tau^2

      calc_extfld_ampl_smg(nexpo,  kin, bra, dbra, run, ten, DelM2, Omx, wx,
                      l1, l2, l3, l4, l5, l6,l7,l8, cs2num, Dd, ppr->pert_ic_regulator_smg,
                    &amplitude);

      ppw->pv->y[ppw->pv->index_pt_x_smg]  = amplitude*ktau_two*tau*(ppr->curvature_ini);
      ppw->pv->y[ppw->pv->index_pt_x_prime_smg] = (nexpo+1)*a*ppw->pvecback[pba->index_bg_H]*ppw->pv->y[ppw->pv->index_pt_x_smg];

      if(ppt->perturbations_verbose > 5)
        printf("Mode k=%e: Adiabatic mode ext_field_attr IC for smg: ",k);

    }
    // End external-field attractor ICs

    x_smg = ppw->pv->y[ppw->pv->index_pt_x_smg];
    xp_smg = ppw->pv->y[ppw->pv->index_pt_x_prime_smg];

  }
  //end adiabatic mode dynamical ICs for smg
  else {
    //  Adiabatic mode Quasi-Static initial conditions

    /*  We reach here if initialisation for a mode happens in quasi-static conditions.
    Before, we already have made sure that the initialisation happens early enough so that
    all modes are either quasi-static or dynamical. Here we test that if they are QS, the initial
    superhorizon configuration is not too different from GR. If it were, then we can't trust
    that the curvature perturbation is conserved and therefore cannot connect
    the amplitude at initialisation with that of primordial power spectrum.

    Roughly, the QS solution for x_smg is given by

      ((D cs^2 k^2 +M^2 a^2 )x_smg_QS = coeff1 * k^2 eta + coeff2 * delta_rad

    while the effect of this is given by the (0i) Einstein equation

    eta' = theta_rad + coeff3* x_smg

    We know that the standard solution for eta' is k^2*tau, so we will require that the QS solution
    at the scale of initialisation is no more than an order 1 correction to that. If this test is failed
    then quit with error. If it is passed, we don't actually change any ICs, since all matter species are standard
    and the x_smg/x_smg' are assigned in perturbations_einstein
    */

    double delta_g = 0., delta_rho = 0., delta_rho_r = 0., delta_p = 0;
    double rho_plus_p_theta = 0., rho_plus_p_theta_r = 0.;
    double contribfromx = 0., contribfromtheta = 0., contribratio = 0.;

    // Approximate that all radiation has same delta/theta as photons and that pressure is 1/3 of radiation density

    delta_g = ppw->pv->y[ppw->pv->index_pt_delta_g];
    delta_rho = rho_r * delta_g;
    delta_rho_r = delta_rho;
    delta_p = delta_rho / 3.;
    rho_plus_p_theta = 4. / 3. * rho_r * ppw->pv->y[ppw->pv->index_pt_theta_g];
    rho_plus_p_theta_r = rho_plus_p_theta;

    // Below QS equations are copied from perturbations_einstein: make sure any changes there are reflected
    // QS-IC-change

    x_smg = (4. * cs2num * pow(k, 2) * M2 * eta + 6. * l2 * delta_rho * pow(a, 2) +
              ((-2.) + bra) * 9. * bra * delta_p * pow(a, 2)) *
             1. / 4. * pow(H, -1) * pow(M2, -1) * pow(a, -1) * pow(cs2num * pow(k, 2) + (-4.) * pow(H, 2) * l8 * pow(a, 2), -1);

    g1 = cs2num * pow(k / (a * H), 2) - 4. * l8;

    g2 =  (2. - bra) * (g1 + (3. * bra + kin) * bra * rho_r * pow(H, -2) * pow(M2, -1) -
          bra * cs2num * pow(k / (a * H), 2) / 2.) / 2. - 3. / 4. * (3. * bra + kin) * (rho_tot + p_tot) *
          pow(H, -2) * l2 * pow(M2, -1);

    g3 = -(2. * (2. - bra) * bra * rho_r - 3. * (rho_tot + p_tot) * l2) * (18. - 18. * (rho_tot + p_tot) * pow(H, -2) * pow(M2, -1) - 15. * bra - 2. * kin + 9. * (2. - bra) * (p_tot + p_smg) * pow(H, -2) -
          2. * bra * pow(k / (a * H), 2)) * pow(H, -2) * pow(M2, -1) + 2. * (2. - bra) * cs2num * (5. - bra - 3. * (rho_tot + p_tot) * pow(M2, -1) * pow(H, -2) + 9. * (p_tot + p_smg) * pow(H, -2)) * pow(k / (a * H), 2) +
          4. * (2. - bra) * (pow(k / (a * H), 2) * cs2num_p - 4. * l8_p) / (a * H);

    xp_smg = 3. / 2. * (pow(2. - bra, 2) * bra * pow(H, -2) * pow(M2, -1) * delta_rho_r +
              (3. / 2. * (2. - bra) * cs2num * (p_tot + p_smg) * pow(H, -2) - pow(H, -2) * l2 * (p_tot + rho_tot) / M2 +
              (2. - bra) * pow(H, -1) * cs2num_p / a / 3. + (2. - bra) * cs2num / 2. - cs2num * g3 / g1 / 12. +
              2. / 3. * (2. - bra) * bra * rho_r * pow(H, -2) / M2) * pow(k / (a * H), 2) * eta + (2. - bra) * (cs2num - l2) * pow(M2 * a, -1) * pow(H, -3) * rho_plus_p_theta / 2. +
              3. / 2. * (2. - bra) * ((2. - bra) * (-7. + 2. * run) / 4. * bra + 1. / 8. * bra * g3 / g1 - l2 -
              9. / 4. * (2. - bra) * bra * (p_tot + p_smg) * pow(H, -2) - (1. - bra) * pow(a * H, -1) * bra_p) * pow(H, -2) * pow(M2, -1) * delta_p +
              ((2. - bra) * bra * rho_r * pow(H, -2) * pow(M2, -1) - g3 / g1 * l2 / 8. - (6. * rho_tot / M2 - (2. - bra - 4. * run + 2. * bra * run) * pow(H, 2)) / 4. * pow(H, -2) * l2 -
              3. / 4. * (2. / M2 - 6. + 3. * bra) * pow(H, -2) * l2 * p_tot + 9. / 4. * (2. - bra) * pow(H, -2) * l2 * p_smg + (2. - bra) / 2. * pow(H, -1) * l2_p * pow(a, -1)) * pow(M2, -1) * pow(H, -2) * delta_rho +
              pow(2. - bra, 2) * bra * pow(H, -3) * pow(M2 * a, -1) * rho_plus_p_theta_r / 4.) * pow(g2, -1);

    // Now test to make sure that x_smg_QS contribution to (0i) equation is small compared with that from radiation
    // If fail -> quit

    contribfromx = a * H / 2. * bra * xp_smg + (a * Hprime + pow(a_prime_over_a, 2) / 2. * bra +
                    3. * a * a / (2. * M2) * 4. / 3. * rho_r) * x_smg;
    contribfromtheta = 3. * a * a * rho_plus_p_theta / (2. * k * k * M2);
    contribratio = fabs(contribfromx / contribfromtheta);

    class_test(ppr->pert_qs_ic_tolerance_test_smg > 0 && (contribratio > ppr->pert_qs_ic_tolerance_test_smg),
                ppt->error_message,
                "\n     Cannot set adiabatic initial conditions for smg pertubations: quasi-static configuration with large correction of gravity required superhorizon. Loss of connection to priordial power spectrum. \n");

    // If contribratio small enough, don't fail and start evolving perturbations.
    // x_smg/x_smg' get set in perturbations_einstein_scalar_smg!

    if (ppt->perturbations_verbose > 5) {
      printf("\nMode k=%e: Quasi-static ICs for smg: ", k);
    }
  };

  //print the scalar's IC values, whatever the ICs
  if(ppt->perturbations_verbose > 5)
    printf(" x_smg = %e, x_smg'= %e \n", x_smg, xp_smg);

  *ptr_eta = eta;
  *ptr_delta_ur = delta_ur;
  *ptr_theta_ur = theta_ur;
  *ptr_shear_ur = shear_ur;
  *ptr_l3_ur = l3_ur;
  *ptr_delta_dr = delta_dr;

  return _SUCCESS_;
}


/*  Note on smg and isocurvature:
    *   if we have "zero" or "single_clock" ICs for SMG, then  leave x_smg
        and x_prime_smg at the initalisation value of 0
        and let it find a proper solution.
    *   grav_attr isocurvature would backreact and has NOT been implemented.
        We have already failed earlier if it is asked for.

    *   Only need to implement ext_field_attr.
        We assume that there is no backreaction of x_smg onto the other species
        and therefore the other species' isocurvature ICs do not change.
        However, x_smg is determined by a particular solution of the
        evolution equation with a source h scaling with a different exponent
        for each isocurvature mode type

        We only take the leading-order power-law in om
        since we start very deep in RD

        The calc_extfld_ampl_smg function produces the amplitude for x_smg
        on the assumption that the normalisation is  h = 1/2 * tau^n
        We correct for this normalisation by using coeff_isocurv_smg
        defining is according to the normalisation in BMT99
        adjusted for the CLASS redefinition. However, for NID and NIV,
        we need to find the leading order term in h which is not
        from fracb

TODO: In principle should also test if sg is initialised as QS whether gravity is modified already, just like
        we do for adiabatic modes.
TODO: Gravitating attractor isocurvature modes.

*/

/**
 * Cdm isocurvature initial conditions.
 *
 * @param ppr              Input: pointer to precision structure
 * @param pba              Input: pointer to background structure
 * @param ppt              Input: pointer to perturbation structure
 * @param ppw              Input/Output: pointer to perturbation workspace structure
 * @param tau              Input: conformal time
 * @param k                Input: k mode
 * @param fraccdm          Input: cdm to radiation fraction
 * @param om               Input: matter to radiation fraction
 * @return the error status
 */
int perturbations_isocurvature_cdm_ic_smg(
                                          struct precision * ppr,
                                          struct background * pba,
                                          struct perturbations * ppt,
                                          struct perturbations_workspace * ppw,
                                          double tau,
                                          double k,
                                          double fraccdm,
                                          double om
                                          ) {

  int qs_array_smg[] = _VALUES_QS_SMG_FLAGS_;

  //only set ICs for smg if have smg, we are in exernal field attractor and we are *not* quasi-static
  if((ppt->pert_initial_conditions_smg==ext_field_attr) && ((qs_array_smg[ppw->approx[ppw->index_ap_qs_smg]] == 0) || (ppw->approx[ppw->index_ap_gr_smg] == (int)gr_smg_off))) {
    /* TODO_EB: revisit isocurvature initial conditions for beyond horndeski and oscillations */

    double coeff_isocurv_smg;

    int nexpo= 1;

    double a = ppw->pvecback[pba->index_bg_a];
    double H = ppw->pvecback[pba->index_bg_H];
    double rho_smg = ppw->pvecback[pba->index_bg_rho_smg];
    double p_smg = ppw->pvecback[pba->index_bg_p_smg];

    double wx = p_smg/rho_smg;
    double Omx = rho_smg/pow(H,2);
    double kin = ppw->pvecback[pba->index_bg_kineticity_smg];
    double bra = ppw->pvecback[pba->index_bg_braiding_smg];
    double bra_p = ppw->pvecback[pba->index_bg_braiding_prime_smg];
    double dbra= bra_p/(a*H) ; //Read in log(a) diff of braiding
    double run = ppw->pvecback[pba->index_bg_mpl_running_smg];
    double ten = ppw->pvecback[pba->index_bg_tensor_excess_smg];
    double l1 = ppw->pvecback[pba->index_bg_lambda_1_smg];
    double l2 = ppw->pvecback[pba->index_bg_lambda_2_smg];
    double l3 = ppw->pvecback[pba->index_bg_lambda_3_smg];
    double l4 = ppw->pvecback[pba->index_bg_lambda_4_smg];
    double l5 = ppw->pvecback[pba->index_bg_lambda_5_smg];
    double l6 = ppw->pvecback[pba->index_bg_lambda_6_smg];
    double l7 = ppw->pvecback[pba->index_bg_lambda_7_smg];
    double l8 = ppw->pvecback[pba->index_bg_lambda_8_smg];
    double cs2num = ppw->pvecback[pba->index_bg_cs2num_smg];
    double Dd = ppw->pvecback[pba->index_bg_kinetic_D_smg];
    double M2 = ppw->pvecback[pba->index_bg_M2_smg];
    double DelM2 = ppw->pvecback[pba->index_bg_delta_M2_smg];//M2-1

    double amplitude;

    coeff_isocurv_smg = ppr->entropy_ini*fraccdm*om;

    class_call(calc_extfld_ampl_smg(nexpo,  kin, bra, dbra, run, ten, DelM2, Omx, wx,
                    l1, l2, l3, l4, l5, l6,l7,l8, cs2num, Dd, ppr->pert_ic_regulator_smg,
                   &amplitude),
             ppt->error_message,ppt->error_message);
    amplitude *=2; //calc_extfld_ampl_smg assumes h normalised to 1/2


    ppw->pv->y[ppw->pv->index_pt_x_smg]  = amplitude*coeff_isocurv_smg*pow(tau,nexpo+1);
    ppw->pv->y[ppw->pv->index_pt_x_prime_smg] = (nexpo+1)*a*ppw->pvecback[pba->index_bg_H]*ppw->pv->y[ppw->pv->index_pt_x_smg];

    if(ppt->perturbations_verbose > 5)
    {
     printf("Mode k=%e: CDI mode ext_field_attr IC for smg: ",k);
     printf(" x_smg = %e, x_smg'= %e \n",ppw->pv->y[ppw->pv->index_pt_x_smg],ppw->pv->y[ppw->pv->index_pt_x_prime_smg]);
    }
  }

  return _SUCCESS_;
}


/**
 * Baryon isocurvature initial conditions.
 *
 * @param ppr              Input: pointer to precision structure
 * @param pba              Input: pointer to background structure
 * @param ppt              Input: pointer to perturbation structure
 * @param ppw              Input/Output: pointer to perturbation workspace structure
 * @param tau              Input: conformal time
 * @param k                Input: k mode
 * @param fracb            Input: baryon to radiation fraction
 * @param om               Input: matter to radiation fraction
 * @return the error status
 */
int perturbations_isocurvature_b_ic_smg(
                                        struct precision * ppr,
                                        struct background * pba,
                                        struct perturbations * ppt,
                                        struct perturbations_workspace * ppw,
                                        double tau,
                                        double k,
                                        double fracb,
                                        double om
                                        ) {

  int qs_array_smg[] = _VALUES_QS_SMG_FLAGS_;

  //only set ICs for smg if have smg, we are in exernal field attractor and we are *not* quasi-static
  if((ppt->pert_initial_conditions_smg==ext_field_attr) && ((qs_array_smg[ppw->approx[ppw->index_ap_qs_smg]] == 0) || (ppw->approx[ppw->index_ap_gr_smg] == (int)gr_smg_off))) {
    /* TODO_EB: revisit isocurvature initial conditions for beyond horndeski and oscillations */
    double coeff_isocurv_smg;

    int nexpo= 1;

    double a = ppw->pvecback[pba->index_bg_a];
    double H = ppw->pvecback[pba->index_bg_H];
    double rho_smg = ppw->pvecback[pba->index_bg_rho_smg];
    double p_smg = ppw->pvecback[pba->index_bg_p_smg];

    double wx = p_smg/rho_smg;
    double Omx = rho_smg/pow(H,2);
    double kin = ppw->pvecback[pba->index_bg_kineticity_smg];
    double bra = ppw->pvecback[pba->index_bg_braiding_smg];
    double bra_p = ppw->pvecback[pba->index_bg_braiding_prime_smg];
    double dbra= bra_p/(a*H) ; //Read in log(a) diff of braiding
    double run = ppw->pvecback[pba->index_bg_mpl_running_smg];
    double ten = ppw->pvecback[pba->index_bg_tensor_excess_smg];
    double l1 = ppw->pvecback[pba->index_bg_lambda_1_smg];
    double l2 = ppw->pvecback[pba->index_bg_lambda_2_smg];
    double l3 = ppw->pvecback[pba->index_bg_lambda_3_smg];
    double l4 = ppw->pvecback[pba->index_bg_lambda_4_smg];
    double l5 = ppw->pvecback[pba->index_bg_lambda_5_smg];
    double l6 = ppw->pvecback[pba->index_bg_lambda_6_smg];
    double l7 = ppw->pvecback[pba->index_bg_lambda_7_smg];
    double l8 = ppw->pvecback[pba->index_bg_lambda_8_smg];
    double cs2num = ppw->pvecback[pba->index_bg_cs2num_smg];
    double Dd = ppw->pvecback[pba->index_bg_kinetic_D_smg];
    double M2 = ppw->pvecback[pba->index_bg_M2_smg];
    double DelM2 = ppw->pvecback[pba->index_bg_delta_M2_smg];//M2-1

    double amplitude;

    coeff_isocurv_smg = ppr->entropy_ini*fracb*om;

    class_call(calc_extfld_ampl_smg(nexpo,  kin, bra, dbra, run, ten, DelM2, Omx, wx,
                     l1, l2, l3, l4, l5, l6,l7,l8, cs2num, Dd, ppr->pert_ic_regulator_smg,
                    &amplitude),
              ppt->error_message,ppt->error_message);
    amplitude *=2;  //calc_extfld_ampl_smg assumes h normalised to 1/2.

    ppw->pv->y[ppw->pv->index_pt_x_smg]  = amplitude*coeff_isocurv_smg*pow(tau,nexpo+1);
    ppw->pv->y[ppw->pv->index_pt_x_prime_smg] = (nexpo+1)*a*ppw->pvecback[pba->index_bg_H]*ppw->pv->y[ppw->pv->index_pt_x_smg];



    if(ppt->perturbations_verbose > 5)
    {
      printf("Mode k=%e: BI mode ext_field_attr IC for smg: ",k);
      printf(" x_smg = %e, x_smg'= %e \n",ppw->pv->y[ppw->pv->index_pt_x_smg],ppw->pv->y[ppw->pv->index_pt_x_prime_smg]);
    }
  }

  return _SUCCESS_;
}


/**
 * Neutrino density isocurvature initial conditions.
 *
 * @param ppr              Input: pointer to precision structure
 * @param pba              Input: pointer to background structure
 * @param ppt              Input: pointer to perturbation structure
 * @param ppw              Input/Output: pointer to perturbation workspace structure
 * @param tau              Input: conformal time
 * @param k                Input: k mode
 * @param fracnu           Input: neutrinos to radiation fraction
 * @param fracg            Input: photons to radiation fraction
 * @param fracb            Input: baryon to radiation fraction
 * @param om               Input: matter to radiation fraction
 * @return the error status
 */
int perturbations_isocurvature_urd_ic_smg(
                                          struct precision * ppr,
                                          struct background * pba,
                                          struct perturbations * ppt,
                                          struct perturbations_workspace * ppw,
                                          double tau,
                                          double k,
                                          double fracnu,
                                          double fracg,
                                          double fracb,
                                          double om
                                          ) {

  int qs_array_smg[] = _VALUES_QS_SMG_FLAGS_;

  //only set ICs for smg if have smg, we are in exernal field attractor and we are *not* quasi-static
  if((ppt->pert_initial_conditions_smg==ext_field_attr) && ((qs_array_smg[ppw->approx[ppw->index_ap_qs_smg]] == 0) || (ppw->approx[ppw->index_ap_gr_smg] == (int)gr_smg_off))) {

    /* TODO_EB: revisit isocurvature initial conditions for beyond horndeski and oscillations */
    double coeff_isocurv_smg;

    double a = ppw->pvecback[pba->index_bg_a];
    double H = ppw->pvecback[pba->index_bg_H];
    double rho_smg = ppw->pvecback[pba->index_bg_rho_smg];
    double p_smg = ppw->pvecback[pba->index_bg_p_smg];

    double wx = p_smg/rho_smg;
    double Omx = rho_smg/pow(H,2);
    double kin = ppw->pvecback[pba->index_bg_kineticity_smg];
    double bra = ppw->pvecback[pba->index_bg_braiding_smg];
    double bra_p = ppw->pvecback[pba->index_bg_braiding_prime_smg];
    double dbra= bra_p/(a*H) ; //Read in log(a) diff of braiding
    double run = ppw->pvecback[pba->index_bg_mpl_running_smg];
    double ten = ppw->pvecback[pba->index_bg_tensor_excess_smg];
    double l1 = ppw->pvecback[pba->index_bg_lambda_1_smg];
    double l2 = ppw->pvecback[pba->index_bg_lambda_2_smg];
    double l3 = ppw->pvecback[pba->index_bg_lambda_3_smg];
    double l4 = ppw->pvecback[pba->index_bg_lambda_4_smg];
    double l5 = ppw->pvecback[pba->index_bg_lambda_5_smg];
    double l6 = ppw->pvecback[pba->index_bg_lambda_6_smg];
    double l7 = ppw->pvecback[pba->index_bg_lambda_7_smg];
    double l8 = ppw->pvecback[pba->index_bg_lambda_8_smg];
    double cs2num = ppw->pvecback[pba->index_bg_cs2num_smg];
    double Dd = ppw->pvecback[pba->index_bg_kinetic_D_smg];
    double M2 = ppw->pvecback[pba->index_bg_M2_smg];
    double DelM2 = ppw->pvecback[pba->index_bg_delta_M2_smg];//M2-1

    double amplitude;

    // Dominant higher-order correction to BMT99 in the limit fracb*om*tau<<(k*tau)^2:
    // h = -fracnu/(36*(15+4*fracnu)) * (k*tau)^4

    int nexpo= 3;

    coeff_isocurv_smg = ppr->entropy_ini * fracb*fracnu/fracg/10.*k*k * om/4;

    class_call(calc_extfld_ampl_smg(nexpo,  kin, bra, dbra, run, ten, DelM2, Omx, wx,
                     l1, l2, l3, l4, l5, l6,l7,l8, cs2num, Dd, ppr->pert_ic_regulator_smg,
                    &amplitude),
              ppt->error_message,ppt->error_message);
    amplitude *=2; //calc_extfld_ampl_smg assumes h normalised to 1/2

    ppw->pv->y[ppw->pv->index_pt_x_smg]  = amplitude*coeff_isocurv_smg*pow(tau,nexpo+1);
    ppw->pv->y[ppw->pv->index_pt_x_prime_smg] = (nexpo+1)*a*ppw->pvecback[pba->index_bg_H]*ppw->pv->y[ppw->pv->index_pt_x_smg];

    nexpo=4; //next-order term (tau^4) similar in size for h as tau^3 if start late

    coeff_isocurv_smg = ppr->entropy_ini * k*k*fracnu/1152.*
                        (-32.*k*k/(15.+4.*fracnu)- 9.*fracb*(fracb+fracg)*om*om/fracg/fracg);

    class_call(calc_extfld_ampl_smg(nexpo,  kin, bra, dbra, run, ten, DelM2, Omx, wx,
                     l1, l2, l3, l4, l5, l6,l7,l8, cs2num, Dd, ppr->pert_ic_regulator_smg,
                    &amplitude),
              ppt->error_message,ppt->error_message);
    amplitude *=2; //calc_extfld_ampl_smg assumes h normalised to 1/2

    ppw->pv->y[ppw->pv->index_pt_x_smg]  += amplitude*coeff_isocurv_smg*pow(tau,nexpo+1);
    ppw->pv->y[ppw->pv->index_pt_x_prime_smg] += (nexpo+1)*a*ppw->pvecback[pba->index_bg_H]*ppw->pv->y[ppw->pv->index_pt_x_smg];


    if(ppt->perturbations_verbose > 5)
    {
      printf("Mode k=%e: NID mode ext_field_attr IC for smg: ",k);
      printf(" x_smg = %e, x_smg'= %e \n", ppw->pv->y[ppw->pv->index_pt_x_smg],ppw->pv->y[ppw->pv->index_pt_x_prime_smg]);
    }
  }

  return _SUCCESS_;
}


/**
 * Neutrino velocity isocurvature initial conditions.
 *
 * @param ppr              Input: pointer to precision structure
 * @param pba              Input: pointer to background structure
 * @param ppt              Input: pointer to perturbation structure
 * @param ppw              Input/Output: pointer to perturbation workspace structure
 * @param tau              Input: conformal time
 * @param k                Input: k mode
 * @param fracnu           Input: neutrinos to radiation fraction
 * @param fracg            Input: photons to radiation fraction
 * @param fracb            Input: baryon to radiation fraction
 * @param om               Input: matter to radiation fraction
 * @return the error status
 */
int perturbations_isocurvature_urv_ic_smg(
                                          struct precision * ppr,
                                          struct background * pba,
                                          struct perturbations * ppt,
                                          struct perturbations_workspace * ppw,
                                          double tau,
                                          double k,
                                          double fracnu,
                                          double fracg,
                                          double fracb,
                                          double om
                                          ) {

  int qs_array_smg[] = _VALUES_QS_SMG_FLAGS_;

  //only set ICs for smg if have smg, we are in exernal field attractor and we are *not* quasi-static
  if((pba->has_smg == _TRUE_)&&(ppt->pert_initial_conditions_smg==ext_field_attr) && ((qs_array_smg[ppw->approx[ppw->index_ap_qs_smg]] == 0) || (ppw->approx[ppw->index_ap_gr_smg] == (int)gr_smg_off))) {
    /* TODO_EB: revisit isocurvature initial conditions for beyond horndeski and oscillations */

    double coeff_isocurv_smg;

    double a = ppw->pvecback[pba->index_bg_a];
    double H = ppw->pvecback[pba->index_bg_H];
    double rho_smg = ppw->pvecback[pba->index_bg_rho_smg];
    double p_smg = ppw->pvecback[pba->index_bg_p_smg];

    double wx = p_smg/rho_smg;
    double Omx = rho_smg/pow(H,2);
    double kin = ppw->pvecback[pba->index_bg_kineticity_smg];
    double bra = ppw->pvecback[pba->index_bg_braiding_smg];
    double bra_p = ppw->pvecback[pba->index_bg_braiding_prime_smg];
    double dbra= bra_p/(a*H) ; //Read in log(a) diff of braiding
    double run = ppw->pvecback[pba->index_bg_mpl_running_smg];
    double ten = ppw->pvecback[pba->index_bg_tensor_excess_smg];
    double l1 = ppw->pvecback[pba->index_bg_lambda_1_smg];
    double l2 = ppw->pvecback[pba->index_bg_lambda_2_smg];
    double l3 = ppw->pvecback[pba->index_bg_lambda_3_smg];
    double l4 = ppw->pvecback[pba->index_bg_lambda_4_smg];
    double l5 = ppw->pvecback[pba->index_bg_lambda_5_smg];
    double l6 = ppw->pvecback[pba->index_bg_lambda_6_smg];
    double l7 = ppw->pvecback[pba->index_bg_lambda_7_smg];
    double l8 = ppw->pvecback[pba->index_bg_lambda_8_smg];
    double cs2num = ppw->pvecback[pba->index_bg_cs2num_smg];
    double Dd = ppw->pvecback[pba->index_bg_kinetic_D_smg];
    double M2 = ppw->pvecback[pba->index_bg_M2_smg];
    double DelM2 = ppw->pvecback[pba->index_bg_delta_M2_smg];//M2-1

    double amplitude;

    int nexpo=2;

    coeff_isocurv_smg = ppr->entropy_ini * 9./32. *k*om*fracnu*fracb/fracg;

    class_call(calc_extfld_ampl_smg(nexpo,  kin, bra, dbra, run, ten, DelM2, Omx, wx,
                     l1, l2, l3, l4, l5, l6,l7,l8, cs2num, Dd, ppr->pert_ic_regulator_smg,
                    &amplitude),
              ppt->error_message,ppt->error_message);
    amplitude *=2; //calc_extfld_ampl_smg assumes h normalised to 1/2

    ppw->pv->y[ppw->pv->index_pt_x_smg]  = amplitude*coeff_isocurv_smg*pow(tau,nexpo+1);
    ppw->pv->y[ppw->pv->index_pt_x_prime_smg] = (nexpo+1)*a*ppw->pvecback[pba->index_bg_H]*ppw->pv->y[ppw->pv->index_pt_x_smg];

    nexpo=3; //next-order term (tau^3) similar in size for h as tau^2 if start late

    coeff_isocurv_smg = ppr->entropy_ini * fracnu *
                        ( -3.*om*om*k/160.*fracb*(3*fracb+5*fracg)/fracg/fracg -4*k*k*k/15./(5.+4.*fracnu) );

    class_call(calc_extfld_ampl_smg(nexpo,  kin, bra, dbra, run, ten, DelM2, Omx, wx,
                     l1, l2, l3, l4, l5, l6,l7,l8, cs2num, Dd, ppr->pert_ic_regulator_smg,
                    &amplitude),
              ppt->error_message,ppt->error_message);
    amplitude *=2; //calc_extfld_ampl_smg assumes h normalised to 1/2

    ppw->pv->y[ppw->pv->index_pt_x_smg]  += amplitude*coeff_isocurv_smg*pow(tau,nexpo+1);
    ppw->pv->y[ppw->pv->index_pt_x_prime_smg] += (nexpo+1)*a*ppw->pvecback[pba->index_bg_H]*ppw->pv->y[ppw->pv->index_pt_x_smg];

    if(ppt->perturbations_verbose > 5)
    {
      printf("Mode k=%e: NIV mode ext_field_attr IC for smg: ",k);
      printf(" x_smg = %e, x_smg'= %e \n",ppw->pv->y[ppw->pv->index_pt_x_smg],ppw->pv->y[ppw->pv->index_pt_x_prime_smg]);
    }
  }

  return _SUCCESS_;
}


/**
 * Test for stability of solutions in RD before initialisation of
 * perturbations: if standard solution not stable, cannot set ICs properly.
 *
 * @param ppr              Input: pointer to precision structure
 * @param pba              Input: pointer to background structure
 * @param ppt              Input: pointer to perturbation structure
 * @return the error status
 */
int test_ini_grav_ic_smg(
                         struct precision * ppr,
                         struct background * pba,
                         struct perturbations * ppt
                         ) {
  // test stability of gravitating_attr ICs

  double kin, bra, run, ten, DelM2, Omx, wx;
  double c3, c2, c1,c0, den1, den2, ic_regulator_smg;
  double tau_ini, z_ref;
  int i;
  double fastest_growth, wouldbe_adiab;
  double * pvecback;
  int first_index_back;
  double sols[3];
  int complex;

  class_alloc(pvecback,pba->bg_size*sizeof(double),ppt->error_message);

  z_ref = ppr->pert_ic_ini_z_ref_smg;

  class_call(background_tau_of_z(pba, z_ref,&tau_ini),
             pba->error_message,
             ppt->error_message);

  class_call(background_at_tau(pba,
                               tau_ini,
                               long_info,
                               inter_normal,
                               &first_index_back,
                               pvecback),
             pba->error_message,
             ppt->error_message);

  // define alphas
  wx = pvecback[pba->index_bg_p_smg]/pvecback[pba->index_bg_rho_smg];
  Omx = pvecback[pba->index_bg_rho_smg]/pow(pvecback[pba->index_bg_H],2);
  kin = pvecback[pba->index_bg_kineticity_smg];
  bra = pvecback[pba->index_bg_braiding_smg];
  run = pvecback[pba->index_bg_mpl_running_smg];
  ten = pvecback[pba->index_bg_tensor_excess_smg];
  DelM2 = pvecback[pba->index_bg_delta_M2_smg];//M2-1

  /* Determine the solutions
   *
   *   h = C * tau^2+x
   *
   * where n is the solution of
   *
   *   c3 x^3 + c2 x^2 + c1 x + c0 = 0
   *
   * Note: if complex solutions then take the real part for the test
   * These solutions are exact when run=0. If not, then they are approximate.
   * These coefficients were obtain by solving the radiation+smg system
   * to obtain a 5th-order ODE for h. Removing two gauge modes, leaves
   * a cubic with three solutions relevant in the k->0 limit.
   * Note that we approximate the ci to O(run).
   */

  // Note: The denominators in the expressions below can be zero. We try to trap this and regulate.
  // We assume that M*^2>0 and D>0 which are tested for in the background routine.
  // Doing this gives wrong ICs, but it's better than segmentation faults.

  ic_regulator_smg =  ppr->pert_ic_regulator_smg;//  read in the minimum size that will get regulated
  ic_regulator_smg *= fabs(kin)+fabs(bra)+fabs(ten); //  scale it relative to the alphas

  c3  =   1.;

  c2  =   5. + 2.*run;

  den1 = (3.*bra*ten + kin*(2. + ten));

  if(ic_regulator_smg>0 &&(fabs(den1)<ic_regulator_smg)) {
    den1 = copysign(ic_regulator_smg,den1);
  }

  den2 =  4.*(9.*bra*(1. + DelM2) + (1. + DelM2)*kin - 12.*(DelM2 + Omx))*(3.*pow(bra,2.)*(1. + DelM2) + 2.*kin*(DelM2 + Omx))*(-6.*(DelM2 + Omx)*(-2. + ten) + 9.*bra*(1. + DelM2)*(-1. + ten) + 2.*(1. + DelM2)*kin*(1. + ten));

  if(ic_regulator_smg>0 &&(fabs(den2)<ic_regulator_smg)) {
    den2 = copysign(ic_regulator_smg,den2);
  }

  c2  +=  ((-1. + Omx)*run*(27.*pow(bra,4)*pow(1. + DelM2,2.)*ten*(432. - 373.*ten + 6.*pow(ten,2.)) + 9.*pow(bra,3.)*(1. + DelM2)*
  (864.*(DelM2 + Omx)*(-2. + ten)*ten + (1. + DelM2)*kin*(864. - 698.*ten - 329.*pow(ten,2.) + 6.*pow(ten,3.))) -
  3.*pow(bra,2.)*(1. + DelM2)*kin*(3456.*(DelM2 + Omx) - 4320.*(DelM2 + Omx)*ten + 6.*(1. + 446.*DelM2 + 445.*Omx)*
  pow(ten,2.) - 36.*(DelM2 + Omx)*pow(ten,3.) + (1. + DelM2)*kin*(768. + 227.*ten - 259.*pow(ten,2.) + 12.*pow(ten,3.))) -
  2.*pow(kin,2.)*(-6.*(DelM2 + Omx)*(-768.*(DelM2 + Omx) + (-1. + 191.*DelM2 + 192.*Omx)*pow(ten,2.)) + pow(1. + DelM2,2.)*
  pow(kin,2.)*(-14. - 19.*ten - 4.*pow(ten,2.) + pow(ten,3.)) - (1. + DelM2)*kin*(-384.*(DelM2 + Omx) +
  (1. - 851.*DelM2 - 852.*Omx)*ten + (1. - 317.*DelM2 - 318.*Omx)*pow(ten,2.) + 6.*(DelM2 + Omx)*pow(ten,3.))) -
  6.*bra*kin*(-1152.*pow(DelM2 + Omx,2.)*(-2. + ten)*ten + pow(1. + DelM2,2.)*pow(kin,2.)*(-32. - 99.*ten - 40.*pow(ten,2.) +
  3.*pow(ten,3.)) - (1. + DelM2)*kin*(1440.*(DelM2 + Omx) - 2.*(1. + 325.*DelM2 + 324.*Omx)*ten + (1. - 905.*DelM2 - 906.*Omx)*
  pow(ten,2.) + 12.*(DelM2 + Omx)*pow(ten,3.)))))/(den2*den1);

  c1  =   (9*pow(bra,3)*pow(1 + DelM2,2)*(6 + 5*run)*ten + 3*pow(bra,2)*(1 + DelM2)*(-12*(-1 + Omx)*(-3 + run)*ten +
  (1 + DelM2)*kin*(6 + 5*run)*(2 + ten)) + 6*bra*(-24*(-1 + Omx)*(DelM2 + Omx)*ten + (1 + DelM2)*kin*
  (12*(-1 + Omx) + (-2 + 6*DelM2 + 8*Omx + 5*(1 + DelM2)*run)*ten)) + 2*kin*((1 + DelM2)*kin*
  (2*(2 + 3*DelM2 + Omx) + 5*(1 + DelM2)*run)*(2 + ten) - 12*(-1 + Omx)*((1 + DelM2)*run*ten + 2*(DelM2 + Omx)
  *(2 + ten))))/(pow(1 + DelM2,2)*(3*pow(bra,2) + 2*kin)*den1);

  den2 = 4.*(1 + DelM2)*(9*bra*(1 + DelM2) + (1 + DelM2)*kin - 12*(DelM2 + Omx))*
  (3*pow(bra,2)*(1 + DelM2) + 2*kin*(DelM2 + Omx))*(-6*(DelM2 + Omx)*(-2 + ten) + 9*bra*(1 + DelM2)*(-1 + ten) +
  2*(1 + DelM2)*kin*(1 + ten));

  if(ic_regulator_smg>0 && (fabs(den2)<ic_regulator_smg)) {
    den2 = copysign(ic_regulator_smg,den2);
  }

  c1  +=  ((-1 + Omx)*run*(135*pow(bra,4)*pow(1 + DelM2,3)*ten*(288 - 229*ten + 6*pow(ten,2)) + 9*pow(bra,3)*
  pow(1 + DelM2,2)*(2880*(DelM2 + Omx)*(-2 + ten)*ten + (1 + DelM2)*kin*(3744 - 1780*ten - 1855*pow(ten,2) +
  66*pow(ten,3))) + 2*kin*(3456*pow(DelM2 + Omx,3)*(-2 + ten)*ten + 6*(1 + DelM2)*kin*(DelM2 + Omx)*(-2112*(DelM2 + Omx) -
  4*(1 + 25*DelM2 + 24*Omx)*ten + 3*(-1 + 95*DelM2 + 96*Omx)*pow(ten,2)) - pow(1 + DelM2,3)*pow(kin,3)*
  (-14 - 19*ten - 4*pow(ten,2) + pow(ten,3)) + pow(1 + DelM2,2)*pow(kin,2)*(-528*(DelM2 + Omx) +
  (1 - 1523*DelM2 - 1524*Omx)*ten + (1 - 545*DelM2 - 546*Omx)*pow(ten,2) + 18*(DelM2 + Omx)*pow(ten,3))) +
  3*pow(bra,2)*pow(1 + DelM2,2)*kin*((1 + DelM2)*kin*(-1296 - 2087*ten - 449*pow(ten,2) + 36*pow(ten,3)) +
  6*(-3072*(DelM2 + Omx) + 1532*(DelM2 + Omx)*ten + (-5 + 28*DelM2 + 33*Omx)*pow(ten,2) + 18*(DelM2 + Omx)*pow(ten,3))) -
  6*bra*(1 + DelM2)*kin*(576*pow(DelM2 + Omx,2)*(-4 + 5*ten) + pow(1 + DelM2,2)*pow(kin,2)*(-4 - 61*ten - 32*pow(ten,2) +
  pow(ten,3)) - (1 + DelM2)*kin*(3552*(DelM2 + Omx) - 4*(1 + 121*DelM2 + 120*Omx)*ten - (1 + 1279*DelM2 + 1278*Omx)*
  pow(ten,2) + 36*(DelM2 + Omx)*pow(ten,3)))))/(den2*den1);


  c0  =   (24*(-1 + Omx)*run*(4*kin*Omx - 3*pow(bra,2)*(-2 + ten) - DelM2*(3*pow(bra,2) + 2*kin)*(-2 + ten) +
  2*kin*(-2 + Omx)*ten + 6*bra*(-1 + Omx)*ten))/(pow(1 + DelM2,2)*(3*pow(bra,2) + 2*kin)*den1);

  den2 = (9*bra*(-1 + ten) + 2*(kin + 6*Omx + kin*ten - 3*Omx*ten) + DelM2*(9*bra*(-1 + ten) +
  2*(6 + kin - 3*ten + kin*ten)));

  if(ic_regulator_smg>0 && (fabs(den2)<ic_regulator_smg)) {
    den2 = copysign(ic_regulator_smg,den2);
  }

  c0  +=  -((-1 + Omx)*run*(9*pow(bra,3)*(-288 + 98*ten + 119*pow(ten,2) + 6*pow(ten,3)) + 6*bra*(288*Omx*(-2 + ten)*
  ten + pow(kin,2)*(16 + 85*ten + 48*pow(ten,2) + 3*pow(ten,3)) + kin*(288*Omx + (314 - 216*Omx)*ten -
  (163 + 246*Omx)*pow(ten,2) - 12*(-1 + Omx)*pow(ten,3))) + 3*pow(bra,2)*(kin*(-480 + 335*ten + 383*pow(ten,2) +
  18*pow(ten,3)) - 6*(-192*Omx + 48*(-3 + Omx)*ten + (85 + 83*Omx)*pow(ten,2) + 6*(-1 + Omx)*pow(ten,3))) +
  2*kin*(6*ten*(-192*Omx + (-1 + 97*Omx)*ten) + pow(kin,2)*(18 + 29*ten + 12*pow(ten,2) + pow(ten,3)) -
  kin*(192*Omx + (-107 + 300*Omx)*ten + (31 + 114*Omx)*pow(ten,2) + 6*(-1 + Omx)*pow(ten,3))) +
  DelM2*(9*pow(bra,3)*(-288 + 98*ten + 119*pow(ten,2) + 6*pow(ten,3)) + 2*kin*(576*(-2 + ten)*ten -
  kin*(192 + 193*ten + 145*pow(ten,2)) + pow(kin,2)*(18 + 29*ten + 12*pow(ten,2) + pow(ten,3))) +
  6*bra*(288*(-2 + ten)*ten + kin*(288 + 98*ten - 409*pow(ten,2)) + pow(kin,2)*(16 + 85*ten +
  48*pow(ten,2) + 3*pow(ten,3))) + 3*pow(bra,2)*(-144*(-8 - 4*ten + 7*pow(ten,2)) + kin*(-480 + 335*ten +
  383*pow(ten,2) + 18*pow(ten,3))))))/(2.*(1 + DelM2)*(3*pow(bra,2) + 2*kin)*den1*den2);

  // Solve cubic to find the three solutions
  rf_solve_poly_3(c3,c2,c1,c0,sols,&complex);

  if (ppt->perturbations_verbose > 1) {
    printf("\nGravitating attractor ICs give growing modes at z=%e: \n (Approximate) polynomial",z_ref);
    printf(" solutions h ~ (k_tau)^n (complex = %i) with exponents: \n",complex);
  }

  fastest_growth = sols[0]; //want fastest
  wouldbe_adiab = sols[0]; //want closest to zero
  for (i=0; i<3; i+=1) {
    if (sols[i]  > fastest_growth) {
      fastest_growth = sols[i];
    }
    if (fabs(sols[i]) < fabs(wouldbe_adiab)) {
      wouldbe_adiab = sols[i];
    }
    if (ppt->perturbations_verbose > 1) {
      printf("   n_%i = %f\n",i, 2+sols[i]);
    }
  }
  if (ppt->perturbations_verbose > 1) {
    printf("  fastest growing mode n = %f\n",2+fastest_growth);
    printf("  mode closest to standard adiabatic solution, n=%f\n",2+wouldbe_adiab);
    printf("  omx = %e, dM* = %e\n",Omx,DelM2);
  }

  // Check that would-be adiabatic mode is actually the fastest mode, otherwise
  // the would-be adiabatic attractor destabilises to the fastest mode, i.e. we cannot assume that the curvature was
  // conserved between inflation and the beginning of hi_class and therefore there is no
  // relation between the inflational amplitude A_S and the parameter we use for normalisation of curvature.

  /* We don't need this: te closest to zero mode actually conserves eta/zeta in any case
     class_test_except(ppr->pert_ic_tolerance_smg>0 && (fabs(wouldbe_adiab) > ppr->pert_ic_tolerance_smg),
          ppt->error_message,
          free(pvecback),
          "\n   Cannot set initial conditions for early_smg: adiabatic mode h ~ tau^2 lost, h ~ tau^n with n = %f",2+wouldbe_adiab);
  */

  if (fabs(fastest_growth)>fabs(wouldbe_adiab)) {
    class_test_except(ppr->pert_ic_tolerance_smg>0 && (fabs(fastest_growth) > ppr->pert_ic_tolerance_smg),
                      ppt->error_message,
                      free(pvecback),
                      "\n   Cannot set initial conditions for early_smg:\n    There does exist a mode where curvature is conserved n=%f, but solution destabilises to a faster-growing non-conserving mode with n=%f.",2+wouldbe_adiab,2+fastest_growth);
  }

  free(pvecback);

  // If we get here, then initialise modes and evolve them!

  return _SUCCESS_;

}


/**
 * Test for tachyonic instability of x_smg in RD before initialisation of
 * perturbations: if not stable, cannot set ICs properly.
 *
 * @param ppr              Input: pointer to precision structure
 * @param pba              Input: pointer to background structure
 * @param ppt              Input: pointer to perturbation structure
 * @return the error status
 */
int test_ini_extfld_ic_smg(
                           struct precision * ppr,
                           struct background * pba,
                           struct perturbations * ppt
                           ) {

  double kin, bra, run, ten, DelM2, Omx, wx;
  double l1,l2, l3, l4,l5,l6,l7,l8, cs2num, Dd;
  double B1_smg, B2_smg;
  double tau_ini, z_ref;
  double x_growth_smg;
  double * pvecback;
  int first_index_back;

  class_alloc(pvecback,pba->bg_size*sizeof(double),ppt->error_message);

  z_ref = ppr->pert_ic_ini_z_ref_smg;

  class_call(background_tau_of_z(pba, z_ref,&tau_ini),
             pba->error_message,
             ppt->error_message);

  class_call(background_at_tau(pba,
                               tau_ini,
                               long_info,
                               inter_normal,
                               &first_index_back,
                               pvecback),
             pba->error_message,
             ppt->error_message);

  // look up alphas etc. at z_ref
  wx = pvecback[pba->index_bg_p_smg]/pvecback[pba->index_bg_rho_smg];
  Omx = pvecback[pba->index_bg_rho_smg]/pow(pvecback[pba->index_bg_H],2);
  kin = pvecback[pba->index_bg_kineticity_smg];
  bra = pvecback[pba->index_bg_braiding_smg];
  run = pvecback[pba->index_bg_mpl_running_smg];
  ten = pvecback[pba->index_bg_tensor_excess_smg];
  DelM2 = pvecback[pba->index_bg_delta_M2_smg];//M2-1
  l1 = pvecback[pba->index_bg_lambda_1_smg];
  l2 = pvecback[pba->index_bg_lambda_2_smg];
  l3 = pvecback[pba->index_bg_lambda_3_smg];
  l4 = pvecback[pba->index_bg_lambda_4_smg];
  l5 = pvecback[pba->index_bg_lambda_5_smg];
  l6 = pvecback[pba->index_bg_lambda_6_smg];
  l7 = pvecback[pba->index_bg_lambda_7_smg];
  l8 = pvecback[pba->index_bg_lambda_8_smg];
  cs2num = pvecback[pba->index_bg_cs2num_smg];
  Dd = pvecback[pba->index_bg_kinetic_D_smg];

  B1_smg = (bra/Dd)*(bra/(2.*(-2 + bra)*(kin + l1)))*((-6 + kin)*l1 + 3*l4);
  B1_smg +=  (3*pow(bra,3))*(l1/Dd)/(2.*(-2 + bra)*(kin + l1));
  B1_smg += 2*(cs2num/Dd)*(3*bra*kin + pow(kin,2) - 3*l4)/(2.*(-2. + bra)*(kin + l1));
  B1_smg += 2*(3*l2*l4/Dd + (kin/Dd)*(l1*l2 - 8*l7) - 8*l1/Dd*l7)/(2.*(-2 + bra)*(kin + l1));
  B1_smg -= 2*(bra/Dd)*((kin*l1/(kin + l1) - 3*l1*l2/(kin + l1) + 3*l4/(kin + l1))/(2.*(-2 + bra)));

  B2_smg =  8*(1 + DelM2)*(3*l2*l6/Dd + 4*kin*l8/Dd);
  B2_smg += 4*(l1/Dd)*(8*(1 + DelM2)*l8 + l2*(12 - 12*Omx + (1 + DelM2)*(-12 + kin + Omx*(3 - 9*wx))));
  B2_smg += 2*(bra/Dd)*bra*(6*(1 + DelM2)*l6 + l1*(12 - 12*Omx + (1 + DelM2)*(-30 + kin + 6*Omx*(1 - 3*wx))));
  B2_smg += 3*pow(bra,3)*(1 + DelM2)*(l1/Dd)*(6 + Omx*(-1 + 3*wx));
  B2_smg += 2*(cs2num/Dd)*(2*(1 + DelM2)*pow(kin,2) - 12*(1 + DelM2)*l6 + 3*kin*(8 - 8*Omx + (1 + DelM2)*(-8 + Omx*(2 - 6*wx) + bra*(6 + Omx*(-1 + 3*wx)))));
  B2_smg -= 2*(bra/Dd)*(12*(1 + DelM2)*l6 + l1*(24 - 24*Omx + (1 + DelM2)*(2*kin - 3*(8 + 2*Omx*(-1 + 3*wx) + l2*(6 + Omx*(-1 + 3*wx))))));
  B2_smg /= (4.*(-2 + bra)*(1 + DelM2)*(kin + l1));

  x_growth_smg = 0.5*(1.-B1_smg);

  if (1.-2.*B1_smg + B1_smg*B1_smg -4.*B2_smg >=0) {
    x_growth_smg += 0.5*sqrt(1. -2.*B1_smg + B1_smg*B1_smg -4.*B2_smg);
  }

  if (ppt->perturbations_verbose > 1) {
    printf("\nExternal field attractor ICs at z=%e. Standard solution for grav. field, h = (k tau)^2.\n",z_ref);
    if(x_growth_smg<=3) {
      printf("  smg evolves on standard attractor in external field with x_smg = k^2 tau^3;\n\n");
    }
    else{
      printf("  tachyonic instability in smg dominates, x_smg = k^2 tau^n with n=%f.\n",x_growth_smg);
      printf("  smg is sensitive to its initial conditions at end of inflation.\n");
    }
  }

  class_test_except(ppr->pert_ic_tolerance_smg>0 && (x_growth_smg > 3.+ppr->pert_ic_tolerance_smg),
                    ppt->error_message,
                    free(pvecback),
                    "\n   Cannot set initial conditions for smg: tachyonic instability dominates superhorizon attractor.\n");

  free(pvecback);

  // If we get here, then initialise modes and evolve them!

  return _SUCCESS_;
}


/**
 * Calculate the amplitude of x_smg in ext_field_attr ICs, both for
 * adiabatic and isocurvature. Since the scalar does not backreact,
 * the different Ad and ISOcurv solutions differ only by the exponent
 * in h, h = C*tau^n. The only n-dependent terms are in B3 and amplitude.
 *
 * @param params           Input: necessary parameters to calculate the amplitude
 * @param amplitude        Output: amplitude of x_smg
 * @return the error status
 */
int calc_extfld_ampl_smg(
                         int nexpo,  double kin, double bra, double dbra,
                         double run, double ten, double DelM2, double Omx,
                         double wx, double l1, double l2, double l3,
                         double l4, double l5, double l6,double l7,double l8,
                         double cs2num, double Dd, double ic_regulator_smg,
                         double * amplitude
                         ) {

  /* Solutions assuming the alphas are small, i.e. x_smg does not gravitate but moves
   * on an attractor provided by collapsing radiation. (w!=1/3 terms included properly here!)
     // We have already tested for an RD tachyon at z=pert_ic_ini_z_ref_smg and it wasn't there.
   * We can thus assume that h has the standard solution (tau^2 for adiabatic)
   * and solve the x_smg e.o.m. assuming C1=C2=0.
   *
   *   x_smg = C1 tau^n1 + C2 tau^n2 + A k^2 tau^n
   *
   * This requires that if the tachyon has appeared at some later time, the system will be moving into it slowly.
   *
   * We do not correct any other fields, since it would be inconsistent to include them
   * here, but not in the calculation of the exponent. If this is importnant, use gravitating_attr ICs.
   *
   *
   * The on-attractor solution for the scalar velocity x_smg is x_smg = amplitude * k^2 tau^n * ppr->curvature_ini
   * with amplitude = -B3/(6 + 3*B1 + B2).
   */

  double B1_smg, B2_smg, B3_smg, B3num_smg, B3denom_smg;
  double den1, den2, den3, den4, reg_rescaled;

  reg_rescaled = ic_regulator_smg*(fabs(bra)+fabs(kin)+fabs(l1)); //rescale the regulator to be proportional to the alphas

  den1 = (2.*(-2 + bra)*(kin + l1));
  if(reg_rescaled>0 && (fabs(den1)<reg_rescaled)) {
    den1 = copysign(reg_rescaled,den1);
  }

  B1_smg = (bra/Dd)*(bra/den1)*((-6 + kin)*l1 + 3*l4);
  B1_smg +=  (3*pow(bra,3))*(l1/Dd)/den1;
  B1_smg += 2*(cs2num/Dd)*(3*bra*kin + pow(kin,2) - 3*l4)/(2.*(-2. + bra)*(kin + l1));
  B1_smg += 2*(3*l2*l4/Dd + (kin/Dd)*(l1*l2 - 8*l7) - 8*l1/Dd*l7)/den1;
  B1_smg -= 2*(bra/Dd)*((kin*l1/(kin + l1) - 3*l1*l2/(kin + l1) + 3*l4/(kin + l1))/(2.*(-2 + bra)));

  den2 = (4.*(-2 + bra)*(1 + DelM2)*(kin + l1));
  if(reg_rescaled>0 && (fabs(den2)<reg_rescaled)) {
    den2 = copysign(reg_rescaled,den2);
  }

  B2_smg =  8*(1 + DelM2)*(3*l2*l6/Dd + 4*kin*l8/Dd);
  B2_smg += 4*(l1/Dd)*(8*(1 + DelM2)*l8 + l2*(12 - 12*Omx + (1 + DelM2)*(-12 + kin + Omx*(3 - 9*wx))));
  B2_smg += 2*(bra/Dd)*bra*(6*(1 + DelM2)*l6 + l1*(12 - 12*Omx + (1 + DelM2)*(-30 + kin + 6*Omx*(1 - 3*wx))));
  B2_smg += 3*pow(bra,3)*(1 + DelM2)*(l1/Dd)*(6 + Omx*(-1 + 3*wx));
  B2_smg += 2*(cs2num/Dd)*(2*(1 + DelM2)*pow(kin,2) - 12*(1 + DelM2)*l6 + 3*kin*(8 - 8*Omx + (1 + DelM2)*(-8 + Omx*(2 - 6*wx) + bra*(6 + Omx*(-1 + 3*wx)))));
  B2_smg -= 2*(bra/Dd)*(12*(1 + DelM2)*l6 + l1*(24 - 24*Omx + (1 + DelM2)*(2*kin - 3*(8 + 2*Omx*(-1 + 3*wx) + l2*(6 + Omx*(-1 + 3*wx))))));
  B2_smg /= den2;

  den3 = ((2. * Omx)*(kin + l1));
  reg_rescaled *=Omx;
  if(reg_rescaled>0 && (fabs(den3)<reg_rescaled)) {
    den3 = copysign(reg_rescaled,den3);
  }
  B3num_smg = ((-(((-2. + bra) * bra + 2 * l2) *
  ((-2. + bra) * l1 - 4 * l3 + 2 * Dd * (-1. + nexpo))) +
  cs2num * (-2 * (-2. + bra) * kin - 8 * l3 + 4 * Dd * (-1. + nexpo))) *
  nexpo) / den3;

  B3denom_smg = 4*(Dd/Omx)*(-2 + bra);

  B3_smg = B3num_smg/B3denom_smg;

  reg_rescaled = ic_regulator_smg*(fabs(B1_smg)+fabs(B2_smg));
  den4 = B1_smg + B2_smg + nexpo + B1_smg*nexpo + pow(nexpo,2);

  if(reg_rescaled>0 && (fabs(den4)<reg_rescaled)) {
    den4 = copysign(reg_rescaled,den4);
  }

  *amplitude = -B3_smg/den4;

  return _SUCCESS_;
}<|MERGE_RESOLUTION|>--- conflicted
+++ resolved
@@ -769,14 +769,10 @@
     }
   }
 
-<<<<<<< HEAD
-  /* eventually, infer radiation streaming approximation for gamma and ur (this is exactly the right place to do it because the result depends on h_prime) */
-=======
     /* eventually, infer radiation streaming approximation for
        gamma and ur (this is exactly the right place to do it
        because the result depends on h_prime) */
 
->>>>>>> bf6b57cd
   if (ppw->approx[ppw->index_ap_rsa] == (int)rsa_on) {
 
     if (ppw->approx[ppw->index_ap_gr_smg] == (int)gr_smg_on) {
@@ -834,14 +830,10 @@
                 ppt->error_message,
                 ppt->error_message);
 
-<<<<<<< HEAD
       // TODO_MC: include some approximation of this to total_stress_energy when QSA and stable_params are both on
       ppw->rho_plus_p_theta += 4./3.*ppw->pvecback[pba->index_bg_rho_idr]*ppw->rsa_theta_idr;
 
     }
-=======
-    ppw->rho_plus_p_theta += 4./3.*ppw->pvecback[pba->index_bg_rho_idr]*ppw->rsa_theta_idr;
->>>>>>> bf6b57cd
   }
 
 
