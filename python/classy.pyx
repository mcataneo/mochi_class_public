--- conflicted
+++ resolved
@@ -1027,38 +1027,7 @@
         for index_md in range(self.hr.md_size):
             cl_md_ic[index_md] = <double*> calloc(self.hr.ct_size*self.hr.ic_ic_size[index_md], sizeof(double))
 
-        cl = {}
-
-<<<<<<< HEAD
-        # For density Cls, the size is bigger (different redshfit bins)
-        # computes the size, given the number of correlations needed to be computed
-        size = int((self.hr.d_size*(self.hr.d_size+1)-(self.hr.d_size-self.hr.non_diag)*
-                (self.hr.d_size-1-self.hr.non_diag))/2);
-        size_td = self.hr.d_size
-        # for elem in ['dd', 'll', 'dl']:
-        #    if elem in spectra:
-        #        cl[elem] = {}
-        #        for index in range(size):
-        #            cl[elem][index] = np.zeros(
-        #                lmax+1, dtype=np.double)
-        # for elem in ['td', 'tl']: # here 'td' has only 1 redshift (?!)
-        #    if elem in spectra:
-        #        cl[elem] = np.zeros(lmax+1, dtype=np.double)
-
-        for elem in ['dd', 'll', 'dl']:
-           if elem in spectra:
-               cl[elem] = {}
-               for index in range(size):
-                   cl[elem][index] = np.zeros(
-                        lmax+1, dtype=np.double)
-        for elem in ['td']:
-           if elem in spectra:
-               cl[elem] = {}
-               for index in range(size_td):
-                   cl[elem][index] = np.zeros(
-                        lmax+1, dtype=np.double)
-        for elem in ['tl']:
-=======
+        cl = {}        
         # For density Cls, we compute the names for each combination, which will also correspond to the size
         names = {'dd':[],'ll':[],'dl':[]}
         for index_d1 in range(self.hr.d_size):
@@ -1074,8 +1043,12 @@
                 for name in names[elem]:
                     cl[elem][name] = np.zeros(lmax+1, dtype=np.double)
 
-        for elem in ['td', 'tl']:
->>>>>>> fb762fda
+        for elem in ['td']:
+           if elem in spectra:
+               cl[elem] = {}
+               for index in range(self.hr.d_size):
+                   cl[elem][index] = np.zeros(lmax+1, dtype=np.double)
+        for elem in ['tl']:
             if elem in spectra:
                 cl[elem] = np.zeros(lmax+1, dtype=np.double)
 
@@ -1091,17 +1064,10 @@
                 for index, name in enumerate(names['ll']):
                   cl['ll'][name][ell] = dcl[self.hr.index_ct_ll+index]
             if 'dl' in spectra:
-<<<<<<< HEAD
-                for index in range(size):
-                    cl['dl'][index][ell] = dcl[self.hr.index_ct_dl+index]
-            # if 'td' in spectra: # single redshift (?!)
-            #    cl['td'][ell] = dcl[self.hr.index_ct_td]
-=======
                 for index, name in enumerate(names['dl']):
                   cl['dl'][name][ell] = dcl[self.hr.index_ct_dl+index]
->>>>>>> fb762fda
             if 'td' in spectra:
-                for index in range(size_td):
+                for index in range(self.hr.d_size):
                     cl['td'][index][ell] = dcl[self.hr.index_ct_td+index]
             if 'tl' in spectra:
                 cl['tl'][ell] = dcl[self.hr.index_ct_tl]
