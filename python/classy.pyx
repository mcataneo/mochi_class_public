--- conflicted
+++ resolved
@@ -1808,7 +1808,9 @@
                 value = self.nl.sigma8[self.nl.index_pk_m]
             elif name == 'sigma8_cb':
                 value = self.nl.sigma8[self.nl.index_pk_cb]
-<<<<<<< HEAD
+            elif name == 'k_eq':
+                value = self.ba.a_eq*self.ba.H_eq
+
             elif name == 'Omega0_smg' or name == 'Omega_smg':
                 value = self.Omega0_smg()
             elif 'parameters_smg_real' in name:
@@ -1817,11 +1819,6 @@
                 value = self.__MontePython_ask_for_array_component(name, self.ba.parameters_2_smg, self.ba.parameters_2_size_smg)
             elif name == 'tuning_parameter':
                 value = self.ba.parameters_smg[self.ba.tuning_index_smg]
-=======
-            elif name == 'k_eq':
-                value = self.ba.a_eq*self.ba.H_eq
-
->>>>>>> 75c9d34f
             else:
                 raise CosmoSevereError("%s was not recognized as a derived parameter" % name)
             derived[name] = value
