--- conflicted
+++ resolved
@@ -2386,7 +2386,12 @@
                 value = self.fo.sigma8[self.fo.index_pk_cb]
             elif name == 'k_eq':
                 value = self.ba.a_eq*self.ba.H_eq
-<<<<<<< HEAD
+            elif name == 'g_sd':
+                value = self.sd.sd_parameter_table[0]
+            elif name == 'y_sd':
+                value = self.sd.sd_parameter_table[1]
+            elif name == 'mu_sd':
+                value = self.sd.sd_parameter_table[2]
 
             elif name == 'Omega0_smg' or name == 'Omega_smg':
                 value = self.Omega0_smg()
@@ -2396,14 +2401,6 @@
                 value = self.__MontePython_ask_for_array_component(name, self.ba.parameters_2_smg, self.ba.parameters_2_size_smg)
             elif name == 'tuning_parameter':
                 value = self.ba.parameters_smg[self.ba.tuning_index_smg]
-=======
-            elif name == 'g_sd':
-                value = self.sd.sd_parameter_table[0]
-            elif name == 'y_sd':
-                value = self.sd.sd_parameter_table[1]
-            elif name == 'mu_sd':
-                value = self.sd.sd_parameter_table[2]
->>>>>>> af4e589b
             else:
                 raise CosmoSevereError("%s was not recognized as a derived parameter" % name)
             derived[name] = value
