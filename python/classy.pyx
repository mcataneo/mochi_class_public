"""
.. module:: classy
    :synopsis: Python wrapper around CLASS
.. moduleauthor:: Karim Benabed <benabed@iap.fr>
.. moduleauthor:: Benjamin Audren <benjamin.audren@epfl.ch>
.. moduleauthor:: Julien Lesgourgues <lesgourg@cern.ch>

This module defines a class called Class. It is used with Monte Python to
extract cosmological parameters.

# JL 14.06.2017: TODO: check whether we should free somewhere the allocated fc.filename and titles, data (4 times)

"""
from math import exp,log
import numpy as np
cimport numpy as np
from libc.stdlib cimport *
from libc.stdio cimport *
from libc.string cimport *
import cython
cimport cython

# Nils : Added for python 3.x and python 2.x compatibility
import sys
def viewdictitems(d):
    if sys.version_info >= (3,0):
        return d.items()
    else:
        return d.viewitems()

ctypedef np.float_t DTYPE_t
ctypedef np.int_t DTYPE_i

# Import the .pxd containing definitions
from cclassy cimport *

DEF _MAXTITLESTRINGLENGTH_ = 8000

# Implement a specific Exception (this might not be optimally designed, nor
# even acceptable for python standards. It, however, does the job).
# The idea is to raise either an AttributeError if the problem happened while
# reading the parameters (in the normal Class, this would just return a line in
# the unused_parameters file), or a NameError in other cases. This allows
# MontePython to handle things differently.
class CosmoError(Exception):
    def __init__(self, message=""):
        self.message = message.decode() if isinstance(message,bytes) else message

    def __str__(self):
        return '\n\nError in Class: ' + self.message


class CosmoSevereError(CosmoError):
    """
    Raised when Class failed to understand one or more input parameters.

    This case would not raise any problem in Class default behaviour. However,
    for parameter extraction, one has to be sure that all input parameters were
    understood, otherwise the wrong cosmological model would be selected.
    """
    pass


class CosmoComputationError(CosmoError):
    """
    Raised when Class could not compute the cosmology at this point.

    This will be caught by the parameter extraction code to give an extremely
    unlikely value to this point
    """
    pass


cdef class Class:
    """
    Class wrapping, creates the glue between C and python

    The actual Class wrapping, the only class we will call from MontePython
    (indeed the only one we will import, with the command:
    from classy import Class

    """
    # List of used structures, defined in the header file. They have to be
    # "cdefined", because they correspond to C structures
    cdef precision pr
    cdef background ba
    cdef thermo th
    cdef perturbs pt
    cdef primordial pm
    cdef nonlinear nl
    cdef transfers tr
    cdef spectra sp
    cdef output op
    cdef lensing le
    cdef file_content fc

    cpdef int computed # Flag to see if classy has already computed with the given pars
    cpdef int allocated # Flag to see if classy structs are allocated already
    cpdef object _pars # Dictionary of the parameters
    cpdef object ncp   # Keeps track of the structures initialized, in view of cleaning.

    # Defining two new properties to recover, respectively, the parameters used
    # or the age (set after computation). Follow this syntax if you want to
    # access other quantities. Alternatively, you can also define a method, and
    # call it (see _T_cmb method, at the very bottom).
    property pars:
        def __get__(self):
            return self._pars
    property state:
        def __get__(self):
            return True
    property Omega_nu:
        def __get__(self):
            return self.ba.Omega0_ncdm_tot
    property nonlinear_method:
        def __get__(self):
            return self.nl.method

    def set_default(self):
        _pars = {
            "output":"tCl mPk",}
        self.set(**_pars)

    def __cinit__(self, default=False):
        cpdef char* dumc
        self.allocated = False
        self.computed = False
        self._pars = {}
        self.fc.size=0
        self.fc.filename = <char*>malloc(sizeof(char)*30)
        assert(self.fc.filename!=NULL)
        dumc = "NOFILE"
        sprintf(self.fc.filename,"%s",dumc)
        self.ncp = set()
        if default: self.set_default()

    def __dealloc__(self):
        if self.allocated:
          self.struct_cleanup()
        self.empty()
        # Reset all the fc to zero if its not already done
        if self.fc.size !=0:
            self.fc.size=0
            free(self.fc.name)
            free(self.fc.value)
            free(self.fc.read)
            free(self.fc.filename)

    # Set up the dictionary
    def set(self,*pars,**kars):
        oldpars = self._pars.copy()
        if len(pars)==1:
            self._pars.update(dict(pars[0]))
        elif len(pars)!=0:
            raise CosmoSevereError("bad call")
        self._pars.update(kars)
        if viewdictitems(self._pars) <= viewdictitems(oldpars):
          return # Don't change the computed states, if the new dict was already contained in the previous dict
        self.computed=False
        return True

    def empty(self):
        self._pars = {}
        self.computed = False

    # Create an equivalent of the parameter file. Non specified values will be
    # taken at their default (in Class)
    def _fillparfile(self):
        cdef char* dumc

        if self.fc.size!=0:
            free(self.fc.name)
            free(self.fc.value)
            free(self.fc.read)
        self.fc.size = len(self._pars)
        self.fc.name = <FileArg*> malloc(sizeof(FileArg)*len(self._pars))
        assert(self.fc.name!=NULL)

        self.fc.value = <FileArg*> malloc(sizeof(FileArg)*len(self._pars))
        assert(self.fc.value!=NULL)

        self.fc.read = <short*> malloc(sizeof(short)*len(self._pars))
        assert(self.fc.read!=NULL)

        # fill parameter file
        i = 0
        for kk in self._pars:

            dumcp = kk.encode()
            dumc = dumcp
            sprintf(self.fc.name[i],"%s",dumc)
            dumcp = str(self._pars[kk]).encode()
            dumc = dumcp
            sprintf(self.fc.value[i],"%s",dumc)
            self.fc.read[i] = _FALSE_
            i+=1

    # Called at the end of a run, to free memory
    def struct_cleanup(self):
        if(self.allocated != True):
          return
        if "lensing" in self.ncp:
            lensing_free(&self.le)
        if "spectra" in self.ncp:
            spectra_free(&self.sp)
        if "transfer" in self.ncp:
            transfer_free(&self.tr)
        if "nonlinear" in self.ncp:
            nonlinear_free(&self.nl)
        if "primordial" in self.ncp:
            primordial_free(&self.pm)
        if "perturb" in self.ncp:
            perturb_free(&self.pt)
        if "thermodynamics" in self.ncp:
            thermodynamics_free(&self.th)
        if "background" in self.ncp:
            background_free(&self.ba)
        self.allocated = False
        self.computed = False

    def _check_task_dependency(self, level):
        """
        Fill the level list with all the needed modules

        .. warning::

            the ordering of modules is obviously dependent on CLASS module order
            in the main.c file. This has to be updated in case of a change to
            this file.

        Parameters
        ----------

        level : list
            list of strings, containing initially only the last module required.
            For instance, to recover all the modules, the input should be
            ['lensing']

        """
        if "distortions" in level:
            if "lensing" not in level:
                level.append("lensing")
        if "lensing" in level:
            if "spectra" not in level:
                level.append("spectra")
        if "spectra" in level:
            if "transfer" not in level:
                level.append("transfer")
        if "transfer" in level:
            if "nonlinear" not in level:
                level.append("nonlinear")
        if "nonlinear" in level:
            if "primordial" not in level:
                level.append("primordial")
        if "primordial" in level:
            if "perturb" not in level:
                level.append("perturb")
        if "perturb" in level:
            if "thermodynamics" not in level:
                level.append("thermodynamics")
        if "thermodynamics" in level:
            if "background" not in level:
                level.append("background")
        if len(level)!=0 :
            if "input" not in level:
                level.append("input")
        return level

    def _pars_check(self, key, value, contains=False, add=""):
        val = ""
        if key in self._pars:
            val = self._pars[key]
            if contains:
                if value in val:
                    return True
            else:
                if value==val:
                    return True
        if add:
            sep = " "
            if isinstance(add,str):
                sep = add

            if contains and val:
                    self.set({key:val+sep+value})
            else:
                self.set({key:value})
            return True
        return False

    def compute(self, level=["lensing"]):
        """
        compute(level=["lensing"])

        Main function, execute all the _init methods for all desired modules.
        This is called in MontePython, and this ensures that the Class instance
        of this class contains all the relevant quantities. Then, one can deduce
        Pk, Cl, etc...

        Parameters
        ----------
        level : list
                list of the last module desired. The internal function
                _check_task_dependency will then add to this list all the
                necessary modules to compute in order to initialize this last
                one. The default last module is "lensing".

        .. warning::

            level default value should be left as an array (it was creating
            problem when casting as a set later on, in _check_task_dependency)

        """
        cdef ErrorMsg errmsg

        # Append to the list level all the modules necessary to compute.
        level = self._check_task_dependency(level)

        # Check if this function ran before (self.computed should be true), and
        # if no other modules were requested, i.e. if self.ncp contains (or is
        # equivalent to) level. If it is the case, simply stop the execution of
        # the function.
        if self.computed and self.ncp.issuperset(level):
            return

        # Check if already allocated to prevent memory leaks
        if self.allocated:
            self.struct_cleanup()

        # Otherwise, proceed with the normal computation.
        self.computed = False

        # Equivalent of writing a parameter file
        self._fillparfile()

        # self.ncp will contain the list of computed modules (under the form of
        # a set, instead of a python list)
        self.ncp=set()
        # Up until the empty set, all modules are allocated
        # (And then we successively keep track of the ones we allocate additionally)
        self.allocated = True

        # --------------------------------------------------------------------
        # Check the presence for all CLASS modules in the list 'level'. If a
        # module is found in level, executure its "_init" method.
        # --------------------------------------------------------------------
        # The input module should raise a CosmoSevereError, because
        # non-understood parameters asked to the wrapper is a problematic
        # situation.
        if "input" in level:
            if input_init(&self.fc, &self.pr, &self.ba, &self.th,
                          &self.pt, &self.tr, &self.pm, &self.sp,
                          &self.nl, &self.le, &self.op, errmsg) == _FAILURE_:
                raise CosmoSevereError(errmsg)
            self.ncp.add("input")
            # This part is done to list all the unread parameters, for debugging
            problem_flag = False
            problematic_parameters = []
            for i in range(self.fc.size):
                if self.fc.read[i] == _FALSE_:
                    problem_flag = True
                    problematic_parameters.append(self.fc.name[i].decode())
            if problem_flag:
                raise CosmoSevereError(
                    "Class did not read input parameter(s): %s\n" % ', '.join(
                    problematic_parameters))

        # The following list of computation is straightforward. If the "_init"
        # methods fail, call `struct_cleanup` and raise a CosmoComputationError
        # with the error message from the faulty module of CLASS.
        if "background" in level:
            if background_init(&(self.pr), &(self.ba)) == _FAILURE_:
                self.struct_cleanup()
                raise CosmoComputationError(self.ba.error_message)
            self.ncp.add("background")

        if "thermodynamics" in level:
            if thermodynamics_init(&(self.pr), &(self.ba),
                                   &(self.th)) == _FAILURE_:
                self.struct_cleanup()
                raise CosmoComputationError(self.th.error_message)
            self.ncp.add("thermodynamics")

        if "perturb" in level:
            if perturb_init(&(self.pr), &(self.ba),
                            &(self.th), &(self.pt)) == _FAILURE_:
                self.struct_cleanup()
                raise CosmoComputationError(self.pt.error_message)
            self.ncp.add("perturb")

        if "primordial" in level:
            if primordial_init(&(self.pr), &(self.pt),
                               &(self.pm)) == _FAILURE_:
                self.struct_cleanup()
                raise CosmoComputationError(self.pm.error_message)
            self.ncp.add("primordial")

        if "nonlinear" in level:
            if nonlinear_init(&self.pr, &self.ba, &self.th,
                              &self.pt, &self.pm, &self.nl) == _FAILURE_:
                self.struct_cleanup()
                raise CosmoComputationError(self.nl.error_message)
            self.ncp.add("nonlinear")

        if "transfer" in level:
            if transfer_init(&(self.pr), &(self.ba), &(self.th),
                             &(self.pt), &(self.nl), &(self.tr)) == _FAILURE_:
                self.struct_cleanup()
                raise CosmoComputationError(self.tr.error_message)
            self.ncp.add("transfer")

        if "spectra" in level:
            if spectra_init(&(self.pr), &(self.ba), &(self.pt),
                            &(self.pm), &(self.nl), &(self.tr),
                            &(self.sp)) == _FAILURE_:
                self.struct_cleanup()
                raise CosmoComputationError(self.sp.error_message)
            self.ncp.add("spectra")

        if "lensing" in level:
            if lensing_init(&(self.pr), &(self.pt), &(self.sp),
                            &(self.nl), &(self.le)) == _FAILURE_:
                self.struct_cleanup()
                raise CosmoComputationError(self.le.error_message)
            self.ncp.add("lensing")

        self.computed = True

        # At this point, the cosmological instance contains everything needed. The
        # following functions are only to output the desired numbers
        return

    def raw_cl(self, lmax=-1, nofail=False):
        """
        raw_cl(lmax=-1, nofail=False)

        Return a dictionary of the primary C_l

        Parameters
        ----------
        lmax : int, optional
                Define the maximum l for which the C_l will be returned
                (inclusively). This number will be checked against the maximum l
                at which they were actually computed by CLASS, and an error will
                be raised if the desired lmax is bigger than what CLASS can
                give.
        nofail: bool, optional
                Check and enforce the computation of the spectra module
                beforehand, with the desired lmax.

        Returns
        -------
        cl : dict
                Dictionary that contains the power spectrum for 'tt', 'te', etc... The
                index associated with each is defined wrt. Class convention, and are non
                important from the python point of view. It also returns now the
                ell array.
        """
        cdef int lmaxR
        cdef double *rcl = <double*> calloc(self.sp.ct_size,sizeof(double))

        # Quantities for tensor modes
        cdef double **cl_md = <double**> calloc(self.sp.md_size, sizeof(double*))
        for index_md in range(self.sp.md_size):
            cl_md[index_md] = <double*> calloc(self.sp.ct_size, sizeof(double))

        # Quantities for isocurvature modes
        cdef double **cl_md_ic = <double**> calloc(self.sp.md_size, sizeof(double*))
        for index_md in range(self.sp.md_size):
            cl_md_ic[index_md] = <double*> calloc(self.sp.ct_size*self.sp.ic_ic_size[index_md], sizeof(double))

        # Define a list of integers, refering to the flags and indices of each
        # possible output Cl. It allows for a clear and concise way of looping
        # over them, checking if they are defined or not.
        has_flags = [
            (self.sp.has_tt, self.sp.index_ct_tt, 'tt'),
            (self.sp.has_ee, self.sp.index_ct_ee, 'ee'),
            (self.sp.has_te, self.sp.index_ct_te, 'te'),
            (self.sp.has_bb, self.sp.index_ct_bb, 'bb'),
            (self.sp.has_pp, self.sp.index_ct_pp, 'pp'),
            (self.sp.has_tp, self.sp.index_ct_tp, 'tp'),]
        spectra = []

        for flag, index, name in has_flags:
            if flag:
                spectra.append(name)

        if not spectra:
            raise CosmoSevereError("No Cl computed")
        lmaxR = self.sp.l_max_tot
        if lmax == -1:
            lmax = lmaxR
        if lmax > lmaxR:
            if nofail:
                self._pars_check("l_max_scalars",lmax)
                self.compute(["lensing"])
            else:
                raise CosmoSevereError("Can only compute up to lmax=%d"%lmaxR)

        # Initialise all the needed Cls arrays
        cl = {}
        for elem in spectra:
            cl[elem] = np.zeros(lmax+1, dtype=np.double)

        # Recover for each ell the information from CLASS
        for ell from 2<=ell<lmax+1:
            if spectra_cl_at_l(&self.sp, ell, rcl, cl_md, cl_md_ic) == _FAILURE_:
                raise CosmoSevereError(self.sp.error_message)
            for flag, index, name in has_flags:
                if name in spectra:
                    cl[name][ell] = rcl[index]
        cl['ell'] = np.arange(lmax+1)

        free(rcl)
        for index_md in range(self.sp.md_size):
            free(cl_md[index_md])
            free(cl_md_ic[index_md])
        free(cl_md)
        free(cl_md_ic)

        return cl

    def lensed_cl(self, lmax=-1,nofail=False):
        """
        lensed_cl(lmax=-1, nofail=False)

        Return a dictionary of the lensed C_l, computed by CLASS, without the
        density C_ls. They must be asked separately with the function aptly
        named density_cl

        Parameters
        ----------
        lmax : int, optional
                Define the maximum l for which the C_l will be returned (inclusively)
        nofail: bool, optional
                Check and enforce the computation of the lensing module beforehand

        Returns
        -------
        cl : dict
                Dictionary that contains the power spectrum for 'tt', 'te', etc... The
                index associated with each is defined wrt. Class convention, and are non
                important from the python point of view.
        """
        cdef int lmaxR
        cdef double *lcl = <double*> calloc(self.le.lt_size,sizeof(double))

        # Define a list of integers, refering to the flags and indices of each
        # possible output Cl. It allows for a clear and concise way of looping
        # over them, checking if they are defined or not.
        has_flags = [
            (self.le.has_tt, self.le.index_lt_tt, 'tt'),
            (self.le.has_ee, self.le.index_lt_ee, 'ee'),
            (self.le.has_te, self.le.index_lt_te, 'te'),
            (self.le.has_bb, self.le.index_lt_bb, 'bb'),
            (self.le.has_pp, self.le.index_lt_pp, 'pp'),
            (self.le.has_tp, self.le.index_lt_tp, 'tp'),]
        spectra = []

        for flag, index, name in has_flags:
            if flag:
                spectra.append(name)

        if not spectra:
            raise CosmoSevereError("No lensed Cl computed")
        lmaxR = self.le.l_lensed_max

        if lmax == -1:
            lmax = lmaxR
        if lmax > lmaxR:
            if nofail:
                self._pars_check("l_max_scalars",lmax)
                self.compute(["lensing"])
            else:
                raise CosmoSevereError("Can only compute up to lmax=%d"%lmaxR)

        cl = {}
        # Simple Cls, for temperature and polarisation, are not so big in size
        for elem in spectra:
            cl[elem] = np.zeros(lmax+1, dtype=np.double)
        for ell from 2<=ell<lmax+1:
            if lensing_cl_at_l(&self.le,ell,lcl) == _FAILURE_:
                raise CosmoSevereError(self.le.error_message)
            for flag, index, name in has_flags:
                if name in spectra:
                    cl[name][ell] = lcl[index]
        cl['ell'] = np.arange(lmax+1)

        free(lcl)
        return cl

    def density_cl(self, lmax=-1, nofail=False):
        """
        density_cl(lmax=-1, nofail=False)

        Return a dictionary of the primary C_l for the matter

        Parameters
        ----------
        lmax : int, optional
            Define the maximum l for which the C_l will be returned (inclusively)
        nofail: bool, optional
            Check and enforce the computation of the lensing module beforehand

        Returns
        -------
        cl : numpy array of numpy.ndarrays
            Array that contains the list (in this order) of self correlation of
            1st bin, then successive correlations (set by non_diagonal) to the
            following bins, then self correlation of 2nd bin, etc. The array
            starts at index_ct_dd.
        """
        cdef int lmaxR
        cdef double *dcl = <double*> calloc(self.sp.ct_size,sizeof(double))

        # Quantities for tensor modes
        cdef double **cl_md = <double**> calloc(self.sp.md_size, sizeof(double*))
        for index_md in range(self.sp.md_size):
            cl_md[index_md] = <double*> calloc(self.sp.ct_size, sizeof(double))

        # Quantities for isocurvature modes
        cdef double **cl_md_ic = <double**> calloc(self.sp.md_size, sizeof(double*))
        for index_md in range(self.sp.md_size):
            cl_md_ic[index_md] = <double*> calloc(self.sp.ct_size*self.sp.ic_ic_size[index_md], sizeof(double))

        lmaxR = self.pt.l_lss_max
        has_flags = [
            (self.sp.has_dd, self.sp.index_ct_dd, 'dd'),
            (self.sp.has_td, self.sp.index_ct_td, 'td'),
            (self.sp.has_ll, self.sp.index_ct_ll, 'll'),
            (self.sp.has_dl, self.sp.index_ct_dl, 'dl'),
            (self.sp.has_tl, self.sp.index_ct_tl, 'tl')]
        spectra = []

        for flag, index, name in has_flags:
            if flag:
                spectra.append(name)
                l_max_flag = self.sp.l_max_ct[self.sp.index_md_scalars][index]
                if l_max_flag < lmax and lmax > 0:
                    raise CosmoSevereError(
                        "the %s spectrum was computed until l=%i " % (
                            name.upper(), l_max_flag) +
                        "but you asked a l=%i" % lmax)

        if not spectra:
            raise CosmoSevereError("No density Cl computed")
        if lmax == -1:
            lmax = lmaxR
        if lmax > lmaxR:
            if nofail:
                self._pars_check("l_max_lss",lmax)
                self._pars_check("output",'nCl')
                self.compute()
            else:
                raise CosmoSevereError("Can only compute up to lmax=%d"%lmaxR)

        cl = {}

        # For density Cls, the size is bigger (different redshfit bins)
        # computes the size, given the number of correlations needed to be computed
        size = (self.sp.d_size*(self.sp.d_size+1)-(self.sp.d_size-self.sp.non_diag)*
                (self.sp.d_size-1-self.sp.non_diag))/2;
        for elem in ['dd', 'll', 'dl']:
            if elem in spectra:
                cl[elem] = {}
                for index in range(size):
                    cl[elem][index] = np.zeros(
                        lmax+1, dtype=np.double)
        for elem in ['td', 'tl']:
            if elem in spectra:
                cl[elem] = np.zeros(lmax+1, dtype=np.double)

        for ell from 2<=ell<lmax+1:
            if spectra_cl_at_l(&self.sp, ell, dcl, cl_md, cl_md_ic) == _FAILURE_:
                raise CosmoSevereError(self.sp.error_message)
            if 'dd' in spectra:
                for index in range(size):
                    cl['dd'][index][ell] = dcl[self.sp.index_ct_dd+index]
            if 'll' in spectra:
                for index in range(size):
                    cl['ll'][index][ell] = dcl[self.sp.index_ct_ll+index]
            if 'dl' in spectra:
                for index in range(size):
                    cl['dl'][index][ell] = dcl[self.sp.index_ct_dl+index]
            if 'td' in spectra:
                cl['td'][ell] = dcl[self.sp.index_ct_td]
            if 'tl' in spectra:
                cl['tl'][ell] = dcl[self.sp.index_ct_tl]
        cl['ell'] = np.arange(lmax+1)

        free(dcl)
        for index_md in range(self.sp.md_size):
            free(cl_md[index_md])
            free(cl_md_ic[index_md])
        free(cl_md)
        free(cl_md_ic)

        return cl

    def z_of_r (self,z_array):
        cdef double tau=0.0
        cdef int last_index=0 #junk
        cdef double * pvecback
        r = np.zeros(len(z_array),'float64')
        dzdr = np.zeros(len(z_array),'float64')

        pvecback = <double*> calloc(self.ba.bg_size,sizeof(double))

        i = 0
        for redshift in z_array:
            if background_tau_of_z(&self.ba,redshift,&tau)==_FAILURE_:
                raise CosmoSevereError(self.ba.error_message)

            if background_at_tau(&self.ba,tau,self.ba.long_info,self.ba.inter_normal,&last_index,pvecback)==_FAILURE_:
                raise CosmoSevereError(self.ba.error_message)

            # store r
            r[i] = pvecback[self.ba.index_bg_conf_distance]
            # store dz/dr = H
            dzdr[i] = pvecback[self.ba.index_bg_H]

            i += 1

        free(pvecback)
        return r[:],dzdr[:]

    def luminosity_distance(self, z):
        """
        luminosity_distance(z)
        """
        cdef double tau=0.0
        cdef int last_index = 0  # junk
        pvecback = <double*> calloc(self.ba.bg_size,sizeof(double))

        if background_tau_of_z(&self.ba, z, &tau)==_FAILURE_:
            raise CosmoSevereError(self.ba.error_message)

        if background_at_tau(&self.ba, tau, self.ba.long_info,
                self.ba.inter_normal, &last_index, pvecback)==_FAILURE_:
            raise CosmoSevereError(self.ba.error_message)
        lum_distance = pvecback[self.ba.index_bg_lum_distance]
        free(pvecback)
        return lum_distance

    # Gives the total matter pk for a given (k,z)
    def pk(self,double k,double z):
        """
        Gives the total matter pk (in Mpc**3) for a given k (in 1/Mpc) and z (will be non linear if requested to Class, linear otherwise)

        .. note::

            there is an additional check that output contains `mPk`,
            because otherwise a segfault will occur

        """
        cdef double pk

        if (self.pt.has_pk_matter == _FALSE_):
            raise CosmoSevereError("No power spectrum computed. You must add mPk to the list of outputs.")

        if (self.nl.method == nl_none):
            if nonlinear_pk_at_k_and_z(&self.ba,&self.pm,&self.nl,pk_linear,k,z,self.nl.index_pk_m,&pk,NULL)==_FAILURE_:
                raise CosmoSevereError(self.nl.error_message)
        else:
            if nonlinear_pk_at_k_and_z(&self.ba,&self.pm,&self.nl,pk_nonlinear,k,z,self.nl.index_pk_m,&pk,NULL)==_FAILURE_:
                raise CosmoSevereError(self.nl.error_message)

        return pk

    # Gives the cdm+b pk for a given (k,z)
    def pk_cb(self,double k,double z):
        """
        Gives the cdm+b pk (in Mpc**3) for a given k (in 1/Mpc) and z (will be non linear if requested to Class, linear otherwise)

        .. note::

            there is an additional check that output contains `mPk`,
            because otherwise a segfault will occur

        """
        cdef double pk_cb

        if (self.pt.has_pk_matter == _FALSE_):
            raise CosmoSevereError("No power spectrum computed. You must add mPk to the list of outputs.")
        if (self.nl.has_pk_cb == _FALSE_):
            raise CosmoSevereError("P_cb not computed (probably because there are no massive neutrinos) so you cannot ask for it")

        if (self.nl.method == nl_none):
            if nonlinear_pk_at_k_and_z(&self.ba,&self.pm,&self.nl,pk_linear,k,z,self.nl.index_pk_cb,&pk_cb,NULL)==_FAILURE_:
                raise CosmoSevereError(self.nl.error_message)
        else:
            if nonlinear_pk_at_k_and_z(&self.ba,&self.pm,&self.nl,pk_nonlinear,k,z,self.nl.index_pk_cb,&pk_cb,NULL)==_FAILURE_:
                raise CosmoSevereError(self.nl.error_message)

        return pk_cb

    # Gives the total matter pk for a given (k,z)
    def pk_lin(self,double k,double z):
        """
        Gives the linear total matter pk (in Mpc**3) for a given k (in 1/Mpc) and z

        .. note::

            there is an additional check that output contains `mPk`,
            because otherwise a segfault will occur

        """
        cdef double pk_lin

        if (self.pt.has_pk_matter == _FALSE_):
            raise CosmoSevereError("No power spectrum computed. You must add mPk to the list of outputs.")

        if nonlinear_pk_at_k_and_z(&self.ba,&self.pm,&self.nl,pk_linear,k,z,self.nl.index_pk_m,&pk_lin,NULL)==_FAILURE_:
            raise CosmoSevereError(self.nl.error_message)

        return pk_lin

    # Gives the cdm+b pk for a given (k,z)
    def pk_cb_lin(self,double k,double z):
        """
        Gives the linear cdm+b pk (in Mpc**3) for a given k (in 1/Mpc) and z

        .. note::

            there is an additional check that output contains `mPk`,
            because otherwise a segfault will occur

        """
        cdef double pk_cb_lin

        if (self.pt.has_pk_matter == _FALSE_):
            raise CosmoSevereError("No power spectrum computed. You must add mPk to the list of outputs.")

        if (self.nl.has_pk_cb == _FALSE_):
            raise CosmoSevereError("P_cb not computed by CLASS (probably because there are no massive neutrinos)")

        if nonlinear_pk_at_k_and_z(&self.ba,&self.pm,&self.nl,pk_linear,k,z,self.nl.index_pk_cb,&pk_cb_lin,NULL)==_FAILURE_:
            raise CosmoSevereError(self.nl.error_message)

        return pk_cb_lin

    def get_pk(self, np.ndarray[DTYPE_t,ndim=3] k, np.ndarray[DTYPE_t,ndim=1] z, int k_size, int z_size, int mu_size):
        """ Fast function to get the power spectrum on a k and z array """
        cdef np.ndarray[DTYPE_t, ndim=3] pk = np.zeros((k_size,z_size,mu_size),'float64')
        cdef int index_k, index_z, index_mu

        for index_k in xrange(k_size):
            for index_z in xrange(z_size):
                for index_mu in xrange(mu_size):
                    pk[index_k,index_z,index_mu] = self.pk(k[index_k,index_z,index_mu],z[index_z])
        return pk

    def get_pk_cb(self, np.ndarray[DTYPE_t,ndim=3] k, np.ndarray[DTYPE_t,ndim=1] z, int k_size, int z_size, int mu_size):
        """ Fast function to get the power spectrum on a k and z array """
        cdef np.ndarray[DTYPE_t, ndim=3] pk_cb = np.zeros((k_size,z_size,mu_size),'float64')
        cdef int index_k, index_z, index_mu

        for index_k in xrange(k_size):
            for index_z in xrange(z_size):
                for index_mu in xrange(mu_size):
                    pk_cb[index_k,index_z,index_mu] = self.pk_cb(k[index_k,index_z,index_mu],z[index_z])
        return pk_cb

    def get_pk_lin(self, np.ndarray[DTYPE_t,ndim=3] k, np.ndarray[DTYPE_t,ndim=1] z, int k_size, int z_size, int mu_size):
        """ Fast function to get the linear power spectrum on a k and z array """
        cdef np.ndarray[DTYPE_t, ndim=3] pk = np.zeros((k_size,z_size,mu_size),'float64')
        cdef int index_k, index_z, index_mu

        for index_k in xrange(k_size):
            for index_z in xrange(z_size):
                for index_mu in xrange(mu_size):
                    pk[index_k,index_z,index_mu] = self.pk_lin(k[index_k,index_z,index_mu],z[index_z])
        return pk

    def get_pk_cb_lin(self, np.ndarray[DTYPE_t,ndim=3] k, np.ndarray[DTYPE_t,ndim=1] z, int k_size, int z_size, int mu_size):
        """ Fast function to get the linear power spectrum on a k and z array """
        cdef np.ndarray[DTYPE_t, ndim=3] pk_cb = np.zeros((k_size,z_size,mu_size),'float64')
        cdef int index_k, index_z, index_mu

        for index_k in xrange(k_size):
            for index_z in xrange(z_size):
                for index_mu in xrange(mu_size):
                    pk_cb[index_k,index_z,index_mu] = self.pk_cb_lin(k[index_k,index_z,index_mu],z[index_z])
        return pk_cb

    def get_pk_and_k_and_z(self, nonlinear=True, only_clustering_species = False):
        """
        Returns a grid of matter power spectrum values and the z and k
        at which it has been fully computed. Useful for creating interpolators.

        Parameters
        ----------
        nonlinear : bool
                Whether the returned power spectrum values are linear or non-linear (default)
        nonlinear : bool
                Whether the returned power spectrum is for galaxy clustering and excludes massive neutrinos, or always includes evrything (default)
        """
        cdef np.ndarray[DTYPE_t,ndim=2] pk_at_k_z = np.zeros((self.nl.k_size, self.nl.ln_tau_size),'float64')
        cdef np.ndarray[DTYPE_t,ndim=1] k = np.zeros((self.nl.k_size),'float64')
        cdef np.ndarray[DTYPE_t,ndim=1] z = np.zeros((self.nl.ln_tau_size),'float64')
        cdef int index_k, index_tau, index_pk
        cdef double z_max_nonlinear, z_max_requested

        # consistency checks

        if self.nl.has_pk_matter == False:
            raise CosmoSevereError("You ask classy to return an array of P(k,z) values, but the input parameters sent to CLASS did not require any P(k,z) calculations; add 'mPk' in 'output'")

        if nonlinear == True and self.nl.method == nl_none:
            raise CosmoSevereError("You ask classy to return an array of nonlinear P(k,z) values, but the input parameters sent to CLASS did not require any non-linear P(k,z) calculations; add e.g. 'halofit' or 'HMcode' in 'nonlinear'")

        # check wich type of P(k) to return (total or clustering only, i.e. without massive neutrino contribution)
        if (only_clustering_species == True):
            index_pk = self.nl.index_pk_cluster
        else:
            index_pk = self.nl.index_pk_total

        # get list of redshfits

        if self.nl.ln_tau_size == 1:
            raise CosmoSevereError("You ask classy to return an array of P(k,z) values, but the input parameters sent to CLASS did not require any P(k,z) calculations for z>0; pass either a list of z in 'z_pk' or one non-zero value in 'z_max_pk'")
        else:
            for index_tau in xrange(self.nl.ln_tau_size):
                if index_tau == self.nl.ln_tau_size-1:
                    z[index_tau] = 0.
                else:
                    z[index_tau] = self.z_of_tau(np.exp(self.nl.ln_tau[index_tau]))

        # check consitency of the list of redshifts

        if nonlinear == True:
            z_max_nonlinear = self.z_of_tau(self.nl.tau[self.nl.index_tau_min_nl])
            z_max_requested = z[0]
            if z_max_requested > z_max_nonlinear:
                raise CosmoSevereError("You ask classy to return an array of nonlinear P(k,z) values up to z_max=%e, but the input parameters sent to CLASS were such that the non-linear P(k,z) could only be consitently computed up to z=%e; increase one of 'P_k_max_h/Mpc' or 'P_k_max_1/Mpc', or decrease your requested z_max"%(z_max_requested,z_max_nonlinear))

        # get list of k

        for index_k in xrange(self.nl.k_size):
            k[index_k] = self.nl.k[index_k]

        # get P(k,z) array

        for index_tau in xrange(self.nl.ln_tau_size):
            for index_k in xrange(self.nl.k_size):
                if nonlinear == True:
                    pk_at_k_z[index_k, index_tau] = np.exp(self.nl.ln_pk_nl[index_pk][index_tau * self.nl.k_size + index_k])
                else:
                    pk_at_k_z[index_k, index_tau] = np.exp(self.nl.ln_pk_l[index_pk][index_tau * self.nl.k_size + index_k])

        return pk_at_k_z, k, z

    # Gives sigma(R,z) for a given (R,z)
    def sigma(self,double R,double z):
        """
        Gives sigma (total matter) for a given R and z
        (R is the radius in units of Mpc, so if R=8/h this will be the usual sigma8(z)

        .. note::

            there is an additional check to verify whether output contains `mPk`,
            and whether k_max > ...
            because otherwise a segfault will occur

        """
        cdef double sigma

        if (self.pt.has_pk_matter == _FALSE_):
            raise CosmoSevereError("No power spectrum computed. In order to get sigma(R,z) you must add mPk to the list of outputs.")

        if (self.pt.k_max_for_pk < self.ba.h):
            raise CosmoSevereError("In order to get sigma(R,z) you must set 'P_k_max_h/Mpc' to 1 or bigger, in order to have k_max > 1 h/Mpc.")

        if nonlinear_sigmas_at_z(&self.pr,&self.ba,&self.nl,R,z,self.nl.index_pk_m,out_sigma,&sigma)==_FAILURE_:
            raise CosmoSevereError(self.nl.error_message)

        return sigma

    # Gives sigma_cb(R,z) for a given (R,z)
    def sigma_cb(self,double R,double z):
        """
        Gives sigma (cdm+b) for a given R and z
        (R is the radius in units of Mpc, so if R=8/h this will be the usual sigma8(z)

        .. note::

            there is an additional check to verify whether output contains `mPk`,
            and whether k_max > ...
            because otherwise a segfault will occur

        """
        cdef double sigma_cb

        if (self.pt.has_pk_matter == _FALSE_):
            raise CosmoSevereError("No power spectrum computed. In order to get sigma(R,z) you must add mPk to the list of outputs.")

        if (self.nl.has_pk_cb == _FALSE_):
            raise CosmoSevereError("sigma_cb not computed by CLASS (probably because there are no massive neutrinos)")

        if (self.pt.k_max_for_pk < self.ba.h):
            raise CosmoSevereError("In order to get sigma(R,z) you must set 'P_k_max_h/Mpc' to 1 or bigger, in order to have k_max > 1 h/Mpc.")

        if nonlinear_sigmas_at_z(&self.pr,&self.ba,&self.nl,R,z,self.nl.index_pk_cb,out_sigma,&sigma_cb)==_FAILURE_:
            raise CosmoSevereError(self.nl.error_message)

        return sigma_cb

    #calculates the hmcode window_function of the Navarrow Frenk White Profile
    def nonlinear_hmcode_window_nfw(self,double k,double rv,double c):
        """
        Gives window_nfw for a given wavevector k, virial radius rv and concentration c

        """
        cdef double window_nfw


        if nonlinear_hmcode_window_nfw(&self.nl,k,rv,c,&window_nfw)==_FAILURE_:
                 raise CosmoSevereError(self.sp.error_message)

        return window_nfw

    def age(self):
        self.compute(["background"])
        return self.ba.age

    def h(self):
        return self.ba.h

    def n_s(self):
        return self.pm.n_s

    def tau_reio(self):
        return self.th.tau_reio

    # Defined twice ?
    def Omega_m(self):
        return self.ba.Omega0_b+self.ba.Omega0_cdm+self.ba.Omega0_ncdm_tot + self.ba.Omega0_dcdm

    # This is commented because in the current form it only applies
    # to minimal LambdaCDM.
    # On would need to add contributions from ncdm, ddmdr, etc.
    #def Omega_r(self):
    #    return self.ba.Omega0_g+self.ba.Omega0_ur

    def theta_s_100(self):
        return 100.*self.th.rs_rec/self.th.da_rec/(1.+self.th.z_rec)

    def theta_star_100(self):
        return 100.*self.th.rs_star/self.th.da_star/(1.+self.th.z_star)

    def Omega_Lambda(self):
        return self.ba.Omega0_lambda

    def Omega_g(self):
        return self.ba.Omega0_g

    def Omega_b(self):
        return self.ba.Omega0_b

    def omega_b(self):
        return self.ba.Omega0_b * self.ba.h * self.ba.h

    def Neff(self):
        return self.ba.Neff

    def sigma8(self):
        self.compute(["nonlinear"])
        return self.nl.sigma8[self.nl.index_pk_m]

    def sigma8_cb(self):
        self.compute(["nonlinear"])
        return self.nl.sigma8[self.nl.index_pk_cb]

    def rs_drag(self):
        self.compute(["thermodynamics"])
        return self.th.rs_d

    def angular_distance(self, z):
        """
        angular_distance(z)

        Return the angular diameter distance (exactly, the quantity defined by Class
        as index_bg_ang_distance in the background module)

        Parameters
        ----------
        z : float
                Desired redshift
        """
        cdef double tau
        cdef int last_index #junk
        cdef double * pvecback

        pvecback = <double*> calloc(self.ba.bg_size,sizeof(double))

        if background_tau_of_z(&self.ba,z,&tau)==_FAILURE_:
            raise CosmoSevereError(self.ba.error_message)

        if background_at_tau(&self.ba,tau,self.ba.long_info,self.ba.inter_normal,&last_index,pvecback)==_FAILURE_:
            raise CosmoSevereError(self.ba.error_message)

        D_A = pvecback[self.ba.index_bg_ang_distance]

        free(pvecback)

        return D_A

    def scale_independent_growth_factor(self, z):
        """
        scale_independent_growth_factor(z)

        Return the scale invariant growth factor D(a) for CDM perturbations
        (exactly, the quantity defined by Class as index_bg_D in the background module)

        Parameters
        ----------
        z : float
                Desired redshift
        """
        cdef double tau
        cdef int last_index #junk
        cdef double * pvecback

        pvecback = <double*> calloc(self.ba.bg_size,sizeof(double))

        if background_tau_of_z(&self.ba,z,&tau)==_FAILURE_:
            raise CosmoSevereError(self.ba.error_message)

        if background_at_tau(&self.ba,tau,self.ba.long_info,self.ba.inter_normal,&last_index,pvecback)==_FAILURE_:
            raise CosmoSevereError(self.ba.error_message)

        D = pvecback[self.ba.index_bg_D]

        free(pvecback)

        return D

    def scale_independent_growth_factor_f(self, z):
        """
        scale_independent_growth_factor_f(z)

        Return the scale invariant growth factor f(z)=d ln D / d ln a for CDM perturbations
        (exactly, the quantity defined by Class as index_bg_f in the background module)

        Parameters
        ----------
        z : float
                Desired redshift
        """
        cdef double tau
        cdef int last_index #junk
        cdef double * pvecback

        pvecback = <double*> calloc(self.ba.bg_size,sizeof(double))

        if background_tau_of_z(&self.ba,z,&tau)==_FAILURE_:
            raise CosmoSevereError(self.ba.error_message)

        if background_at_tau(&self.ba,tau,self.ba.long_info,self.ba.inter_normal,&last_index,pvecback)==_FAILURE_:
            raise CosmoSevereError(self.ba.error_message)

        f = pvecback[self.ba.index_bg_f]

        free(pvecback)

        return f

    def z_of_tau(self, tau):
        """
        Redshift corresponding to a given conformal time.

        Parameters
        ----------
        tau : float
                Conformal time
        """
        cdef double z
        cdef int last_index #junk
        cdef double * pvecback

        pvecback = <double*> calloc(self.ba.bg_size,sizeof(double))

        if background_at_tau(&self.ba,tau,self.ba.long_info,self.ba.inter_normal,&last_index,pvecback)==_FAILURE_:
            raise CosmoSevereError(self.ba.error_message)

        z = 1./pvecback[self.ba.index_bg_a]-1.

        free(pvecback)

        return z

    def Hubble(self, z):
        """
        Hubble(z)

        Return the Hubble rate (exactly, the quantity defined by Class as index_bg_H
        in the background module)

        Parameters
        ----------
        z : float
                Desired redshift
        """
        cdef double tau
        cdef int last_index #junk
        cdef double * pvecback

        pvecback = <double*> calloc(self.ba.bg_size,sizeof(double))

        if background_tau_of_z(&self.ba,z,&tau)==_FAILURE_:
            raise CosmoSevereError(self.ba.error_message)

        if background_at_tau(&self.ba,tau,self.ba.long_info,self.ba.inter_normal,&last_index,pvecback)==_FAILURE_:
            raise CosmoSevereError(self.ba.error_message)

        H = pvecback[self.ba.index_bg_H]

        free(pvecback)

        return H

    def Om_m(self, z):
        """
        Omega_m(z)

        Return the matter density fraction (exactly, the quantity defined by Class as index_bg_Omega_m
        in the background module)

        Parameters
        ----------
        z : float
                Desired redshift
        """
        cdef double tau
        cdef int last_index #junk
        cdef double * pvecback

        pvecback = <double*> calloc(self.ba.bg_size,sizeof(double))

        if background_tau_of_z(&self.ba,z,&tau)==_FAILURE_:
            raise CosmoSevereError(self.ba.error_message)

        if background_at_tau(&self.ba,tau,self.ba.long_info,self.ba.inter_normal,&last_index,pvecback)==_FAILURE_:
            raise CosmoSevereError(self.ba.error_message)

        Om_m = pvecback[self.ba.index_bg_Omega_m]

        free(pvecback)

        return Om_m


    def ionization_fraction(self, z):
        """
        ionization_fraction(z)

        Return the ionization fraction for a given redshift z

        Parameters
        ----------
        z : float
                Desired redshift
        """
        cdef double tau
        cdef int last_index #junk
        cdef double * pvecback
        cdef double * pvecthermo

        pvecback = <double*> calloc(self.ba.bg_size,sizeof(double))
        pvecthermo = <double*> calloc(self.th.th_size,sizeof(double))

        if background_tau_of_z(&self.ba,z,&tau)==_FAILURE_:
            raise CosmoSevereError(self.ba.error_message)

        if background_at_tau(&self.ba,tau,self.ba.long_info,self.ba.inter_normal,&last_index,pvecback)==_FAILURE_:
            raise CosmoSevereError(self.ba.error_message)

        if thermodynamics_at_z(&self.ba,&self.th,z,self.th.inter_normal,&last_index,pvecback,pvecthermo) == _FAILURE_:
            raise CosmoSevereError(self.th.error_message)

        xe = pvecthermo[self.th.index_th_xe]

        free(pvecback)
        free(pvecthermo)

        return xe

    def baryon_temperature(self, z):
        """
        baryon_temperature(z)

        Give the baryon temperature for a given redshift z

        Parameters
        ----------
        z : float
                Desired redshift
        """
        cdef double tau
        cdef int last_index #junk
        cdef double * pvecback
        cdef double * pvecthermo

        pvecback = <double*> calloc(self.ba.bg_size,sizeof(double))
        pvecthermo = <double*> calloc(self.th.th_size,sizeof(double))

        if background_tau_of_z(&self.ba,z,&tau)==_FAILURE_:
            raise CosmoSevereError(self.ba.error_message)

        if background_at_tau(&self.ba,tau,self.ba.long_info,self.ba.inter_normal,&last_index,pvecback)==_FAILURE_:
            raise CosmoSevereError(self.ba.error_message)

        if thermodynamics_at_z(&self.ba,&self.th,z,self.th.inter_normal,&last_index,pvecback,pvecthermo) == _FAILURE_:
            raise CosmoSevereError(self.th.error_message)

        Tb = pvecthermo[self.th.index_th_Tb]

        free(pvecback)
        free(pvecthermo)

        return Tb

    def T_cmb(self):
        """
        Return the CMB temperature
        """
        return self.ba.T_cmb

    def Omega0_m(self):
        """
        Return the sum of Omega0 for all non-relativistic components
        """
        return self.ba.Omega0_b+self.ba.Omega0_cdm+self.ba.Omega0_ncdm_tot + self.ba.Omega0_dcdm

    def get_background(self):
        """
        Return an array of the background quantities at all times.

        Parameters
        ----------

        Returns
        -------
        background : dictionary containing background.
        """
        cdef char *titles
        cdef double* data
        titles = <char*>calloc(_MAXTITLESTRINGLENGTH_,sizeof(char))

        if background_output_titles(&self.ba, titles)==_FAILURE_:
            raise CosmoSevereError(self.ba.error_message)

        tmp = <bytes> titles
        tmp = str(tmp.decode())
        names = tmp.split("\t")[:-1]
        number_of_titles = len(names)
        timesteps = self.ba.bt_size

        data = <double*>malloc(sizeof(double)*timesteps*number_of_titles)

        if background_output_data(&self.ba, number_of_titles, data)==_FAILURE_:
            raise CosmoSevereError(self.ba.error_message)

        background = {}

        for i in range(number_of_titles):
            background[names[i]] = np.zeros(timesteps, dtype=np.double)
            for index in range(timesteps):
                background[names[i]][index] = data[index*number_of_titles+i]

        free(titles)
        free(data)
        return background

    def get_thermodynamics(self):
        """
        Return the thermodynamics quantities.

        Returns
        -------
        thermodynamics : dictionary containing thermodynamics.
        """
        cdef char *titles
        cdef double* data

        titles = <char*>calloc(_MAXTITLESTRINGLENGTH_,sizeof(char))

        if thermodynamics_output_titles(&self.ba, &self.th, titles)==_FAILURE_:
            raise CosmoSevereError(self.th.error_message)

        tmp = <bytes> titles
        tmp = str(tmp.decode())
        names = tmp.split("\t")[:-1]
        number_of_titles = len(names)
        timesteps = self.th.tt_size

        data = <double*>malloc(sizeof(double)*timesteps*number_of_titles)

        if thermodynamics_output_data(&self.ba, &self.th, number_of_titles, data)==_FAILURE_:
            raise CosmoSevereError(self.th.error_message)

        thermodynamics = {}

        for i in range(number_of_titles):
            thermodynamics[names[i]] = np.zeros(timesteps, dtype=np.double)
            for index in range(timesteps):
                thermodynamics[names[i]][index] = data[index*number_of_titles+i]

        free(titles)
        free(data)
        return thermodynamics

    def get_primordial(self):
        """
        Return the primordial scalar and/or tensor spectrum depending on 'modes'.
        'output' must be set to something, e.g. 'tCl'.

        Returns
        -------
        primordial : dictionary containing k-vector and primordial scalar and tensor P(k).
        """
        cdef char *titles
        cdef double* data

        titles = <char*>calloc(_MAXTITLESTRINGLENGTH_,sizeof(char))

        if primordial_output_titles(&self.pt, &self.pm, titles)==_FAILURE_:
            raise CosmoSevereError(self.pm.error_message)

        tmp = <bytes> titles
        names = tmp.split("\t")[:-1]
        tmp = str(tmp.decode())
        number_of_titles = len(names)
        timesteps = self.pm.lnk_size

        data = <double*>malloc(sizeof(double)*timesteps*number_of_titles)

        if primordial_output_data(&self.pt, &self.pm, number_of_titles, data)==_FAILURE_:
            raise CosmoSevereError(self.pm.error_message)

        primordial = {}

        for i in range(number_of_titles):
            primordial[names[i]] = np.zeros(timesteps, dtype=np.double)
            for index in range(timesteps):
                primordial[names[i]][index] = data[index*number_of_titles+i]

        free(titles)
        free(data)
        return primordial


    @cython.returns(dict)
    @cython.initializedcheck(False)
    @cython.boundscheck(False)
    @cython.cdivision(True)
    @cython.ccall
    def get_perturbations(self):
        """
        Return scalar, vector and/or tensor perturbations as arrays for requested
        k-values.

        .. note::

            you need to specify both 'k_output_values', and have some
            perturbations computed, for instance by setting 'output' to 'tCl'.

        Returns
        -------
        perturbations : dict of array of dicts
                perturbations['scalar'] is an array of length 'k_output_values' of
                dictionary containing scalar perturbations.
                Similar for perturbations['vector'] and perturbations['tensor'].
        """

        perturbations = {}

        if self.pt.k_output_values_num<1:
            return perturbations

        cdef:
            Py_ssize_t j
            Py_ssize_t i
            Py_ssize_t number_of_titles
            Py_ssize_t timesteps
            list names
            list tmparray
            dict tmpdict
            double[:,::1] data_mv
            double ** thedata
            int * thesizes

        # Doing the exact same thing 3 times, for scalar, vector and tensor. Sorry
        # for copy-and-paste here, but I don't know what else to do.
        for mode in ['scalar','vector','tensor']:
            if mode=='scalar' and self.pt.has_scalars:
                thetitles = <bytes> self.pt.scalar_titles
                thedata = self.pt.scalar_perturbations_data
                thesizes = self.pt.size_scalar_perturbation_data
            elif mode=='vector' and self.pt.has_vectors:
                thetitles = <bytes> self.pt.vector_titles
                thedata = self.pt.vector_perturbations_data
                thesizes = self.pt.size_vector_perturbation_data
            elif mode=='tensor' and self.pt.has_tensors:
                thetitles = <bytes> self.pt.tensor_titles
                thedata = self.pt.tensor_perturbations_data
                thesizes = self.pt.size_tensor_perturbation_data
            else:
                continue
            thetitles = str(thetitles.decode())
            names = thetitles.split("\t")[:-1]
            number_of_titles = len(names)
            tmparray = []
            if number_of_titles != 0:
                for j in range(self.pt.k_output_values_num):
                    timesteps = thesizes[j]//number_of_titles
                    tmpdict={}
                    data_mv = <double[:timesteps,:number_of_titles]> thedata[j]
                    for i in range(number_of_titles):
                        tmpdict[names[i]] = np.asarray(data_mv[:,i])
                    tmparray.append(tmpdict)
            perturbations[mode] = tmparray

        return perturbations

    def get_transfer(self, z=0., output_format='class'):
        """
        Return the density and/or velocity transfer functions for all initial
        conditions today. You must include 'mTk' and/or 'vCTk' in the list of
        'output'. The transfer functions can also be computed at higher redshift z
        provided that 'z_pk' has been set and that 0<z<z_pk.

        Parameters
        ----------
        z  : redshift (default = 0)
        output_format  : ('class' or 'camb') Format transfer functions according to
                         CLASS convention (default) or CAMB convention.

        Returns
        -------
        tk : dictionary containing transfer functions.
        """
        cdef char *titles
        cdef double* data
        cdef char ic_info[1024]
        cdef FileName ic_suffix
        cdef file_format outf

        if (not self.pt.has_density_transfers) and (not self.pt.has_velocity_transfers):
            return {}

        if output_format == 'camb':
            outf = camb_format
        else:
            outf = class_format

        index_md = self.pt.index_md_scalars;
        titles = <char*>calloc(_MAXTITLESTRINGLENGTH_,sizeof(char))

        if perturb_output_titles(&self.ba,&self.pt, outf, titles)==_FAILURE_:
            raise CosmoSevereError(self.pt.error_message)

        tmp = <bytes> titles
        tmp = str(tmp.decode())
        names = tmp.split("\t")[:-1]
        number_of_titles = len(names)
        timesteps = self.pt.k_size[index_md]

        size_ic_data = timesteps*number_of_titles;
        ic_num = self.pt.ic_size[index_md];

        data = <double*>malloc(sizeof(double)*size_ic_data*ic_num)

        if perturb_output_data(&self.ba, &self.pt, outf, <double> z, number_of_titles, data)==_FAILURE_:
            raise CosmoSevereError(self.pt.error_message)

        transfers = {}

        for index_ic in range(ic_num):
            if perturb_output_firstline_and_ic_suffix(&self.pt, index_ic, ic_info, ic_suffix)==_FAILURE_:
                raise CosmoSevereError(self.pt.error_message)
            ic_key = <bytes> ic_suffix

            tmpdict = {}
            for i in range(number_of_titles):
                tmpdict[names[i]] = np.zeros(timesteps, dtype=np.double)
                for index in range(timesteps):
                    tmpdict[names[i]][index] = data[index_ic*size_ic_data+index*number_of_titles+i]

            if ic_num==1:
                transfers = tmpdict
            else:
                transfers[ic_key] = tmpdict

        free(titles)
        free(data)

        return transfers

    def get_current_derived_parameters(self, names):
        """
        get_current_derived_parameters(names)

        Return a dictionary containing an entry for all the names defined in the
        input list.

        Parameters
        ----------
        names : list
                Derived parameters that can be asked from Monte Python, or
                elsewhere.

        Returns
        -------
        derived : dict

        .. warning::

            This method used to take as an argument directly the data class from
            Monte Python. To maintain compatibility with this old feature, a
            check is performed to verify that names is indeed a list. If not, it
            returns a TypeError. The old version of this function, when asked
            with the new argument, will raise an AttributeError.

        """
        if type(names) != type([]):
            raise TypeError("Deprecated")

        derived = {}
        for name in names:
            if name == 'h':
                value = self.ba.h
            elif name == 'H0':
                value = self.ba.h*100
            elif name == 'Omega0_lambda' or name == 'Omega_Lambda':
                value = self.ba.Omega0_lambda
            elif name == 'Omega0_fld':
                value = self.ba.Omega0_fld
            elif name == 'age':
                value = self.ba.age
            elif name == 'conformal_age':
                value = self.ba.conformal_age
            elif name == 'm_ncdm_in_eV':
                value = self.ba.m_ncdm_in_eV[0]
            elif name == 'm_ncdm_tot':
                value = self.ba.Omega0_ncdm_tot*self.ba.h*self.ba.h*93.14
            elif name == 'Neff':
                value = self.ba.Neff
            elif name == 'Omega_m':
                value = (self.ba.Omega0_b + self.ba.Omega0_cdm+
                         self.ba.Omega0_ncdm_tot + self.ba.Omega0_dcdm)
            elif name == 'omega_m':
                value = (self.ba.Omega0_b + self.ba.Omega0_cdm+
                         self.ba.Omega0_ncdm_tot + self.ba.Omega0_dcdm)/self.ba.h**2
            elif name == 'tau_reio':
                value = self.th.tau_reio
            elif name == 'z_reio':
                value = self.th.z_reio
            elif name == 'z_rec':
                value = self.th.z_rec
            elif name == 'tau_rec':
                value = self.th.tau_rec
            elif name == 'rs_rec':
                value = self.th.rs_rec
            elif name == 'rs_rec_h':
                value = self.th.rs_rec*self.ba.h
            elif name == 'ds_rec':
                value = self.th.ds_rec
            elif name == 'ds_rec_h':
                value = self.th.ds_rec*self.ba.h
            elif name == 'ra_rec':
                value = self.th.da_rec*(1.+self.th.z_rec)
            elif name == 'ra_rec_h':
                value = self.th.da_rec*(1.+self.th.z_rec)*self.ba.h
            elif name == 'da_rec':
                value = self.th.da_rec
            elif name == 'da_rec_h':
                value = self.th.da_rec*self.ba.h
            elif name == 'z_star':
                value = self.th.z_star
            elif name == 'tau_star':
                value = self.th.tau_star
            elif name == 'rs_star':
                value = self.th.rs_star
            elif name == 'ds_star':
                value = self.th.ds_star
            elif name == 'ra_star':
                value = self.th.ra_star
            elif name == 'da_star':
                value = self.th.da_star
            elif name == 'rd_star':
                value = self.th.rd_star
            elif name == 'z_d':
                value = self.th.z_d
            elif name == 'tau_d':
                value = self.th.tau_d
            elif name == 'ds_d':
                value = self.th.ds_d
            elif name == 'ds_d_h':
                value = self.th.ds_d*self.ba.h
            elif name == 'rs_d':
                value = self.th.rs_d
            elif name == 'rs_d_h':
                value = self.th.rs_d*self.ba.h
            elif name == '100*theta_s':
                value = 100.*self.th.rs_rec/self.th.da_rec/(1.+self.th.z_rec)
            elif name == '100*theta_star':
                value = 100.*self.th.rs_star/self.th.da_star/(1.+self.th.z_star)
            elif name == 'YHe':
                value = self.th.YHe
            elif name == 'n_e':
                value = self.th.n_e
            elif name == 'A_s':
                value = self.pm.A_s
            elif name == 'ln10^{10}A_s':
                value = log(1.e10*self.pm.A_s)
            elif name == 'n_s':
                value = self.pm.n_s
            elif name == 'alpha_s':
                value = self.pm.alpha_s
            elif name == 'beta_s':
                value = self.pm.beta_s
            elif name == 'r':
                # This is at the pivot scale
                value = self.pm.r
            elif name == 'r_0002':
                # at k_pivot = 0.002/Mpc
                value = self.pm.r*(0.002/self.pm.k_pivot)**(
                    self.pm.n_t-self.pm.n_s-1+0.5*self.pm.alpha_s*log(
                        0.002/self.pm.k_pivot))
            elif name == 'n_t':
                value = self.pm.n_t
            elif name == 'alpha_t':
                value = self.pm.alpha_t
            elif name == 'V_0':
                value = self.pm.V0
            elif name == 'V_1':
                value = self.pm.V1
            elif name == 'V_2':
                value = self.pm.V2
            elif name == 'V_3':
                value = self.pm.V3
            elif name == 'V_4':
                value = self.pm.V4
            elif name == 'epsilon_V':
                eps1 = self.pm.r*(1./16.-0.7296/16.*(self.pm.r/8.+self.pm.n_s-1.))
                eps2 = -self.pm.n_s+1.-0.7296*self.pm.alpha_s-self.pm.r*(1./8.+1./8.*(self.pm.n_s-1.)*(-0.7296-1.5))-(self.pm.r/8.)**2*(-0.7296-1.)
                value = eps1*((1.-eps1/3.+eps2/6.)/(1.-eps1/3.))**2
            elif name == 'eta_V':
                eps1 = self.pm.r*(1./16.-0.7296/16.*(self.pm.r/8.+self.pm.n_s-1.))
                eps2 = -self.pm.n_s+1.-0.7296*self.pm.alpha_s-self.pm.r*(1./8.+1./8.*(self.pm.n_s-1.)*(-0.7296-1.5))-(self.pm.r/8.)**2*(-0.7296-1.)
                eps23 = 1./8.*(self.pm.r**2/8.+(self.pm.n_s-1.)*self.pm.r-8.*self.pm.alpha_s)
                value = (2.*eps1-eps2/2.-2./3.*eps1**2+5./6.*eps1*eps2-eps2**2/12.-eps23/6.)/(1.-eps1/3.)
            elif name == 'ksi_V^2':
                eps1 = self.pm.r*(1./16.-0.7296/16.*(self.pm.r/8.+self.pm.n_s-1.))
                eps2 = -self.pm.n_s+1.-0.7296*self.pm.alpha_s-self.pm.r*(1./8.+1./8.*(self.pm.n_s-1.)*(-0.7296-1.5))-(self.pm.r/8.)**2*(-0.7296-1.)
                eps23 = 1./8.*(self.pm.r**2/8.+(self.pm.n_s-1.)*self.pm.r-8.*self.pm.alpha_s)
                value = 2.*(1.-eps1/3.+eps2/6.)*(2.*eps1**2-3./2.*eps1*eps2+eps23/4.)/(1.-eps1/3.)**2
            elif name == 'exp_m_2_tau_As':
                value = exp(-2.*self.th.tau_reio)*self.pm.A_s
            elif name == 'phi_min':
                value = self.pm.phi_min
            elif name == 'phi_max':
                value = self.pm.phi_max
            elif name == 'sigma8':
                value = self.nl.sigma8[self.nl.index_pk_m]
            elif name == 'sigma8_cb':
<<<<<<< HEAD
                value = self.sp.sigma8_cb
            elif name == 'Omega0_smg' or name == 'Omega_smg':
                value = self.Omega0_smg()
            elif 'parameters_smg_real' in name:
                value = self.__MontePython_ask_for_array_component(name, self.ba.parameters_smg, self.ba.parameters_size_smg)
            elif 'parameters_2_smg_real' in name:
                value = self.__MontePython_ask_for_array_component(name, self.ba.parameters_2_smg, self.ba.parameters_2_size_smg)
            elif name == 'tuning_parameter':
                value = self.ba.parameters_smg[self.ba.tuning_index_smg]
=======
                value = self.nl.sigma8[self.nl.index_pk_cb]
>>>>>>> 48f0bafc
            else:
                raise CosmoSevereError("%s was not recognized as a derived parameter" % name)
            derived[name] = value
        return derived

    cdef __MontePython_ask_for_array_component(self, name, double * carray, carray_size):

        try:
            index = int(name.split('_')[-1])
        except:
            print "Index not given or not an interger: printing the whole array"
            array = []
            for i in range(carray_size):
                array.append(carray[i])
            return array

        if index <= carray_size:
            return carray[index-1]
        else:
            raise CosmoSevereError("%s index is greater than array length" % name)
        
    def nonlinear_scale(self, np.ndarray[DTYPE_t,ndim=1] z, int z_size):
        """
        nonlinear_scale(z, z_size)

        Return the nonlinear scale for all the redshift specified in z, of size
        z_size

        Parameters
        ----------
        z : numpy array
                Array of requested redshifts
        z_size : int
                Size of the redshift array
        """
        cdef int index_z
        cdef np.ndarray[DTYPE_t, ndim=1] k_nl = np.zeros(z_size,'float64')
        cdef np.ndarray[DTYPE_t, ndim=1] k_nl_cb = np.zeros(z_size,'float64')
        #cdef double *k_nl
        #k_nl = <double*> calloc(z_size,sizeof(double))
        for index_z in range(z_size):
            if nonlinear_k_nl_at_z(&self.ba,&self.nl,z[index_z],&k_nl[index_z],&k_nl_cb[index_z]) == _FAILURE_:
                raise CosmoSevereError(self.nl.error_message)

        return k_nl

    def nonlinear_scale_cb(self, np.ndarray[DTYPE_t,ndim=1] z, int z_size):
        """

make        nonlinear_scale_cb(z, z_size)

        Return the nonlinear scale for all the redshift specified in z, of size

        z_size

        Parameters
        ----------
        z : numpy array
                Array of requested redshifts
        z_size : int
                Size of the redshift array
        """
        cdef int index_z
        cdef np.ndarray[DTYPE_t, ndim=1] k_nl = np.zeros(z_size,'float64')
        cdef np.ndarray[DTYPE_t, ndim=1] k_nl_cb = np.zeros(z_size,'float64')
        #cdef double *k_nl
        #k_nl = <double*> calloc(z_size,sizeof(double))
        if (self.ba.Omega0_ncdm_tot == 0.):
            raise CosmoSevereError(
                "No massive neutrinos. You must use pk, rather than pk_cb."
                )
        for index_z in range(z_size):
            if nonlinear_k_nl_at_z(&self.ba,&self.nl,z[index_z],&k_nl[index_z],&k_nl_cb[index_z]) == _FAILURE_:
                raise CosmoSevereError(self.nl.error_message)

        return k_nl_cb

    def nonlinear_hmcode_sigma8(self, np.ndarray[DTYPE_t,ndim=1] z, int z_size):
        """
        nonlinear_hmcode_sigma8(z, z_size)

        Return sigma_8 for all the redshift specified in z, of size

        """
        cdef int index_z

        cdef np.ndarray[DTYPE_t, ndim=1] sigma_8 = np.zeros(z_size,'float64')
        cdef np.ndarray[DTYPE_t, ndim=1] sigma_8_cb = np.zeros(z_size,'float64')

#        for index_z in range(z_size):
#            if nonlinear_hmcode_sigma8_at_z(&self.ba,&self.nl,z[index_z],&sigma_8[index_z],&sigma_8_cb[index_z]) == _FAILURE_:
#                raise CosmoSevereError(self.nl.error_message)

        return sigma_8

    def nonlinear_hmcode_sigma8_cb(self, np.ndarray[DTYPE_t,ndim=1] z, int z_size):
        """
        nonlinear_hmcode_sigma8(z, z_size)

        Return sigma_8 for all the redshift specified in z, of size

        """
        cdef int index_z

        cdef np.ndarray[DTYPE_t, ndim=1] sigma_8 = np.zeros(z_size,'float64')
        cdef np.ndarray[DTYPE_t, ndim=1] sigma_8_cb = np.zeros(z_size,'float64')

#        for index_z in range(z_size):
#            if nonlinear_hmcode_sigma8_at_z(&self.ba,&self.nl,z[index_z],&sigma_8[index_z],&sigma_8_cb[index_z]) == _FAILURE_:
#                raise CosmoSevereError(self.nl.error_message)

        return sigma_8_cb

    def nonlinear_hmcode_sigmadisp(self, np.ndarray[DTYPE_t,ndim=1] z, int z_size):
        """
        nonlinear_hmcode_sigmadisp(z, z_size)

        Return sigma_disp for all the redshift specified in z, of size
        z_size

        Parameters
        ----------
        z : numpy array
                Array of requested redshifts
        z_size : int
                Size of the redshift array
        """
        cdef int index_z
        cdef np.ndarray[DTYPE_t, ndim=1] sigma_disp = np.zeros(z_size,'float64')
        cdef np.ndarray[DTYPE_t, ndim=1] sigma_disp_cb = np.zeros(z_size,'float64')

#        for index_z in range(z_size):
#            if nonlinear_hmcode_sigmadisp_at_z(&self.ba,&self.nl,z[index_z],&sigma_disp[index_z],&sigma_disp_cb[index_z]) == _FAILURE_:
#                raise CosmoSevereError(self.nl.error_message)

        return sigma_disp

    def nonlinear_hmcode_sigmadisp_cb(self, np.ndarray[DTYPE_t,ndim=1] z, int z_size):
        """
        nonlinear_hmcode_sigmadisp(z, z_size)

        Return sigma_disp for all the redshift specified in z, of size
        z_size

        Parameters
        ----------
        z : numpy array
                Array of requested redshifts
        z_size : int
                Size of the redshift array
        """
        cdef int index_z
        cdef np.ndarray[DTYPE_t, ndim=1] sigma_disp = np.zeros(z_size,'float64')
        cdef np.ndarray[DTYPE_t, ndim=1] sigma_disp_cb = np.zeros(z_size,'float64')

#        for index_z in range(z_size):
#            if nonlinear_hmcode_sigmadisp_at_z(&self.ba,&self.nl,z[index_z],&sigma_disp[index_z],&sigma_disp_cb[index_z]) == _FAILURE_:
#                raise CosmoSevereError(self.nl.error_message)

        return sigma_disp_cb

    def nonlinear_hmcode_sigmadisp100(self, np.ndarray[DTYPE_t,ndim=1] z, int z_size):
        """
        nonlinear_hmcode_sigmadisp100(z, z_size)

        Return sigma_disp_100 for all the redshift specified in z, of size
        z_size

        Parameters
        ----------
        z : numpy array
                Array of requested redshifts
        z_size : int
                Size of the redshift array
        """
        cdef int index_z
        cdef np.ndarray[DTYPE_t, ndim=1] sigma_disp_100 = np.zeros(z_size,'float64')
        cdef np.ndarray[DTYPE_t, ndim=1] sigma_disp_100_cb = np.zeros(z_size,'float64')

#        for index_z in range(z_size):
#            if nonlinear_hmcode_sigmadisp100_at_z(&self.ba,&self.nl,z[index_z],&sigma_disp_100[index_z],&sigma_disp_100_cb[index_z]) == _FAILURE_:
#                raise CosmoSevereError(self.nl.error_message)

        return sigma_disp_100

    def nonlinear_hmcode_sigmadisp100_cb(self, np.ndarray[DTYPE_t,ndim=1] z, int z_size):
        """
        nonlinear_hmcode_sigmadisp100(z, z_size)

        Return sigma_disp_100 for all the redshift specified in z, of size
        z_size

        Parameters
        ----------
        z : numpy array
                Array of requested redshifts
        z_size : int
                Size of the redshift array
        """
        cdef int index_z
        cdef np.ndarray[DTYPE_t, ndim=1] sigma_disp_100 = np.zeros(z_size,'float64')
        cdef np.ndarray[DTYPE_t, ndim=1] sigma_disp_100_cb = np.zeros(z_size,'float64')

#        for index_z in range(z_size):
#            if nonlinear_hmcode_sigmadisp100_at_z(&self.ba,&self.nl,z[index_z],&sigma_disp_100[index_z],&sigma_disp_100_cb[index_z]) == _FAILURE_:
#                raise CosmoSevereError(self.nl.error_message)

        return sigma_disp_100_cb

    def nonlinear_hmcode_sigmaprime(self, np.ndarray[DTYPE_t,ndim=1] z, int z_size):
        """
        nonlinear_hmcode_sigmaprime(z, z_size)

        Return sigma_disp for all the redshift specified in z, of size
        z_size

        Parameters
        ----------
        z : numpy array
                Array of requested redshifts
        z_size : int
                Size of the redshift array
        """
        cdef int index_z
        cdef np.ndarray[DTYPE_t, ndim=1] sigma_prime = np.zeros(z_size,'float64')
        cdef np.ndarray[DTYPE_t, ndim=1] sigma_prime_cb = np.zeros(z_size,'float64')

#        for index_z in range(z_size):
#            if nonlinear_hmcode_sigmaprime_at_z(&self.ba,&self.nl,z[index_z],&sigma_prime[index_z],&sigma_prime_cb[index_z]) == _FAILURE_:
#                raise CosmoSevereError(self.nl.error_message)

        return sigma_prime

    def nonlinear_hmcode_sigmaprime_cb(self, np.ndarray[DTYPE_t,ndim=1] z, int z_size):
        """
        nonlinear_hmcode_sigmaprime(z, z_size)

        Return sigma_disp for all the redshift specified in z, of size
        z_size

        Parameters
        ----------
        z : numpy array
                Array of requested redshifts
        z_size : int
                Size of the redshift array
        """
        cdef int index_z
        cdef np.ndarray[DTYPE_t, ndim=1] sigma_prime = np.zeros(z_size,'float64')
        cdef np.ndarray[DTYPE_t, ndim=1] sigma_prime_cb = np.zeros(z_size,'float64')

#        for index_z in range(z_size):
#            if nonlinear_hmcode_sigmaprime_at_z(&self.ba,&self.nl,z[index_z],&sigma_prime[index_z],&sigma_prime_cb[index_z]) == _FAILURE_:
#                raise CosmoSevereError(self.nl.error_message)

        return sigma_prime_cb

    def __call__(self, ctx):
        """
        Function to interface with CosmoHammer

        Parameters
        ----------
        ctx : context
                Contains several dictionaries storing data and cosmological
                information

        """
        data = ctx.get('data')  # recover data from the context

        # If the module has already been called once, clean-up
        if self.state:
            self.struct_cleanup()

        # Set the module to the current values
        self.set(data.cosmo_arguments)
        self.compute(["lensing"])

        # Compute the derived paramter value and store them
        params = ctx.getData()
        self.get_current_derived_parameters(
            data.get_mcmc_parameters(['derived']))
        for elem in data.get_mcmc_parameters(['derived']):
            data.mcmc_parameters[elem]['current'] /= \
                data.mcmc_parameters[elem]['scale']
            params[elem] = data.mcmc_parameters[elem]['current']

        ctx.add('boundary', True)
        # Store itself into the context, to be accessed by the likelihoods
        ctx.add('cosmo', self)

    def get_pk_array(self, np.ndarray[DTYPE_t,ndim=1] k, np.ndarray[DTYPE_t,ndim=1] z, int k_size, int z_size, nonlinear):
        """ Fast function to get the power spectrum on a k and z array """
        cdef np.ndarray[DTYPE_t, ndim=1] pk = np.zeros(k_size*z_size,'float64')
        cdef np.ndarray[DTYPE_t, ndim=1] pk_cb = np.zeros(k_size*z_size,'float64')

        if nonlinear == 0:
            nonlinear_pks_at_kvec_and_zvec(&self.ba, &self.nl, pk_linear, <double*> k.data, k_size, <double*> z.data, z_size, <double*> pk.data, <double*> pk_cb.data)

        else:
            nonlinear_pks_at_kvec_and_zvec(&self.ba, &self.nl, pk_nonlinear, <double*> k.data, k_size, <double*> z.data, z_size, <double*> pk.data, <double*> pk_cb.data)

        return pk

    def get_pk_cb_array(self, np.ndarray[DTYPE_t,ndim=1] k, np.ndarray[DTYPE_t,ndim=1] z, int k_size, int z_size, nonlinear):
        """ Fast function to get the power spectrum on a k and z array """
        cdef np.ndarray[DTYPE_t, ndim=1] pk = np.zeros(k_size*z_size,'float64')
        cdef np.ndarray[DTYPE_t, ndim=1] pk_cb = np.zeros(k_size*z_size,'float64')

        if nonlinear == 0:
            nonlinear_pks_at_kvec_and_zvec(&self.ba, &self.nl, pk_linear, <double*> k.data, k_size, <double*> z.data, z_size, <double*> pk.data, <double*> pk_cb.data)

        else:
            nonlinear_pks_at_kvec_and_zvec(&self.ba, &self.nl, pk_nonlinear, <double*> k.data, k_size, <double*> z.data, z_size, <double*> pk.data, <double*> pk_cb.data)

        return pk_cb

    def Omega0_k(self):
        """ Curvature contribution """
        return self.ba.Omega0_k

    def Omega0_cdm(self):
        return self.ba.Omega0_cdm<|MERGE_RESOLUTION|>--- conflicted
+++ resolved
@@ -1765,8 +1765,7 @@
             elif name == 'sigma8':
                 value = self.nl.sigma8[self.nl.index_pk_m]
             elif name == 'sigma8_cb':
-<<<<<<< HEAD
-                value = self.sp.sigma8_cb
+                value = self.nl.sigma8[self.nl.index_pk_cb]
             elif name == 'Omega0_smg' or name == 'Omega_smg':
                 value = self.Omega0_smg()
             elif 'parameters_smg_real' in name:
@@ -1775,9 +1774,6 @@
                 value = self.__MontePython_ask_for_array_component(name, self.ba.parameters_2_smg, self.ba.parameters_2_size_smg)
             elif name == 'tuning_parameter':
                 value = self.ba.parameters_smg[self.ba.tuning_index_smg]
-=======
-                value = self.nl.sigma8[self.nl.index_pk_cb]
->>>>>>> 48f0bafc
             else:
                 raise CosmoSevereError("%s was not recognized as a derived parameter" % name)
             derived[name] = value
