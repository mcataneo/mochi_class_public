# Bunch of declarations from C to python. The idea here is to define
# only the quantities that will be used, for input, output or
# intermediate manipulation, by the python wrapper. For instance, in
# the precision structure, the only item used here are the error
# message and one parameter used for an error message. That is why
# nothing more is defined from this structure. The rest is internal in
# Class.  If, for whatever reason, you need an other, existing
# parameter from Class, remember to add it inside this cdef.

cdef extern from "class.h":

    cdef char[10] _VERSION_

    ctypedef char FileArg[40]

    ctypedef char* ErrorMsg

    ctypedef char FileName[256]

    cdef enum interpolation_method:
        inter_normal
        inter_growing_closeby

    cdef enum vecback_format:
        short_info
        normal_info
        long_info

    cdef enum linear_or_logarithmic:
        linear
        logarithmic

    cdef enum file_format:
        class_format
        camb_format

    cdef enum non_linear_method:
        nl_none
        nl_halofit
        nl_HMcode

    cdef enum pk_outputs:
        pk_linear
        pk_nonlinear

    cdef enum out_sigmas:
        out_sigma
        out_sigma_prime
        out_sigma_disp

    cdef struct precision:
        double nonlinear_min_k_max
        ErrorMsg error_message

    cdef struct background:
        ErrorMsg error_message
        int bg_size
        int index_bg_ang_distance
        int index_bg_lum_distance
        int index_bg_conf_distance
        int index_bg_a
        int index_bg_H
        int index_bg_D
        int index_bg_f
        int index_bg_Omega_m
        int index_bg_G_eff_smg
        int index_bg_slip_eff_smg
        int index_bg_rho_tot_wo_smg
        int index_bg_rho_b
        int index_bg_rho_cdm
        int index_bg_rho_ncdm1
        int index_bg_rho_crit
        short has_cdm
        short  has_ncdm
        int N_ncdm
        double T_cmb
        double h
        double H0
        double age
        double conformal_age
        double K
        double * m_ncdm_in_eV
        double Neff
        double Omega0_g
        double Omega0_b
        double Omega0_idr
        double T_idr
        double Omega0_cdm
        double Omega0_idm
        double Omega0_dcdm
        double Omega0_ncdm_tot
        double Omega0_lambda
        double Omega0_fld
        double w0_fld
        double wa_fld
        double cs2_fld
        short shooting_failed
        int parameters_size_smg
        int parameters_2_size_smg
        double * parameters_smg
        double * parameters_2_smg
        int tuning_index_smg
        double Omega0_ur
        double Omega0_dcdmdr
        double Omega0_dr
        double Omega0_scf
        double Omega0_k
        int bt_size
        double Omega0_m
        double Omega0_r
        double Omega0_de
        double a_eq
        double H_eq
        double z_eq
        double tau_eq

    cdef struct thermodynamics:
        ErrorMsg error_message
        int th_size
        int index_th_xe
        int index_th_Tb
        double tau_reio
        double z_reio
        double z_rec
        double tau_rec
        double rs_rec
        double ds_rec
        double da_rec
        double z_star
        double tau_star
        double rs_star
        double ds_star
        double ra_star
        double da_star
        double rd_star
        double z_d
        double tau_d
        double ds_d
        double rs_d
        double YHe
        double n_e
        double a_idm_dr
        double b_idr
        double nindex_idm_dr
        double m_idm
        double cross_idm_g
        double u_idm_g
        double cross_idm_b
        double n_index_idm_b
        int tt_size

    cdef struct perturbations:
        ErrorMsg error_message
        short has_scalars
        short has_vectors
        short has_tensors

        short has_density_transfers
        short has_velocity_transfers

        int has_pk_matter
        int l_lss_max

        int store_perturbations
        int k_output_values_num
        double k_output_values[30]
        double k_max_for_pk
<<<<<<< HEAD
        double z_max_pk
        int index_k_output_values[_MAX_NUMBER_OF_K_FILES_]
        char scalar_titles[_MAXTITLESTRINGLENGTH_]
        char vector_titles[_MAXTITLESTRINGLENGTH_]
        char tensor_titles[_MAXTITLESTRINGLENGTH_]
=======
        int index_k_output_values[30]
        char scalar_titles[8000]
        char vector_titles[8000]
        char tensor_titles[8000]
>>>>>>> a7304a5e
        int number_of_scalar_titles
        int number_of_vector_titles
        int number_of_tensor_titles
        int index_md_scalars

        double * scalar_perturbations_data[30]
        double * vector_perturbations_data[30]
        double * tensor_perturbations_data[30]
        int size_scalar_perturbation_data[30]
        int size_vector_perturbation_data[30]
        int size_tensor_perturbation_data[30]

        double * alpha_idm_dr
        double * beta_idr

        # add source functions for comparison
        short has_source_t
        short has_source_p
        short has_source_delta_m
        short has_source_delta_cb
        short has_source_delta_tot
        short has_source_delta_g
        short has_source_delta_b
        short has_source_delta_cdm
        short has_source_delta_idm
        short has_source_delta_idr
        short has_source_delta_dcdm
        short has_source_delta_fld
        short has_source_delta_scf
        short has_source_delta_dr
        short has_source_delta_ur
        short has_source_delta_ncdm
        short has_source_theta_m
        short has_source_theta_cb
        short has_source_theta_tot
        short has_source_theta_g
        short has_source_theta_b
        short has_source_theta_cdm
        short has_source_theta_idm
        short has_source_theta_idr
        short has_source_theta_dcdm
        short has_source_theta_fld
        short has_source_theta_scf
        short has_source_theta_dr
        short has_source_theta_ur
        short has_source_theta_ncdm
        short has_source_phi
        short has_source_phi_prime
        short has_source_phi_plus_psi
        short has_source_psi
        short has_source_h
        short has_source_h_prime
        short has_source_eta
        short has_source_eta_prime
        short has_source_H_T_Nb_prime
        short has_source_k2gamma_Nb

        int index_tp_t0
        int index_tp_t1
        int index_tp_t2
        int index_tp_p
        int index_tp_delta_m
        int index_tp_delta_cb
        int index_tp_delta_tot
        int index_tp_delta_g
        int index_tp_delta_b
        int index_tp_delta_cdm
        int index_tp_delta_idm
        int index_tp_delta_dcdm
        int index_tp_delta_fld
        int index_tp_delta_scf
        int index_tp_delta_dr
        int index_tp_delta_ur
        int index_tp_delta_idr
        int index_tp_delta_ncdm1

        int index_tp_theta_m
        int index_tp_theta_cb
        int index_tp_theta_tot
        int index_tp_theta_g
        int index_tp_theta_b
        int index_tp_theta_cdm
        int index_tp_theta_dcdm
        int index_tp_theta_fld
        int index_tp_theta_scf
        int index_tp_theta_ur
        int index_tp_theta_idr
        int index_tp_theta_idm
        int index_tp_theta_dr
        int index_tp_theta_ncdm1

        int index_tp_phi
        int index_tp_phi_prime
        int index_tp_phi_plus_psi
        int index_tp_psi
        int index_tp_h
        int index_tp_h_prime
        int index_tp_eta
        int index_tp_eta_prime
        int index_tp_H_T_Nb_prime
        int index_tp_k2gamma_Nb


        double *** sources
        double * tau_sampling
        int tau_size
        int k_size_pk
        int * k_size
        double ** k
        int * ic_size
        int index_ic_ad
        int md_size
        int * tp_size
        double * ln_tau
        int ln_tau_size

    cdef struct transfer:
        ErrorMsg error_message

    cdef struct primordial:
        ErrorMsg error_message
        double k_pivot
        double A_s
        double n_s
        double alpha_s
        double beta_s
        double r
        double n_t
        double alpha_t
        double V0
        double V1
        double V2
        double V3
        double V4
        double f_cdi
        double n_cdi
        double c_ad_cdi
        double n_ad_cdi
        double f_nid
        double n_nid
        double c_ad_nid
        double n_ad_nid
        double f_niv
        double n_niv
        double c_ad_niv
        double n_ad_niv
        double phi_min
        double phi_max
        int lnk_size

    cdef struct harmonic:
        ErrorMsg error_message
        int has_tt
        int has_te
        int has_ee
        int has_bb
        int has_pp
        int has_tp
        int has_dd
        int has_td
        int has_ll
        int has_dl
        int has_tl
        int l_max_tot
        int ** l_max_ct
        int ct_size
        int * ic_size
        int * ic_ic_size
        int md_size
        int d_size
        int non_diag
        int index_ct_tt
        int index_ct_te
        int index_ct_ee
        int index_ct_bb
        int index_ct_pp
        int index_ct_tp
        int index_ct_dd
        int index_ct_td
        int index_ct_pd
        int index_ct_ll
        int index_ct_dl
        int index_ct_tl
        int * l_size
        int index_md_scalars

    cdef struct output:
        ErrorMsg error_message

    cdef struct distortions:
        double * sd_parameter_table
        int index_type_g
        int index_type_mu
        int index_type_y
        int index_type_PCA
        int type_size
        double * DI
        double * x
        double DI_units
        double x_to_nu
        int has_distortions
        int x_size
        ErrorMsg error_message

    cdef struct lensing:
        int has_tt
        int has_ee
        int has_te
        int has_bb
        int has_pp
        int has_tp
        int has_dd
        int has_td
        int has_ll
        int has_dl
        int has_tl
        int index_lt_tt
        int index_lt_te
        int index_lt_ee
        int index_lt_bb
        int index_lt_pp
        int index_lt_tp
        int index_lt_dd
        int index_lt_td
        int index_lt_ll
        int index_lt_dl
        int index_lt_tl
        int * l_max_lt
        int lt_size
        int has_lensed_cls
        int l_lensed_max
        int l_unlensed_max
        ErrorMsg error_message

    cdef struct fourier:
        short has_pk_matter
        int method
        int ic_size
        int ic_ic_size
        int k_size
        int k_size_pk
        int ln_tau_size
        int index_ln_tau_pk
        int tau_size
        int index_tau_min_nl
        double * k
        double * ln_tau
        double * tau
        double ** ln_pk_l
        double ** ln_pk_nl
        double * sigma8
        int has_pk_m
        int has_pk_cb
        int index_pk_m
        int index_pk_cb
        int index_pk_total
        int index_pk_cluster
        ErrorMsg error_message

    cdef struct file_content:
        char * filename
        int size
        FileArg * name
        FileArg * value
        short * read

    void lensing_free(void*)
    void harmonic_free(void*)
    void transfer_free(void*)
    void primordial_free(void*)
    void perturbations_free(void*)
    void thermodynamics_free(void*)
    void background_free(void*)
    void fourier_free(void*)
    void distortions_free(void*)

    cdef int _FAILURE_
    cdef int _FALSE_
    cdef int _TRUE_

    int input_read_from_file(void*, void*, void*, void*, void*, void*, void*, void*, void*,
        void*, void*, void*, char*)
    int background_init(void*,void*)
    int thermodynamics_init(void*,void*,void*)
    int perturbations_init(void*,void*,void*,void*)
    int primordial_init(void*,void*,void*)
    int fourier_init(void*,void*,void*,void*,void*,void*)
    int transfer_init(void*,void*,void*,void*,void*,void*)
    int harmonic_init(void*,void*,void*,void*,void*,void*,void*)
    int lensing_init(void*,void*,void*,void*,void*)
    int distortions_init(void*,void*,void*,void*,void*,void*)

    int background_tau_of_z(void* pba, double z,double* tau)
    int background_z_of_tau(void* pba, double tau,double* z)
    int background_at_z(void* pba, double z, int return_format, int inter_mode, int * last_index, double *pvecback)
    int background_at_tau(void* pba, double tau, int return_format, int inter_mode, int * last_index, double *pvecback)
    int background_output_titles(void * pba, char titles[8000])
    int background_output_data(void *pba, int number_of_titles, double *data)

    int thermodynamics_at_z(void * pba, void * pth, double z, int inter_mode, int * last_index, double *pvecback, double *pvecthermo)
    int thermodynamics_output_titles(void * pba, void *pth, char titles[8000])
    int thermodynamics_output_data(void *pba, void *pth, int number_of_titles, double *data)

    int perturbations_output_data_at_z(void *pba,void *ppt, file_format output_format, double z, int number_of_titles, double *data)
    int perturbations_output_data_at_index_tau(void *pba,void *ppt, file_format output_format, int ondex_tau, int number_of_titles, double *data)
    int perturbations_output_data(void *pba,void *ppt, file_format output_format, double * tkfull, int number_of_titles, double *data)
<<<<<<< HEAD
    int perturbations_output_firstline_and_ic_suffix(void *ppt, int index_ic, char first_line[_LINE_LENGTH_MAX_], FileName ic_suffix)
    int perturbations_output_titles(void *pba, void *ppt,  file_format output_format, char titles[_MAXTITLESTRINGLENGTH_])
    int perturbations_qs_functions_at_tau_and_k_qs_smg(void * ppr, void * pba, void * ppt, double k, double tau, double *mass2, double *mass2_p, double *rad2, double *friction, double *slope, short *approx)
=======
    int perturbations_output_firstline_and_ic_suffix(void *ppt, int index_ic, char first_line[1024], FileName ic_suffix)
    int perturbations_output_titles(void *pba, void *ppt,  file_format output_format, char titles[8000])
>>>>>>> a7304a5e

    int primordial_output_titles(void * ppt, void *ppm, char titles[8000])
    int primordial_output_data(void *ppt, void *ppm, int number_of_titles, double *data)

    int harmonic_cl_at_l(void* phr,double l,double * cl,double * * cl_md,double * * cl_md_ic)
    int lensing_cl_at_l(void * ple,int l,double * cl_lensed)

    int harmonic_pk_at_z(
        void * pba,
        void * phr,
        int mode,
        double z,
        double * output_tot,
        double * output_ic,
        double * output_cb_tot,
        double * output_cb_ic
        )
    int fourier_pk_at_z(
        void * pba,
        void *pfo,
        int mode,
        int pk_output,
        double z,
        int index_pk,
        double * out_pk,
        double * out_pk_ic
        )

    int harmonic_pk_at_k_and_z(
        void* pba,
        void * ppm,
        void * phr,
        double k,
        double z,
        double * pk,
        double * pk_ic,
        double * pk_cb,
        double * pk_cb_ic)

    int harmonic_pk_nl_at_k_and_z(
        void* pba,
        void * ppm,
        void * phr,
        double k,
        double z,
        double * pk,
        double * pk_cb)

    int harmonic_pk_nl_at_z(
        void * pba,
        void * phr,
        int mode,
        double z,
        double * output_tot,
        double * output_cb_tot)

    int fourier_pk_at_k_and_z(
        void * pba,
        void * ppm,
        void * pfo,
        int pk_output,
        double k,
        double z,
        int index_pk,
        double * out_pk,
        double * out_pk_ic)

    int fourier_pk_tilt_at_k_and_z(
        void * pba,
        void * ppm,
        void * pfo,
        int pk_output,
        double k,
        double z,
        int index_pk,
        double * pk_tilt)

    int fourier_sigmas_at_z(
        void * ppr,
        void * pba,
        void * pfo,
        double R,
        double z,
        int index_pk,
        int sigma_output,
        double * result)

    int fourier_pks_at_kvec_and_zvec(
        void * pba,
        void * pfo,
        int pk_output,
        double * kvec,
        int kvec_size,
        double * zvec,
        int zvec_size,
        double * out_pk,
        double * out_pk_cb)

    int fourier_hmcode_sigma8_at_z(void* pba, void* pfo, double z, double* sigma_8, double* sigma_8_cb)
    int fourier_hmcode_sigmadisp_at_z(void* pba, void* pfo, double z, double* sigma_disp, double* sigma_disp_cb)
    int fourier_hmcode_sigmadisp100_at_z(void* pba, void* pfo, double z, double* sigma_disp_100, double* sigma_disp_100_cb)
    int fourier_hmcode_sigmaprime_at_z(void* pba, void* pfo, double z, double* sigma_prime, double* sigma_prime_cb)
    int fourier_hmcode_window_nfw(void* pfo, double k, double rv, double c, double* window_nfw)

    int fourier_k_nl_at_z(void* pba, void* pfo, double z, double* k_nl, double* k_nl_cb)

    int harmonic_firstline_and_ic_suffix(void *ppt, int index_ic, char first_line[1024], FileName ic_suffix)

    int harmonic_fast_pk_at_kvec_and_zvec(
                  void * pba,
                  void * phr,
                  double * kvec,
                  int kvec_size,
                  double * zvec,
                  int zvec_size,
                  double * pk_tot_out,
                  double * pk_cb_tot_out,
                  int nonlinear)<|MERGE_RESOLUTION|>--- conflicted
+++ resolved
@@ -165,18 +165,11 @@
         int k_output_values_num
         double k_output_values[30]
         double k_max_for_pk
-<<<<<<< HEAD
         double z_max_pk
-        int index_k_output_values[_MAX_NUMBER_OF_K_FILES_]
-        char scalar_titles[_MAXTITLESTRINGLENGTH_]
-        char vector_titles[_MAXTITLESTRINGLENGTH_]
-        char tensor_titles[_MAXTITLESTRINGLENGTH_]
-=======
         int index_k_output_values[30]
         char scalar_titles[8000]
         char vector_titles[8000]
         char tensor_titles[8000]
->>>>>>> a7304a5e
         int number_of_scalar_titles
         int number_of_vector_titles
         int number_of_tensor_titles
@@ -483,14 +476,9 @@
     int perturbations_output_data_at_z(void *pba,void *ppt, file_format output_format, double z, int number_of_titles, double *data)
     int perturbations_output_data_at_index_tau(void *pba,void *ppt, file_format output_format, int ondex_tau, int number_of_titles, double *data)
     int perturbations_output_data(void *pba,void *ppt, file_format output_format, double * tkfull, int number_of_titles, double *data)
-<<<<<<< HEAD
-    int perturbations_output_firstline_and_ic_suffix(void *ppt, int index_ic, char first_line[_LINE_LENGTH_MAX_], FileName ic_suffix)
-    int perturbations_output_titles(void *pba, void *ppt,  file_format output_format, char titles[_MAXTITLESTRINGLENGTH_])
-    int perturbations_qs_functions_at_tau_and_k_qs_smg(void * ppr, void * pba, void * ppt, double k, double tau, double *mass2, double *mass2_p, double *rad2, double *friction, double *slope, short *approx)
-=======
     int perturbations_output_firstline_and_ic_suffix(void *ppt, int index_ic, char first_line[1024], FileName ic_suffix)
     int perturbations_output_titles(void *pba, void *ppt,  file_format output_format, char titles[8000])
->>>>>>> a7304a5e
+    int perturbations_qs_functions_at_tau_and_k_qs_smg(void * ppr, void * pba, void * ppt, double k, double tau, double *mass2, double *mass2_p, double *rad2, double *friction, double *slope, short *approx)
 
     int primordial_output_titles(void * ppt, void *ppm, char titles[8000])
     int primordial_output_data(void *ppt, void *ppm, int number_of_titles, double *data)
